--- conflicted
+++ resolved
@@ -378,12 +378,8 @@
             if old_text:
                 self.wallet.labels.pop(name)
                 changed = True
-<<<<<<< HEAD
-
-        self.run_hook('set_label', (name, text, changed,))
-=======
         self.run_hook('set_label', (name, text, changed))
->>>>>>> 7740e409
+
         return changed
 
 
