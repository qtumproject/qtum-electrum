#!/usr/bin/env bash

export PYTHONHASHSEED=22

src_dir=$(dirname "$0")
cd $src_dir/../..

# Parameterize
PYTHON_VERSION=3.7.9
GIT_REPO=https://github.com/qtumproject/qtum-electrum
DIST_DIR="dist"
BUILDDIR=/tmp/qtum-electrum-build
PACKAGE="Qtum Electrum"
VERSION=`git describe --tags --dirty --always`
DMG_NAME="${DIST_DIR}/Qtum-electrum-${VERSION}.dmg"
TEMP_DMG_NAME="$BUILDDIR/qtum-electrum.dmg"
LIBSECP_VERSION="b408c6a8b287003d1ade5709e6f7bc3c7f1d5be7"

#export http_proxy=http://127.0.0.1:1087;export https_proxy=http://127.0.0.1:1087;

export GCC_STRIP_BINARIES="1"


. $(dirname "$0")/../build_tools_util.sh


CONTRIB_OSX="$(dirname "$(realpath "$0")")"
CONTRIB="$CONTRIB_OSX/.."
ROOT_FOLDER="$CONTRIB/.."

<<<<<<< HEAD
=======
src_dir=$(dirname "$0")
cd $src_dir/../..

>>>>>>> 9fced6d2

which brew > /dev/null 2>&1 || fail "Please install brew from https://brew.sh/ to continue"
which xcodebuild > /dev/null 2>&1 || fail "Please install Xcode and xcode command line tools to continue"

# Code Signing: See https://developer.apple.com/library/archive/documentation/Security/Conceptual/CodeSigningGuide/Procedures/Procedures.html
if [ -n "$CODESIGN_CERT" ]; then
    # Test the identity is valid for signing by doing this hack. There is no other way to do this.
    cp -f /bin/ls ./CODESIGN_TEST
    codesign -s "$CODESIGN_CERT" --dryrun -f ./CODESIGN_TEST > /dev/null 2>&1
    res=$?
    rm -f ./CODESIGN_TEST
    if ((res)); then
        fail "Code signing identity \"$CODESIGN_CERT\" appears to be invalid."
    fi
    unset res
    info "Code signing enabled using identity \"$CODESIGN_CERT\""
else
    warn "Code signing DISABLED. Specify a valid macOS Developer identity installed on the system to enable signing."
fi


function DoCodeSignMaybe { # ARGS: infoName fileOrDirName
    infoName="$1"
    file="$2"
    deep=""
    if [ -z "$CODESIGN_CERT" ]; then
        # no cert -> we won't codesign
        return
    fi
    if [ -d "$file" ]; then
        deep="--deep"
    fi
    if [ -z "$infoName" ] || [ -z "$file" ] || [ ! -e "$file" ]; then
        fail "Argument error to internal function DoCodeSignMaybe()"
    fi
    hardened_arg="--entitlements=${CONTRIB_OSX}/entitlements.plist -o runtime"

    info "Code signing ${infoName}..."
    codesign -f -v $deep -s "$CODESIGN_CERT" $hardened_arg "$file" || fail "Could not code sign ${infoName}"
}


export LDFLAGS="-L/usr/local/opt/zlib/lib -L/usr/local/opt/sqlite/lib"
export CPPFLAGS="-I/usr/local/opt/zlib/include -I/usr/local/opt/sqlite/include"

info "Installing Python $PYTHON_VERSION"
export PATH="~/.pyenv/bin:~/.pyenv/shims:~/Library/Python/3.7/bin:$PATH"
if [ -d "${HOME}/.pyenv" ]; then
  pyenv update
else
  curl -L https://raw.githubusercontent.com/pyenv/pyenv-installer/master/bin/pyenv-installer | bash > /dev/null 2>&1
fi
PYTHON_CONFIGURE_OPTS="--enable-framework" pyenv install -s $PYTHON_VERSION && \
pyenv global $PYTHON_VERSION || \
fail "Unable to use Python $PYTHON_VERSION"

# create a fresh virtualenv
# This helps to avoid older versions of pip-installed dependencies interfering with the build.
VENV_DIR="$CONTRIB_OSX/build-venv"
rm -rf "$VENV_DIR"
python3 -m venv $VENV_DIR
source $VENV_DIR/bin/activate

info "Installing build dependencies"
python3 -m pip install --no-dependencies --no-warn-script-location -Ir ./contrib/deterministic-build/requirements-build-mac.txt \
    || fail "Could not install build dependencies"

info "Using these versions for building $PACKAGE:"
sw_vers
python3 --version
echo -n "Pyinstaller "
pyinstaller --version

rm -rf ${DIST_DIR}

git submodule update --init

rm  -rf $BUILDDIR > /dev/null 2>&1
mkdir $BUILDDIR

info "generating locale"
(
    if ! which msgfmt > /dev/null 2>&1; then
        brew install gettext
        brew link --force gettext
    fi
    cd "$ROOT_FOLDER"/electrum/locale
    for i in ./*; do
        dir="$ROOT_FOLDER"/electrum/locale/$i/LC_MESSAGES
        mkdir -p $dir
        msgfmt --output-file=$dir/electrum.mo $i/electrum.po || true
    done
) || fail "failed generating locale"


info "Downloading libusb..."
curl https://homebrew.bintray.com/bottles/libusb-1.0.23.high_sierra.bottle.tar.gz | \
tar xz --directory $BUILDDIR
cp $BUILDDIR/libusb/1.0.23/lib/libusb-1.0.dylib contrib/osx
echo "caea266f3fc3982adc55d6cb8d9bad10f6e61f0c24ce5901aa1804618e08e14d  contrib/osx/libusb-1.0.dylib" | \
    shasum -a 256 -c || fail "libusb checksum mismatched"

info "Preparing for building libsecp256k1"
brew install autoconf automake libtool
"$CONTRIB"/make_libsecp256k1.sh || fail "Could not build libsecp"
cp "$ROOT_FOLDER"/electrum/libsecp256k1.0.dylib contrib/osx

info "Building CalinsQRReader..."
d=contrib/osx/CalinsQRReader
pushd $d
rm -fr build
# prefer building using xcode ourselves. otherwise fallback to prebuilt binary
xcodebuild || cp -r prebuilt_qr build || fail "Could not build CalinsQRReader"
popd
DoCodeSignMaybe "CalinsQRReader.app" "${d}/build/Release/CalinsQRReader.app"


info "Installing requirements..."
python3 -m pip install --no-dependencies --no-warn-script-location -Ir ./contrib/deterministic-build/requirements.txt \
    || fail "Could not install requirements"

info "Installing hardware wallet requirements..."
python3 -m pip install --no-dependencies --no-warn-script-location -Ir ./contrib/deterministic-build/requirements-hw.txt \
    || fail "Could not install hardware wallet requirements"

info "Installing dependencies specific to binaries..."
python3 -m pip install --no-dependencies --no-warn-script-location -Ir ./contrib/deterministic-build/requirements-binaries-mac.txt \
    || fail "Could not install dependencies specific to binaries"

info "Installing eth requirements..."
python3 -m pip install -Ir ./contrib/deterministic-build/requirements-eth.txt --user \
    || fail "Could not install eth requirements"

info "Building $PACKAGE..."
python3 -m pip install --no-dependencies --no-warn-script-location . > /dev/null || fail "Could not build $PACKAGE"

info "Faking timestamps..."
for d in ~/Library/Python/ ~/.pyenv .; do
  pushd $d
  find . -exec touch -t '200101220000' {} +
  popd
done

VERSION=`git describe --tags --dirty --always`

info "Building binary"
APP_SIGN="$APP_SIGN" pyinstaller --noconfirm --ascii --clean --name $VERSION contrib/osx/osx.spec || fail "Could not build binary"

info "Adding qtum URI types to Info.plist"
plutil -insert 'CFBundleURLTypes' \
	-xml '<array><dict> <key>CFBundleURLName</key> <string>qtum</string> <key>CFBundleURLSchemes</key> <array><string>qtum</string></array> </dict></array>' \
	-- "${DIST_DIR}/${PACKAGE}.app/Contents/Info.plist" \
	|| fail "Could not add keys to Info.plist. Make sure the program 'plutil' exists and is installed."

#DoCodeSignMaybe "app bundle" "${DIST_DIR}/${PACKAGE}.app" "$APP_SIGN" # If APP_SIGN is empty will be a noop

info "Creating .DMG"
hdiutil create -size 300m -fs HFS+ -volname "${PACKAGE}" -ov ${TEMP_DMG_NAME}
hdiutil mount ${TEMP_DMG_NAME}
cp -R "${DIST_DIR}/${PACKAGE}.app" "/Volumes/${PACKAGE}/${PACKAGE}.app"
ln -s /Applications "/Volumes/${PACKAGE}/Applications"

hdiutil detach "/Volumes/${PACKAGE}"
sleep 2

hdiutil convert ${TEMP_DMG_NAME} -format UDZO -o ${DMG_NAME}
hdiutil internet-enable -yes ${DMG_NAME}
rm -rf ${TEMP_DMG_NAME}

openssl dgst -sha256 ${DMG_NAME}

#hdiutil create -fs HFS+ -volname "${PACKAGE}" -srcfolder dist/"${PACKAGE}".app dist/Qtum-electrum-$VERSION.dmg || fail "Could not create .DMG"
#
#DoCodeSignMaybe ".DMG" "dist/electrum-${VERSION}.dmg" "$APP_SIGN" # If APP_SIGN is empty will be a noop
#
#if [ -z "$APP_SIGN" ]; then
#    warn "App was built successfully but was not code signed. Users may get security warnings from macOS."
#    warn "Specify a valid code signing identity as the first argument to this script to enable code signing."
#fi<|MERGE_RESOLUTION|>--- conflicted
+++ resolved
@@ -28,12 +28,6 @@
 CONTRIB="$CONTRIB_OSX/.."
 ROOT_FOLDER="$CONTRIB/.."
 
-<<<<<<< HEAD
-=======
-src_dir=$(dirname "$0")
-cd $src_dir/../..
-
->>>>>>> 9fced6d2
 
 which brew > /dev/null 2>&1 || fail "Please install brew from https://brew.sh/ to continue"
 which xcodebuild > /dev/null 2>&1 || fail "Please install Xcode and xcode command line tools to continue"
@@ -164,7 +158,7 @@
     || fail "Could not install dependencies specific to binaries"
 
 info "Installing eth requirements..."
-python3 -m pip install -Ir ./contrib/deterministic-build/requirements-eth.txt --user \
+python3 -m pip install -Ir ./contrib/deterministic-build/requirements-eth.txt --no-warn-script-location \
     || fail "Could not install eth requirements"
 
 info "Building $PACKAGE..."
@@ -176,8 +170,6 @@
   find . -exec touch -t '200101220000' {} +
   popd
 done
-
-VERSION=`git describe --tags --dirty --always`
 
 info "Building binary"
 APP_SIGN="$APP_SIGN" pyinstaller --noconfirm --ascii --clean --name $VERSION contrib/osx/osx.spec || fail "Could not build binary"
