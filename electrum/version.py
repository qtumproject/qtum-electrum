--- conflicted
+++ resolved
@@ -1,10 +1,5 @@
-<<<<<<< HEAD
 ELECTRUM_VERSION = '4.0.9'     # version of the client package
-APK_VERSION = '4.0.2.0'        # read by buildozer.spec
-=======
-ELECTRUM_VERSION = '4.0.3'     # version of the client package
 APK_VERSION = '4.0.3.0'        # read by buildozer.spec
->>>>>>> ea3e3ddb
 
 PROTOCOL_VERSION = '1.5'     # protocol version requested
 
