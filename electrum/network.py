# Electrum - Lightweight Bitcoin Client
# Copyright (c) 2011-2016 Thomas Voegtlin
#
# Permission is hereby granted, free of charge, to any person
# obtaining a copy of this software and associated documentation files
# (the "Software"), to deal in the Software without restriction,
# including without limitation the rights to use, copy, modify, merge,
# publish, distribute, sublicense, and/or sell copies of the Software,
# and to permit persons to whom the Software is furnished to do so,
# subject to the following conditions:
#
# The above copyright notice and this permission notice shall be
# included in all copies or substantial portions of the Software.
#
# THE SOFTWARE IS PROVIDED "AS IS", WITHOUT WARRANTY OF ANY KIND,
# EXPRESS OR IMPLIED, INCLUDING BUT NOT LIMITED TO THE WARRANTIES OF
# MERCHANTABILITY, FITNESS FOR A PARTICULAR PURPOSE AND
# NONINFRINGEMENT. IN NO EVENT SHALL THE AUTHORS OR COPYRIGHT HOLDERS
# BE LIABLE FOR ANY CLAIM, DAMAGES OR OTHER LIABILITY, WHETHER IN AN
# ACTION OF CONTRACT, TORT OR OTHERWISE, ARISING FROM, OUT OF OR IN
# CONNECTION WITH THE SOFTWARE OR THE USE OR OTHER DEALINGS IN THE
# SOFTWARE.
import asyncio
import time
import queue
import os
import random
import re
from collections import defaultdict
import threading
import socket
import json
import sys
import asyncio
from typing import NamedTuple, Optional, Sequence, List, Dict, Tuple, TYPE_CHECKING, Iterable, Set, Any
import traceback
import concurrent
from concurrent import futures

import aiorpcx
from aiorpcx import TaskGroup
from aiohttp import ClientResponse

from . import util
from .util import (log_exceptions, ignore_exceptions,
                   bfh, SilentTaskGroup, make_aiohttp_session, send_exception_to_crash_reporter,
<<<<<<< HEAD
                   is_hash256_str, is_non_negative_integer, bh2u)
=======
                   is_hash256_str, is_non_negative_integer, MyEncoder, NetworkRetryManager)
>>>>>>> 7a6ec23b

from .bitcoin import COIN, b58_address_to_hash160, TOKEN_TRANSFER_TOPIC, DELEGATION_CONTRACT, DELEGATE_ABI, eth_output_decode
from . import constants
from . import blockchain
from . import bitcoin
from .blockchain import Blockchain
from . import dns_hacks
from .transaction import Transaction
<<<<<<< HEAD
from .blockchain import Blockchain
from .interface import (Interface, serialize_server, deserialize_server,
=======
from .blockchain import Blockchain, HEADER_SIZE
from .interface import (Interface, PREFERRED_NETWORK_PROTOCOL,
>>>>>>> 7a6ec23b
                        RequestTimedOut, NetworkTimeout, BUCKET_NAME_OF_ONION_SERVERS,
                        NetworkException, RequestCorrupted, ServerAddr)
from .version import PROTOCOL_VERSION
from .simple_config import SimpleConfig
from .i18n import _
from .logging import get_logger, Logger

if TYPE_CHECKING:
    from .channel_db import ChannelDB
    from .lnworker import LNGossip
    from .lnwatcher import WatchTower
    from .daemon import Daemon


_logger = get_logger(__name__)


NUM_TARGET_CONNECTED_SERVERS = 10
NUM_STICKY_SERVERS = 4
NUM_RECENT_SERVERS = 20


def parse_servers(result: Sequence[Tuple[str, str, List[str]]]) -> Dict[str, dict]:
    """Convert servers list (from protocol method "server.peers.subscribe") into dict format.
    Also validate values, such as IP addresses and ports.
    """
    servers = {}
    for item in result:
        host = item[1]
        out = {}
        version = None
        pruning_level = '-'
        if len(item) > 2:
            for v in item[2]:
                if re.match(r"[st]\d*", v):
                    protocol, port = v[0], v[1:]
                    if port == '': port = constants.net.DEFAULT_PORTS[protocol]
                    ServerAddr(host, port, protocol=protocol)  # check if raises
                    out[protocol] = port
                elif re.match("v(.?)+", v):
                    version = v[1:]
                elif re.match(r"p\d*", v):
                    pruning_level = v[1:]
                if pruning_level == '': pruning_level = '0'
        if out:
            out['pruning'] = pruning_level
            out['version'] = version
            servers[host] = out
    return servers


def filter_version(servers):
    def is_recent(version):
        try:
            return util.versiontuple(version) >= util.versiontuple(PROTOCOL_VERSION)
        except Exception as e:
            return False
    return {k: v for k, v in servers.items() if is_recent(v.get('version'))}


def filter_noonion(servers):
    return {k: v for k, v in servers.items() if not k.endswith('.onion')}


def filter_protocol(hostmap, *, allowed_protocols: Iterable[str] = None) -> Sequence[ServerAddr]:
    """Filters the hostmap for those implementing protocol."""
    if allowed_protocols is None:
        allowed_protocols = {PREFERRED_NETWORK_PROTOCOL}
    eligible = []
    for host, portmap in hostmap.items():
        for protocol in allowed_protocols:
            port = portmap.get(protocol)
            if port:
                eligible.append(ServerAddr(host, port, protocol=protocol))
    return eligible


def pick_random_server(hostmap=None, *, allowed_protocols: Iterable[str],
                       exclude_set: Set[ServerAddr] = None) -> Optional[ServerAddr]:
    if hostmap is None:
        hostmap = constants.net.DEFAULT_SERVERS
    if exclude_set is None:
        exclude_set = set()
    servers = set(filter_protocol(hostmap, allowed_protocols=allowed_protocols))
    eligible = list(servers - exclude_set)
    return random.choice(eligible) if eligible else None


class NetworkParameters(NamedTuple):
    server: ServerAddr
    proxy: Optional[dict]
    auto_connect: bool
    oneserver: bool = False


proxy_modes = ['socks4', 'socks5']


def serialize_proxy(p):
    if not isinstance(p, dict):
        return None
    return ':'.join([p.get('mode'), p.get('host'), p.get('port'),
                     p.get('user', ''), p.get('password', '')])


def deserialize_proxy(s: str) -> Optional[dict]:
    if not isinstance(s, str):
        return None
    if s.lower() == 'none':
        return None
    proxy = { "mode":"socks5", "host":"localhost" }
    # FIXME raw IPv6 address fails here
    args = s.split(':')
    n = 0
    if proxy_modes.count(args[n]) == 1:
        proxy["mode"] = args[n]
        n += 1
    if len(args) > n:
        proxy["host"] = args[n]
        n += 1
    if len(args) > n:
        proxy["port"] = args[n]
        n += 1
    else:
        proxy["port"] = "8080" if proxy["mode"] == "http" else "1080"
    if len(args) > n:
        proxy["user"] = args[n]
        n += 1
    if len(args) > n:
        proxy["password"] = args[n]
    return proxy


class BestEffortRequestFailed(NetworkException): pass


class TxBroadcastError(NetworkException):
    def get_message_for_gui(self):
        raise NotImplementedError()


class TxBroadcastHashMismatch(TxBroadcastError):
    def get_message_for_gui(self):
        return "{}\n{}\n\n{}" \
            .format(_("The server returned an unexpected transaction ID when broadcasting the transaction."),
                    _("Consider trying to connect to a different server, or updating Electrum."),
                    str(self))


class TxBroadcastServerReturnedError(TxBroadcastError):
    def get_message_for_gui(self):
        return "{}\n{}\n\n{}" \
            .format(_("The server returned an error when broadcasting the transaction."),
                    _("Consider trying to connect to a different server, or updating Electrum."),
                    str(self))


class TxBroadcastUnknownError(TxBroadcastError):
    def get_message_for_gui(self):
        return "{}\n{}" \
            .format(_("Unknown error when broadcasting the transaction."),
                    _("Consider trying to connect to a different server, or updating Electrum."))


class UntrustedServerReturnedError(NetworkException):
    def __init__(self, *, original_exception):
        self.original_exception = original_exception

    def get_message_for_gui(self) -> str:
        return str(self)

    def __str__(self):
        return _("The server returned an error.")

    def __repr__(self):
        return (f"<UntrustedServerReturnedError "
                f"[DO NOT TRUST THIS MESSAGE] original_exception: {repr(self.original_exception)}>")


_INSTANCE = None


class Network(Logger, NetworkRetryManager[ServerAddr]):
    """The Network class manages a set of connections to remote electrum
    servers, each connected socket is handled by an Interface() object.
    """

    LOGGING_SHORTCUT = 'n'

    taskgroup: Optional[TaskGroup]
    interface: Optional[Interface]
    interfaces: Dict[ServerAddr, Interface]
    _connecting: Set[ServerAddr]
    default_server: ServerAddr
    _recent_servers: List[ServerAddr]

    def __init__(self, config: SimpleConfig, *, daemon: 'Daemon' = None):
        global _INSTANCE
        assert _INSTANCE is None, "Network is a singleton!"
        _INSTANCE = self

        Logger.__init__(self)
        NetworkRetryManager.__init__(
            self,
            max_retry_delay_normal=600,
            init_retry_delay_normal=15,
            max_retry_delay_urgent=10,
            init_retry_delay_urgent=1,
        )

        self.asyncio_loop = asyncio.get_event_loop()
        assert self.asyncio_loop.is_running(), "event loop not running"
        self._loop_thread = None  # type: threading.Thread  # set by caller; only used for sanity checks

        assert isinstance(config, SimpleConfig), f"config should be a SimpleConfig instead of {type(config)}"
        self.config = config

        self.daemon = daemon

        blockchain.read_blockchains(self.config)
        # blockchain.init_headers_file_for_best_chain()
        self.logger.info(f"blockchains {list(map(lambda b: b.forkpoint, blockchain.blockchains.values()))}")
        self._blockchain_preferred_block = self.config.get('blockchain_preferred_block', None)  # type: Dict[str, Any]
        if self._blockchain_preferred_block is None:
            self._set_preferred_chain(None)
        self._blockchain = blockchain.get_best_chain()

        self._allowed_protocols = {PREFERRED_NETWORK_PROTOCOL}

        # Server for addresses and transactions
        self.default_server = self.config.get('server', None)
        # Sanitize default server
        if self.default_server:
            try:
                self.default_server = ServerAddr.from_str(self.default_server)
            except:
                self.logger.warning('failed to parse server-string; falling back to localhost:1:s.')
                self.default_server = ServerAddr.from_str("localhost:1:s")
        else:
            self.default_server = pick_random_server(allowed_protocols=self._allowed_protocols)
        assert isinstance(self.default_server, ServerAddr), f"invalid type for default_server: {self.default_server!r}"

        self.taskgroup = None

        # locks
        self.restart_lock = asyncio.Lock()
        self.bhi_lock = asyncio.Lock()
        self.recent_servers_lock = threading.RLock()       # <- re-entrant
        self.interfaces_lock = threading.Lock()            # for mutating/iterating self.interfaces

        self.server_peers = {}  # returned by interface (servers that the main interface knows about)
        self._recent_servers = self._read_recent_servers()  # note: needs self.recent_servers_lock

        self.banner = ''
        self.donation_address = ''
        self.relay_fee = None  # type: Optional[int]

        dir_path = os.path.join(self.config.path, 'certs')
        util.make_dir(dir_path)

        # the main server we are currently communicating with
        self.interface = None
        self.default_server_changed_event = asyncio.Event()
        # set of servers we have an ongoing connection with
        self.interfaces = {}
        self.auto_connect = self.config.get('auto_connect', True)
        self._connecting = set()
        self.proxy = None
<<<<<<< HEAD
        self.downloading_headers = False
=======
        self._maybe_set_oneserver()
>>>>>>> 7a6ec23b

        # Dump network messages (all interfaces).  Set at runtime from the console.
        self.debug = False

        self._set_status('disconnected')

        # lightning network
        self.channel_db = None  # type: Optional[ChannelDB]
        self.lngossip = None  # type: Optional[LNGossip]
        self.local_watchtower = None  # type: Optional[WatchTower]
        if self.config.get('run_local_watchtower', False):
            from . import lnwatcher
            self.local_watchtower = lnwatcher.WatchTower(self)
            self.local_watchtower.start_network(self)
            asyncio.ensure_future(self.local_watchtower.start_watching())

    def is_lightning_running(self):
        return self.channel_db is not None

    def maybe_init_lightning(self):
        if self.channel_db is None:
            from . import lnworker
            from . import lnrouter
            from . import channel_db
            self.channel_db = channel_db.ChannelDB(self)
            self.path_finder = lnrouter.LNPathFinder(self.channel_db)
            self.lngossip = lnworker.LNGossip()
            self.lngossip.start_network(self)

    def run_from_another_thread(self, coro, *, timeout=None):
        assert self._loop_thread != threading.current_thread(), 'must not be called from network thread'
        fut = asyncio.run_coroutine_threadsafe(coro, self.asyncio_loop)
        return fut.result(timeout)

    @staticmethod
    def get_instance() -> Optional["Network"]:
        return _INSTANCE

    def with_recent_servers_lock(func):
        def func_wrapper(self, *args, **kwargs):
            with self.recent_servers_lock:
                return func(self, *args, **kwargs)
        return func_wrapper

    def _read_recent_servers(self) -> List[ServerAddr]:
        if not self.config.path:
            return []
        path = os.path.join(self.config.path, "recent_servers")
        try:
            with open(path, "r", encoding='utf-8') as f:
                data = f.read()
                servers_list = json.loads(data)
            return [ServerAddr.from_str(s) for s in servers_list]
        except:
            return []

    @with_recent_servers_lock
    def _save_recent_servers(self):
        if not self.config.path:
            return
        path = os.path.join(self.config.path, "recent_servers")
        s = json.dumps(self._recent_servers, indent=4, sort_keys=True, cls=MyEncoder)
        try:
            with open(path, "w", encoding='utf-8') as f:
                f.write(s)
        except:
            pass

    async def _server_is_lagging(self) -> bool:
        sh = self.get_server_height()
        if not sh:
            self.logger.info('no height for main interface')
            return True
        lh = self.get_local_height()
        result = (lh - sh) > 1
        if result:
            self.logger.info(f'{self.default_server} is lagging ({sh} vs {lh})')
        return result

    def _set_status(self, status):
        self.connection_status = status
        self.notify('status')

    def is_connected(self):
        interface = self.interface
        return interface is not None and interface.ready.done()

    def is_connecting(self):
        return self.connection_status == 'connecting'

    async def _request_server_info(self, interface):
        await interface.ready
        session = interface.session

        async def get_banner():
            self.banner = await session.send_request('server.banner')
            self.notify('banner')
        async def get_donation_address():
            addr = await session.send_request('server.donation_address')
            if not bitcoin.is_address(addr):
                if addr:  # ignore empty string
                    self.logger.info(f"invalid donation address from server: {repr(addr)}")
                addr = ''
            self.donation_address = addr

        async def get_server_peers():
            server_peers = await session.send_request('server.peers.subscribe')
            random.shuffle(server_peers)
            max_accepted_peers = len(constants.net.DEFAULT_SERVERS) + NUM_RECENT_SERVERS
            server_peers = server_peers[:max_accepted_peers]
            # note that 'parse_servers' also validates the data (which is untrusted input!)
            self.server_peers = parse_servers(server_peers)
            self.notify('servers')

        async def get_relay_fee():
            relayfee = await session.send_request('blockchain.relayfee')
            if relayfee is None:
                self.relay_fee = None
            else:
                relayfee = int(relayfee * COIN)
                self.relay_fee = max(0, relayfee)

        async with TaskGroup() as group:
            await group.spawn(get_banner)
            # await group.spawn(get_donation_address)
            # await group.spawn(get_server_peers)
            await group.spawn(get_relay_fee)
            await group.spawn(self._request_fee_estimates(interface))

    async def _request_fee_estimates(self, interface):
        session = interface.session
        self.config.requested_fee_estimates()
        histogram = await session.send_request('mempool.get_fee_histogram')
        self.config.mempool_fees = histogram
        self.logger.info(f'fee_histogram {histogram}')
        self.notify('fee_histogram')

    def get_status_value(self, key):
        if key == 'status':
            value = self.connection_status
        elif key == 'banner':
            value = self.banner
        elif key == 'fee':
            value = self.config.fee_estimates
        elif key == 'fee_histogram':
            value = self.config.mempool_fees
        elif key == 'servers':
            value = self.get_servers()
        else:
            raise Exception('unexpected trigger key {}'.format(key))
        return value

    def notify(self, key):
        if key in ['status', 'updated']:
            util.trigger_callback(key)
        else:
            util.trigger_callback(key, self.get_status_value(key))

    def get_parameters(self) -> NetworkParameters:
        return NetworkParameters(server=self.default_server,
                                 proxy=self.proxy,
                                 auto_connect=self.auto_connect,
                                 oneserver=self.oneserver)

    def get_donation_address(self):
        if self.is_connected():
            return self.donation_address

    def get_interfaces(self) -> List[ServerAddr]:
        """The list of servers for the connected interfaces."""
        with self.interfaces_lock:
            return list(self.interfaces)

    def get_fee_estimates(self):
        from statistics import median
        from .simple_config import FEE_ETA_TARGETS
        if self.auto_connect:
            with self.interfaces_lock:
                out = {}
                for n in FEE_ETA_TARGETS:
                    try:
                        out[n] = int(median(filter(None, [i.fee_estimates_eta.get(n) for i in self.interfaces.values()])))
                    except:
                        continue
                return out
        else:
            if not self.interface:
                return {}
            return self.interface.fee_estimates_eta

    def update_fee_estimates(self):
        e = self.get_fee_estimates()
        for nblock_target, fee in e.items():
            self.config.update_fee_estimates(nblock_target, fee)
        self.logger.info(f'fee_estimates {e}')
        self.notify('fee')

    @with_recent_servers_lock
    def get_servers(self):
        # note: order of sources when adding servers here is crucial!
        # don't let "server_peers" overwrite anything,
        # otherwise main server can eclipse the client
        out = dict()
        # add servers received from main interface
        server_peers = self.server_peers
        if server_peers:
            out.update(filter_version(server_peers.copy()))
        # hardcoded servers
        out.update(constants.net.DEFAULT_SERVERS)
        # add recent servers
        for server in self._recent_servers:
            port = str(server.port)
            if server.host in out:
                out[server.host].update({server.protocol: port})
            else:
                out[server.host] = {server.protocol: port}
        # potentially filter out some
        if self.config.get('noonion'):
            out = filter_noonion(out)
        return out

    def _get_next_server_to_try(self) -> Optional[ServerAddr]:
        now = time.time()
        with self.interfaces_lock:
            connected_servers = set(self.interfaces) | self._connecting
        # First try from recent servers. (which are persisted)
        # As these are servers we successfully connected to recently, they are
        # most likely to work. This also makes servers "sticky".
        # Note: with sticky servers, it is more difficult for an attacker to eclipse the client,
        #       however if they succeed, the eclipsing would persist. To try to balance this,
        #       we only give priority to recent_servers up to NUM_STICKY_SERVERS.
        with self.recent_servers_lock:
            recent_servers = list(self._recent_servers)
        recent_servers = [s for s in recent_servers if s.protocol in self._allowed_protocols]
        if len(connected_servers & set(recent_servers)) < NUM_STICKY_SERVERS:
            for server in recent_servers:
                if server in connected_servers:
                    continue
                if not self._can_retry_addr(server, now=now):
                    continue
                return server
        # try all servers we know about, pick one at random
        hostmap = self.get_servers()
        servers = list(set(filter_protocol(hostmap, allowed_protocols=self._allowed_protocols)) - connected_servers)
        random.shuffle(servers)
        for server in servers:
            if not self._can_retry_addr(server, now=now):
                continue
            return server
        return None

    def _set_proxy(self, proxy: Optional[dict]):
        self.proxy = proxy
        dns_hacks.configure_dns_depending_on_proxy(bool(proxy))
        self.logger.info(f'setting proxy {proxy}')
        util.trigger_callback('proxy_set', self.proxy)

    @log_exceptions
    async def set_parameters(self, net_params: NetworkParameters):
        proxy = net_params.proxy
        proxy_str = serialize_proxy(proxy)
        server = net_params.server
        # sanitize parameters
        try:
            if proxy:
                proxy_modes.index(proxy['mode']) + 1
                int(proxy['port'])
        except:
            return
        self.config.set_key('auto_connect', net_params.auto_connect, False)
        self.config.set_key('oneserver', net_params.oneserver, False)
        self.config.set_key('proxy', proxy_str, False)
        self.config.set_key('server', str(server), True)
        # abort if changes were not allowed by config
        if self.config.get('server') != str(server) \
                or self.config.get('proxy') != proxy_str \
                or self.config.get('oneserver') != net_params.oneserver:
            return

        async with self.restart_lock:
            self.auto_connect = net_params.auto_connect
            if self.proxy != proxy or self.oneserver != net_params.oneserver:
                # Restart the network defaulting to the given server
                await self._stop()
                self.default_server = server
                await self._start()
            elif self.default_server != server:
                await self.switch_to_interface(server)
            else:
                await self.switch_lagging_interface()

    def _maybe_set_oneserver(self) -> None:
        oneserver = bool(self.config.get('oneserver', False))
        self.oneserver = oneserver
        self.num_server = NUM_TARGET_CONNECTED_SERVERS if not oneserver else 0

    async def _switch_to_random_interface(self):
        '''Switch to a random connected server other than the current one'''
        servers = self.get_interfaces()    # Those in connected state
        if self.default_server in servers:
            servers.remove(self.default_server)
        if servers:
            await self.switch_to_interface(random.choice(servers))

    async def switch_lagging_interface(self):
        """If auto_connect and lagging, switch interface (only within fork)."""
        if self.auto_connect and await self._server_is_lagging():
            # switch to one that has the correct header (not height)
            best_header = self.blockchain().header_at_tip()
            with self.interfaces_lock: interfaces = list(self.interfaces.values())
            filtered = list(filter(lambda iface: iface.tip_header == best_header, interfaces))
            if filtered:
                chosen_iface = random.choice(filtered)
                await self.switch_to_interface(chosen_iface.server)

    async def switch_unwanted_fork_interface(self) -> None:
        """If auto_connect, maybe switch to another fork/chain."""
        if not self.auto_connect or not self.interface:
            return
        with self.interfaces_lock: interfaces = list(self.interfaces.values())
        pref_height = self._blockchain_preferred_block['height']
        pref_hash   = self._blockchain_preferred_block['hash']
        # shortcut for common case
        if pref_height == 0:
            return
        # maybe try switching chains; starting with most desirable first
        matching_chains = blockchain.get_chains_that_contain_header(pref_height, pref_hash)
        chains_to_try = list(matching_chains) + [blockchain.get_best_chain()]
        for rank, chain in enumerate(chains_to_try):
            # check if main interface is already on this fork
            if self.interface.blockchain == chain:
                return
            # switch to another random interface that is on this fork, if any
            filtered = [iface for iface in interfaces
                        if iface.blockchain == chain]
            if filtered:
                self.logger.info(f"switching to (more) preferred fork (rank {rank})")
                chosen_iface = random.choice(filtered)
                await self.switch_to_interface(chosen_iface.server)
                return
        self.logger.info("tried to switch to (more) preferred fork but no interfaces are on any")

    async def switch_to_interface(self, server: ServerAddr):
        """Switch to server as our main interface. If no connection exists,
        queue interface to be started. The actual switch will
        happen when the interface becomes ready.
        """
        self.default_server = server
        old_interface = self.interface
        old_server = old_interface.server if old_interface else None

        # Stop any current interface in order to terminate subscriptions,
        # and to cancel tasks in interface.taskgroup.
        # However, for headers sub, give preference to this interface
        # over unknown ones, i.e. start it again right away.
        if old_server and old_server != server:
            await self._close_interface(old_interface)
            if len(self.interfaces) <= self.num_server:
                await self.taskgroup.spawn(self._run_new_interface(old_server))

        if server not in self.interfaces:
            self.interface = None
            await self.taskgroup.spawn(self._run_new_interface(server))
            return

        i = self.interfaces[server]
        if old_interface != i:
            self.logger.info(f"switching to {server}")
            assert i.ready.done(), "interface we are switching to is not ready yet"
            blockchain_updated = i.blockchain != self.blockchain()
            self.interface = i
            await i.taskgroup.spawn(self._request_server_info(i))
            util.trigger_callback('default_server_changed')
            self.default_server_changed_event.set()
            self.default_server_changed_event.clear()
            self._set_status('connected')
            util.trigger_callback('network_updated')
            if blockchain_updated:
                util.trigger_callback('blockchain_updated')

    async def _close_interface(self, interface: Interface):
        if interface:
            with self.interfaces_lock:
                if self.interfaces.get(interface.server) == interface:
                    self.interfaces.pop(interface.server)
            if interface.server == self.default_server:
                self.interface = None
            await interface.close()

    @with_recent_servers_lock
    def _add_recent_server(self, server: ServerAddr) -> None:
        self._on_connection_successfully_established(server)
        # list is ordered
        if server in self._recent_servers:
            self._recent_servers.remove(server)
        self._recent_servers.insert(0, server)
        self._recent_servers = self._recent_servers[:NUM_RECENT_SERVERS]
        self._save_recent_servers()

    async def connection_down(self, interface: Interface):
        '''A connection to server either went down, or was never made.
        We distinguish by whether it is in self.interfaces.'''
        if not interface: return
        server = interface.server
        if server == self.default_server:
            self._set_status('disconnected')
        await self._close_interface(interface)
        util.trigger_callback('network_updated')

    def get_network_timeout_seconds(self, request_type=NetworkTimeout.Generic) -> int:
        if self.oneserver and not self.auto_connect:
            return request_type.MOST_RELAXED
        if self.proxy:
            return request_type.RELAXED
        return request_type.NORMAL

    @ignore_exceptions  # do not kill outer taskgroup
    @log_exceptions
    async def _run_new_interface(self, server: ServerAddr):
        if server in self.interfaces or server in self._connecting:
            return
        self._connecting.add(server)
        if server == self.default_server:
            self.logger.info(f"connecting to {server} as new interface")
            self._set_status('connecting')
        self._trying_addr_now(server)

        interface = Interface(network=self, server=server, proxy=self.proxy)
        # note: using longer timeouts here as DNS can sometimes be slow!
        timeout = self.get_network_timeout_seconds(NetworkTimeout.Generic)
        try:
            await asyncio.wait_for(interface.ready, timeout)
        except BaseException as e:
            self.logger.info(f"couldn't launch iface {server} -- {repr(e)}")
            await interface.close()
            return
        else:
            with self.interfaces_lock:
                assert server not in self.interfaces
                self.interfaces[server] = interface
        finally:
            try: self._connecting.remove(server)
            except KeyError: pass

        if server == self.default_server:
            await self.switch_to_interface(server)

        self._add_recent_server(server)
        util.trigger_callback('network_updated')

    def check_interface_against_healthy_spread_of_connected_servers(self, iface_to_check: Interface) -> bool:
        # main interface is exempt. this makes switching servers easier
        if iface_to_check.is_main_server():
            return True
        if not iface_to_check.bucket_based_on_ipaddress():
            return True
        # bucket connected interfaces
        with self.interfaces_lock:
            interfaces = list(self.interfaces.values())
        if iface_to_check in interfaces:
            interfaces.remove(iface_to_check)
        buckets = defaultdict(list)
        for iface in interfaces:
            buckets[iface.bucket_based_on_ipaddress()].append(iface)
        # check proposed server against buckets
        onion_servers = buckets[BUCKET_NAME_OF_ONION_SERVERS]
        if iface_to_check.is_tor():
            # keep number of onion servers below half of all connected servers
            if len(onion_servers) > NUM_TARGET_CONNECTED_SERVERS // 2:
                return False
        else:
            bucket = iface_to_check.bucket_based_on_ipaddress()
            if len(buckets[bucket]) > 0:
                return False
        return True

    async def _init_headers_file(self):
        b = blockchain.get_best_chain()
        filename = b.path()
        url = constants.net.HEADERS_URL
        if (os.path.exists(filename) and os.path.getsize(filename) > 1024*1024) or not url:
            return
        self.downloading_headers = True

        tmp_filename = f'{filename}.tmp'
        if os.path.exists(tmp_filename): os.remove(tmp_filename)
        tmp_file = open(tmp_filename, 'a+b')
        success = False
        try:
            async with make_aiohttp_session(self.proxy) as session:
                async with session.get(url, timeout=5*60) as resp:
                    while True:
                        if resp.status != 200:
                            break
                        chunk = await resp.content.read(1024*1024)
                        if not chunk:
                            success = True
                            break
                        tmp_file.write(chunk)
        except BaseException as e:
            self.logger.error(f'_init_headers_file, {e}')

        tmp_file.close()
        if success:
            os.remove(filename)
            os.rename(tmp_filename, filename)
            util.ensure_sparse_file(filename)
            with b.lock:
                b.init_db()
                b.update_size()
        self.downloading_headers = False

    def best_effort_reliable(func):
        async def make_reliable_wrapper(self: 'Network', *args, **kwargs):
            for i in range(10):
                iface = self.interface
                # retry until there is a main interface
                if not iface:
                    try:
                        await asyncio.wait_for(self.default_server_changed_event.wait(), 1)
                    except asyncio.TimeoutError:
                        pass
                    continue  # try again
                assert iface.ready.done(), "interface not ready yet"
                # try actual request
                success_fut = asyncio.ensure_future(func(self, *args, **kwargs))
                await asyncio.wait([success_fut, iface.got_disconnected], return_when=asyncio.FIRST_COMPLETED)
                if success_fut.done() and not success_fut.cancelled():
                    if success_fut.exception():
                        try:
                            raise success_fut.exception()
                        except (RequestTimedOut, RequestCorrupted):
                            await iface.close()
                            await iface.got_disconnected
                            continue  # try again
                    return success_fut.result()
                # otherwise; try again
            raise BestEffortRequestFailed('no interface to do request on... gave up.')
        return make_reliable_wrapper

    def catch_server_exceptions(func):
        async def wrapper(self, *args, **kwargs):
            try:
                return await func(self, *args, **kwargs)
            except aiorpcx.jsonrpc.CodeMessageError as e:
                raise UntrustedServerReturnedError(original_exception=e) from e
        return wrapper

    @best_effort_reliable
    @catch_server_exceptions
    async def get_merkle_for_transaction(self, tx_hash: str, tx_height: int) -> dict:
        if not is_hash256_str(tx_hash):
            raise Exception(f"{repr(tx_hash)} is not a txid")
        if not is_non_negative_integer(tx_height):
            raise Exception(f"{repr(tx_height)} is not a block height")
        return await self.interface.session.send_request('blockchain.transaction.get_merkle', [tx_hash, tx_height])

    @best_effort_reliable
    async def broadcast_transaction(self, tx: 'Transaction', *, timeout=None) -> None:
        if timeout is None:
            timeout = self.get_network_timeout_seconds(NetworkTimeout.Urgent)
        try:
            out = await self.interface.session.send_request('blockchain.transaction.broadcast', [tx.serialize()], timeout=timeout)
            # note: both 'out' and exception messages are untrusted input from the server
        except (RequestTimedOut, asyncio.CancelledError, asyncio.TimeoutError):
            raise  # pass-through
        except aiorpcx.jsonrpc.CodeMessageError as e:
            self.logger.info(f"broadcast_transaction error [DO NOT TRUST THIS MESSAGE]: {repr(e)}")
            raise TxBroadcastServerReturnedError(self.sanitize_tx_broadcast_response(e.message)) from e
        except BaseException as e:  # intentional BaseException for sanity!
            self.logger.info(f"broadcast_transaction error2 [DO NOT TRUST THIS MESSAGE]: {repr(e)}")
            send_exception_to_crash_reporter(e)
            raise TxBroadcastUnknownError() from e
        if out != tx.txid():
            self.logger.info(f"unexpected txid for broadcast_transaction [DO NOT TRUST THIS MESSAGE]: {out} != {tx.txid()}")
            raise TxBroadcastHashMismatch(_("Server returned unexpected transaction ID."))

    async def try_broadcasting(self, tx, name):
        try:
            await self.broadcast_transaction(tx)
        except Exception as e:
            self.logger.info(f'error: could not broadcast {name} {tx.txid()}, {str(e)}')
        else:
            self.logger.info(f'success: broadcasting {name} {tx.txid()}')

    @staticmethod
    def sanitize_tx_broadcast_response(server_msg) -> str:
        # Unfortunately, bitcoind and hence the Electrum protocol doesn't return a useful error code.
        # So, we use substring matching to grok the error message.
        # server_msg is untrusted input so it should not be shown to the user. see #4968
        server_msg = str(server_msg)
        server_msg = server_msg.replace("\n", r"\n")
        # https://github.com/bitcoin/bitcoin/blob/cd42553b1178a48a16017eff0b70669c84c3895c/src/policy/policy.cpp
        # grep "reason ="
        policy_error_messages = {
            r"version": _("Transaction uses non-standard version."),
            r"tx-size": _("The transaction was rejected because it is too large (in bytes)."),
            r"scriptsig-size": None,
            r"scriptsig-not-pushonly": None,
            r"scriptpubkey": None,
            r"bare-multisig": None,
            r"dust": _("Transaction could not be broadcast due to dust outputs."),
            r"multi-op-return": _("The transaction was rejected because it contains multiple OP_RETURN outputs."),
        }
        for substring in policy_error_messages:
            if substring in server_msg:
                msg = policy_error_messages[substring]
                return msg if msg else substring
        # https://github.com/bitcoin/bitcoin/blob/cd42553b1178a48a16017eff0b70669c84c3895c/src/script/script_error.cpp
        script_error_messages = {
            r"Script evaluated without error but finished with a false/empty top stack element",
            r"Script failed an OP_VERIFY operation",
            r"Script failed an OP_EQUALVERIFY operation",
            r"Script failed an OP_CHECKMULTISIGVERIFY operation",
            r"Script failed an OP_CHECKSIGVERIFY operation",
            r"Script failed an OP_NUMEQUALVERIFY operation",
            r"Script is too big",
            r"Push value size limit exceeded",
            r"Operation limit exceeded",
            r"Stack size limit exceeded",
            r"Signature count negative or greater than pubkey count",
            r"Pubkey count negative or limit exceeded",
            r"Opcode missing or not understood",
            r"Attempted to use a disabled opcode",
            r"Operation not valid with the current stack size",
            r"Operation not valid with the current altstack size",
            r"OP_RETURN was encountered",
            r"Invalid OP_IF construction",
            r"Negative locktime",
            r"Locktime requirement not satisfied",
            r"Signature hash type missing or not understood",
            r"Non-canonical DER signature",
            r"Data push larger than necessary",
            r"Only push operators allowed in signatures",
            r"Non-canonical signature: S value is unnecessarily high",
            r"Dummy CHECKMULTISIG argument must be zero",
            r"OP_IF/NOTIF argument must be minimal",
            r"Signature must be zero for failed CHECK(MULTI)SIG operation",
            r"NOPx reserved for soft-fork upgrades",
            r"Witness version reserved for soft-fork upgrades",
            r"Public key is neither compressed or uncompressed",
            r"Extra items left on stack after execution",
            r"Witness program has incorrect length",
            r"Witness program was passed an empty witness",
            r"Witness program hash mismatch",
            r"Witness requires empty scriptSig",
            r"Witness requires only-redeemscript scriptSig",
            r"Witness provided for non-witness script",
            r"Using non-compressed keys in segwit",
            r"Using OP_CODESEPARATOR in non-witness script",
            r"Signature is found in scriptCode",
        }
        for substring in script_error_messages:
            if substring in server_msg:
                return substring
        # https://github.com/bitcoin/bitcoin/blob/cd42553b1178a48a16017eff0b70669c84c3895c/src/validation.cpp
        # grep "REJECT_"
        # should come after script_error.cpp (due to e.g. non-mandatory-script-verify-flag)
        validation_error_messages = {
            r"coinbase",
            r"tx-size-small",
            r"non-final",
            r"txn-already-in-mempool",
            r"txn-mempool-conflict",
            r"txn-already-known",
            r"non-BIP68-final",
            r"bad-txns-nonstandard-inputs",
            r"bad-witness-nonstandard",
            r"bad-txns-too-many-sigops",
            r"mempool min fee not met",
            r"min relay fee not met",
            r"absurdly-high-fee",
            r"too-long-mempool-chain",
            r"bad-txns-spends-conflicting-tx",
            r"insufficient fee",
            r"too many potential replacements",
            r"replacement-adds-unconfirmed",
            r"mempool full",
            r"non-mandatory-script-verify-flag",
            r"mandatory-script-verify-flag-failed",
        }
        for substring in validation_error_messages:
            if substring in server_msg:
                return substring
        # https://github.com/bitcoin/bitcoin/blob/cd42553b1178a48a16017eff0b70669c84c3895c/src/rpc/rawtransaction.cpp
        # grep "RPC_TRANSACTION"
        # grep "RPC_DESERIALIZATION_ERROR"
        # https://github.com/bitcoin/bitcoin/blob/d7d7d315060620446bd363ca50f95f79d3260db7/src/util/error.cpp
        rawtransaction_error_messages = {
            r"Missing inputs",
            r"transaction already in block chain",
            r"Transaction already in block chain",
            r"TX decode failed",
            r"Peer-to-peer functionality missing or disabled",
            r"Transaction rejected by AcceptToMemoryPool",
            r"AcceptToMemoryPool failed",
        }
        for substring in rawtransaction_error_messages:
            if substring in server_msg:
                return substring
        # https://github.com/bitcoin/bitcoin/blob/cd42553b1178a48a16017eff0b70669c84c3895c/src/consensus/tx_verify.cpp
        # grep "REJECT_"
        tx_verify_error_messages = {
            r"bad-txns-vin-empty",
            r"bad-txns-vout-empty",
            r"bad-txns-oversize",
            r"bad-txns-vout-negative",
            r"bad-txns-vout-toolarge",
            r"bad-txns-txouttotal-toolarge",
            r"bad-txns-inputs-duplicate",
            r"bad-cb-length",
            r"bad-txns-prevout-null",
            r"bad-txns-inputs-missingorspent",
            r"bad-txns-premature-spend-of-coinbase",
            r"bad-txns-inputvalues-outofrange",
            r"bad-txns-in-belowout",
            r"bad-txns-fee-outofrange",
        }
        for substring in tx_verify_error_messages:
            if substring in server_msg:
                return substring
        # otherwise:
        return _("Unknown error")

    @best_effort_reliable
    @catch_server_exceptions
    async def request_chunk(self, height: int, tip=None, *, can_return_early=False):
        if not is_non_negative_integer(height):
            raise Exception(f"{repr(height)} is not a block height")
        return await self.interface.request_chunk(height, tip=tip, can_return_early=can_return_early)

    @best_effort_reliable
    @catch_server_exceptions
    async def get_transaction(self, tx_hash: str, *, timeout=None) -> str:
        if not is_hash256_str(tx_hash):
            raise Exception(f"{repr(tx_hash)} is not a txid")
        iface = self.interface
        raw = await iface.session.send_request('blockchain.transaction.get', [tx_hash], timeout=timeout)
        # validate response
        tx = Transaction(raw)
        try:
            tx.deserialize()  # see if raises
        except Exception as e:
            self.logger.warning(f"cannot deserialize received transaction (txid {tx_hash}). from {str(iface)}")
            raise RequestCorrupted() from e  # TODO ban server?
        if tx.txid() != tx_hash:
            self.logger.warning(f"received tx does not match expected txid {tx_hash} (got {tx.txid()}). from {str(iface)}")
            raise RequestCorrupted()  # TODO ban server?
        return raw

    @best_effort_reliable
    @catch_server_exceptions
    async def get_history_for_scripthash(self, sh: str) -> List[dict]:
        if not is_hash256_str(sh):
            raise Exception(f"{repr(sh)} is not a scripthash")
        return await self.interface.session.send_request('blockchain.scripthash.get_history', [sh])

    @best_effort_reliable
    @catch_server_exceptions
    async def listunspent_for_scripthash(self, sh: str) -> List[dict]:
        if not is_hash256_str(sh):
            raise Exception(f"{repr(sh)} is not a scripthash")
        return await self.interface.session.send_request('blockchain.scripthash.listunspent', [sh])

    @best_effort_reliable
    @catch_server_exceptions
    async def get_balance_for_scripthash(self, sh: str) -> dict:
        if not is_hash256_str(sh):
            raise Exception(f"{repr(sh)} is not a scripthash")
        return await self.interface.session.send_request('blockchain.scripthash.get_balance', [sh])

    @best_effort_reliable
    async def get_txid_from_txpos(self, tx_height, tx_pos, merkle):
        command = 'blockchain.transaction.id_from_pos'
        return await self.interface.session.send_request(command, [tx_height, tx_pos, merkle])

    def blockchain(self) -> Blockchain:
        interface = self.interface
        if interface and interface.blockchain is not None:
            self._blockchain = interface.blockchain
        return self._blockchain

    def get_blockchains(self):
        out = {}  # blockchain_id -> list(interfaces)
        with blockchain.blockchains_lock: blockchain_items = list(blockchain.blockchains.items())
        with self.interfaces_lock: interfaces_values = list(self.interfaces.values())
        for chain_id, bc in blockchain_items:
            r = list(filter(lambda i: i.blockchain==bc, interfaces_values))
            if r:
                out[chain_id] = r
        return out

    def _set_preferred_chain(self, chain: Optional[Blockchain]):
        if chain:
            height = chain.get_max_forkpoint()
            header_hash = chain.get_hash(height)
        else:
            height = 0
            header_hash = constants.net.GENESIS
        self._blockchain_preferred_block = {
            'height': height,
            'hash': header_hash,
        }
        self.config.set_key('blockchain_preferred_block', self._blockchain_preferred_block)

    async def follow_chain_given_id(self, chain_id: str) -> None:
        bc = blockchain.blockchains.get(chain_id)
        if not bc:
            raise Exception('blockchain {} not found'.format(chain_id))
        self._set_preferred_chain(bc)
        # select server on this chain
        with self.interfaces_lock: interfaces = list(self.interfaces.values())
        interfaces_on_selected_chain = list(filter(lambda iface: iface.blockchain == bc, interfaces))
        if len(interfaces_on_selected_chain) == 0: return
        chosen_iface = random.choice(interfaces_on_selected_chain)  # type: Interface
        # switch to server (and save to config)
        net_params = self.get_parameters()
        net_params = net_params._replace(server=chosen_iface.server)
        await self.set_parameters(net_params)

    async def follow_chain_given_server(self, server: ServerAddr) -> None:
        # note that server_str should correspond to a connected interface
        iface = self.interfaces.get(server)
        if iface is None:
            return
        self._set_preferred_chain(iface.blockchain)
        # switch to server (and save to config)
        net_params = self.get_parameters()
        net_params = net_params._replace(server=server)
        await self.set_parameters(net_params)

    def get_server_height(self) -> int:
        """Length of header chain, as claimed by main interface."""
        interface = self.interface
        return interface.tip if interface else 0

    def get_local_height(self):
        """Length of header chain, POW-verified.
        In case of a chain split, this is for the branch the main interface is on,
        but it is the tip of that branch (even if main interface is behind).
        """
        return self.blockchain().height()

    def export_checkpoints(self, path):
        """Run manually to generate blockchain checkpoints.
        Kept for console use only.
        """
        cp = self.blockchain().get_checkpoints()
        with open(path, 'w', encoding='utf-8') as f:
            f.write(json.dumps(cp, indent=4))

    async def _start(self):
        assert not self.taskgroup
        self.taskgroup = taskgroup = SilentTaskGroup()
        assert not self.interface and not self.interfaces
        assert not self._connecting
        self.logger.info('starting network')
        self._clear_addr_retry_times()
        self._set_proxy(deserialize_proxy(self.config.get('proxy')))
        self._maybe_set_oneserver()
        await self.taskgroup.spawn(self._run_new_interface(self.default_server))

        async def main():
            self.logger.info("starting taskgroup.")
            try:
                # note: if a task finishes with CancelledError, that
                # will NOT raise, and the group will keep the other tasks running
                async with taskgroup as group:
                    await group.spawn(self._maintain_sessions())
                    [await group.spawn(job) for job in self._jobs]
            except asyncio.CancelledError:
                raise
            except Exception as e:
                self.logger.exception("taskgroup died.")
            finally:
                self.logger.info("taskgroup stopped.")
        asyncio.run_coroutine_threadsafe(main(), self.asyncio_loop)

        util.trigger_callback('network_updated')

    def start(self, jobs: Iterable = None):
        """Schedule starting the network, along with the given job co-routines.

        Note: the jobs will *restart* every time the network restarts, e.g. on proxy
        setting changes.
        """
        self._jobs = jobs or []
        asyncio.run_coroutine_threadsafe(self._start(), self.asyncio_loop)

    @log_exceptions
    async def _stop(self, full_shutdown=False):
        self.logger.info("stopping network")
        try:
            await asyncio.wait_for(self.taskgroup.cancel_remaining(), timeout=2)
        except (asyncio.TimeoutError, asyncio.CancelledError) as e:
            self.logger.info(f"exc during main_taskgroup cancellation: {repr(e)}")
        self.taskgroup = None
        self.interface = None
        self.interfaces = {}
        self._connecting.clear()
        if not full_shutdown:
            util.trigger_callback('network_updated')

    def stop(self):
        assert self._loop_thread != threading.current_thread(), 'must not be called from network thread'
        fut = asyncio.run_coroutine_threadsafe(self._stop(full_shutdown=True), self.asyncio_loop)
        try:
            fut.result(timeout=2)
        except (concurrent.futures.TimeoutError, concurrent.futures.CancelledError): pass

    async def _ensure_there_is_a_main_interface(self):
        if self.is_connected():
            return
        # if auto_connect is set, try a different server
        if self.auto_connect and not self.is_connecting():
            await self._switch_to_random_interface()
        # if auto_connect is not set, or still no main interface, retry current
        if not self.is_connected() and not self.is_connecting():
            if self._can_retry_addr(self.default_server, urgent=True):
                await self.switch_to_interface(self.default_server)

    async def _maintain_sessions(self):
        async def maybe_start_new_interfaces():
            for i in range(self.num_server - len(self.interfaces) - len(self._connecting)):
                # FIXME this should try to honour "healthy spread of connected servers"
                server = self._get_next_server_to_try()
                if server:
                    await self.taskgroup.spawn(self._run_new_interface(server))
        async def maintain_healthy_spread_of_connected_servers():
            with self.interfaces_lock: interfaces = list(self.interfaces.values())
            random.shuffle(interfaces)
            for iface in interfaces:
                if not self.check_interface_against_healthy_spread_of_connected_servers(iface):
                    self.logger.info(f"disconnecting from {iface.server}. too many connected "
                                     f"servers already in bucket {iface.bucket_based_on_ipaddress()}")
                    await self._close_interface(iface)
        async def maintain_main_interface():
            await self._ensure_there_is_a_main_interface()
            if self.is_connected():
                if self.config.is_fee_estimates_update_required():
                    await self.interface.taskgroup.spawn(self._request_fee_estimates, self.interface)

        while True:
            try:
                await maybe_start_new_interfaces()
                await maintain_healthy_spread_of_connected_servers()
                await maintain_main_interface()
            except asyncio.CancelledError:
                # suppress spurious cancellations
                group = self.taskgroup
                if not group or group.closed():
                    raise
            await asyncio.sleep(0.1)

    @classmethod
    async def _send_http_on_proxy(cls, method: str, url: str, params: str = None,
                                  body: bytes = None, json: dict = None, headers=None,
                                  on_finish=None, timeout=None):
        async def default_on_finish(resp: ClientResponse):
            resp.raise_for_status()
            return await resp.text()
        if headers is None:
            headers = {}
        if on_finish is None:
            on_finish = default_on_finish
        network = cls.get_instance()
        proxy = network.proxy if network else None
        async with make_aiohttp_session(proxy, timeout=timeout) as session:
            if method == 'get':
                async with session.get(url, params=params, headers=headers) as resp:
                    return await on_finish(resp)
            elif method == 'post':
                assert body is not None or json is not None, 'body or json must be supplied if method is post'
                if body is not None:
                    async with session.post(url, data=body, headers=headers) as resp:
                        return await on_finish(resp)
                elif json is not None:
                    async with session.post(url, json=json, headers=headers) as resp:
                        return await on_finish(resp)
            else:
                assert False

    @classmethod
    def send_http_on_proxy(cls, method, url, **kwargs):
        network = cls.get_instance()
        if network:
            assert network._loop_thread is not threading.currentThread()
            loop = network.asyncio_loop
        else:
            loop = asyncio.get_event_loop()
        coro = asyncio.run_coroutine_threadsafe(cls._send_http_on_proxy(method, url, **kwargs), loop)
        # note: _send_http_on_proxy has its own timeout, so no timeout here:
        return coro.result()

    # methods used in scripts
    async def get_peers(self):
        while not self.is_connected():
            await asyncio.sleep(1)
        session = self.interface.session
        return parse_servers(await session.send_request('server.peers.subscribe'))

    async def send_multiple_requests(self, servers: Sequence[ServerAddr], method: str, params: Sequence):
        responses = dict()
        async def get_response(server: ServerAddr):
            interface = Interface(network=self, server=server, proxy=self.proxy)
            timeout = self.get_network_timeout_seconds(NetworkTimeout.Urgent)
            try:
                await asyncio.wait_for(interface.ready, timeout)
            except BaseException as e:
                await interface.close()
                return
            try:
                res = await interface.session.send_request(method, params, timeout=10)
            except Exception as e:
                res = e
            responses[interface.server] = res
        async with TaskGroup() as group:
            for server in servers:
                await group.spawn(get_response(server))
        return responses

    async def get_transactions_receipt(self, tx_hash):
        return await self.interface.session.send_request('blochchain.transaction.get_receipt', [tx_hash])

    async def get_token_info(self, contract_addr):
        return await self.interface.session.send_request('blockchain.token.get_info', [contract_addr, ])

    async def call_contract(self, address, data, sender):
        return await self.interface.session.send_request('blockchain.contract.call', [address, data, sender])

    async def request_token_balance(self, bind_addr, contract_addr):
        __, hash160 = b58_address_to_hash160(bind_addr)
        hash160 = bh2u(hash160)
        datahex = '70a08231{}'.format(hash160.zfill(64))
        return await self.interface.session.send_request('blockchain.contract.call', [contract_addr, datahex, '', 'int'])

    async def request_token_history(self, bind_addr, contract_addr):
        __, hash160 = b58_address_to_hash160(bind_addr)
        hash160 = bh2u(hash160)
        return await self.interface.session.send_request('blockchain.contract.event.get_history', [hash160, contract_addr, TOKEN_TRANSFER_TOPIC])

    async def request_delegation_info(self, addr):
        __, hash160 = b58_address_to_hash160(addr)
        hash160 = bh2u(hash160)
        datahex = 'bffe3486{}'.format(hash160.zfill(64))
        result = await self.call_contract(DELEGATION_CONTRACT, datahex, '')
        return eth_output_decode(DELEGATE_ABI[2], result)<|MERGE_RESOLUTION|>--- conflicted
+++ resolved
@@ -44,11 +44,7 @@
 from . import util
 from .util import (log_exceptions, ignore_exceptions,
                    bfh, SilentTaskGroup, make_aiohttp_session, send_exception_to_crash_reporter,
-<<<<<<< HEAD
-                   is_hash256_str, is_non_negative_integer, bh2u)
-=======
-                   is_hash256_str, is_non_negative_integer, MyEncoder, NetworkRetryManager)
->>>>>>> 7a6ec23b
+                   is_hash256_str, is_non_negative_integer, bh2u, MyEncoder, NetworkRetryManager)
 
 from .bitcoin import COIN, b58_address_to_hash160, TOKEN_TRANSFER_TOPIC, DELEGATION_CONTRACT, DELEGATE_ABI, eth_output_decode
 from . import constants
@@ -57,13 +53,8 @@
 from .blockchain import Blockchain
 from . import dns_hacks
 from .transaction import Transaction
-<<<<<<< HEAD
 from .blockchain import Blockchain
-from .interface import (Interface, serialize_server, deserialize_server,
-=======
-from .blockchain import Blockchain, HEADER_SIZE
 from .interface import (Interface, PREFERRED_NETWORK_PROTOCOL,
->>>>>>> 7a6ec23b
                         RequestTimedOut, NetworkTimeout, BUCKET_NAME_OF_ONION_SERVERS,
                         NetworkException, RequestCorrupted, ServerAddr)
 from .version import PROTOCOL_VERSION
@@ -332,11 +323,8 @@
         self.auto_connect = self.config.get('auto_connect', True)
         self._connecting = set()
         self.proxy = None
-<<<<<<< HEAD
+        self._maybe_set_oneserver()
         self.downloading_headers = False
-=======
-        self._maybe_set_oneserver()
->>>>>>> 7a6ec23b
 
         # Dump network messages (all interfaces).  Set at runtime from the console.
         self.debug = False
