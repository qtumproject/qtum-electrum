# Electrum - Lightweight Bitcoin Client
# Copyright (c) 2011-2016 Thomas Voegtlin
#
# Permission is hereby granted, free of charge, to any person
# obtaining a copy of this software and associated documentation files
# (the "Software"), to deal in the Software without restriction,
# including without limitation the rights to use, copy, modify, merge,
# publish, distribute, sublicense, and/or sell copies of the Software,
# and to permit persons to whom the Software is furnished to do so,
# subject to the following conditions:
#
# The above copyright notice and this permission notice shall be
# included in all copies or substantial portions of the Software.
#
# THE SOFTWARE IS PROVIDED "AS IS", WITHOUT WARRANTY OF ANY KIND,
# EXPRESS OR IMPLIED, INCLUDING BUT NOT LIMITED TO THE WARRANTIES OF
# MERCHANTABILITY, FITNESS FOR A PARTICULAR PURPOSE AND
# NONINFRINGEMENT. IN NO EVENT SHALL THE AUTHORS OR COPYRIGHT HOLDERS
# BE LIABLE FOR ANY CLAIM, DAMAGES OR OTHER LIABILITY, WHETHER IN AN
# ACTION OF CONTRACT, TORT OR OTHERWISE, ARISING FROM, OUT OF OR IN
# CONNECTION WITH THE SOFTWARE OR THE USE OR OTHER DEALINGS IN THE
# SOFTWARE.
import asyncio
import time
import queue
import os
import random
import re
from collections import defaultdict
import threading
import socket
import json
import sys
import asyncio
from typing import NamedTuple, Optional, Sequence, List, Dict, Tuple, TYPE_CHECKING, Iterable, Set, Any
import traceback
import concurrent
from concurrent import futures

import aiorpcx
from aiorpcx import TaskGroup
from aiohttp import ClientResponse

from . import util
from .util import (log_exceptions, ignore_exceptions,
                   SilentTaskGroup, make_aiohttp_session, send_exception_to_crash_reporter,
                   MyEncoder, NetworkRetryManager)

from .bitcoin import COIN, b58_address_to_hash160, TOKEN_TRANSFER_TOPIC, DELEGATION_CONTRACT, DELEGATE_ABI, eth_output_decode
from . import constants
from . import blockchain
from . import bitcoin
from . import dns_hacks
from .transaction import Transaction
from .blockchain import Blockchain
from .interface import (Interface, PREFERRED_NETWORK_PROTOCOL,
                        RequestTimedOut, NetworkTimeout, BUCKET_NAME_OF_ONION_SERVERS,
                        NetworkException, RequestCorrupted, ServerAddr)
from .version import PROTOCOL_VERSION
from .simple_config import SimpleConfig
from .i18n import _
from .logging import get_logger, Logger

if TYPE_CHECKING:
    from .channel_db import ChannelDB
    from .lnworker import LNGossip
    from .lnwatcher import WatchTower
    from .daemon import Daemon


_logger = get_logger(__name__)


NUM_TARGET_CONNECTED_SERVERS = 10
NUM_STICKY_SERVERS = 4
NUM_RECENT_SERVERS = 20


def parse_servers(result: Sequence[Tuple[str, str, List[str]]]) -> Dict[str, dict]:
    """Convert servers list (from protocol method "server.peers.subscribe") into dict format.
    Also validate values, such as IP addresses and ports.
    """
    servers = {}
    for item in result:
        host = item[1]
        out = {}
        version = None
        pruning_level = '-'
        if len(item) > 2:
            for v in item[2]:
                if re.match(r"[st]\d*", v):
                    protocol, port = v[0], v[1:]
                    if port == '': port = constants.net.DEFAULT_PORTS[protocol]
                    ServerAddr(host, port, protocol=protocol)  # check if raises
                    out[protocol] = port
                elif re.match("v(.?)+", v):
                    version = v[1:]
                elif re.match(r"p\d*", v):
                    pruning_level = v[1:]
                if pruning_level == '': pruning_level = '0'
        if out:
            out['pruning'] = pruning_level
            out['version'] = version
            servers[host] = out
    return servers


def filter_version(servers):
    def is_recent(version):
        try:
            return util.versiontuple(version) >= util.versiontuple(PROTOCOL_VERSION)
        except Exception as e:
            return False
    return {k: v for k, v in servers.items() if is_recent(v.get('version'))}


def filter_noonion(servers):
    return {k: v for k, v in servers.items() if not k.endswith('.onion')}


def filter_protocol(hostmap, *, allowed_protocols: Iterable[str] = None) -> Sequence[ServerAddr]:
    """Filters the hostmap for those implementing protocol."""
    if allowed_protocols is None:
        allowed_protocols = {PREFERRED_NETWORK_PROTOCOL}
    eligible = []
    for host, portmap in hostmap.items():
        for protocol in allowed_protocols:
            port = portmap.get(protocol)
            if port:
                eligible.append(ServerAddr(host, port, protocol=protocol))
    return eligible


def pick_random_server(hostmap=None, *, allowed_protocols: Iterable[str],
                       exclude_set: Set[ServerAddr] = None) -> Optional[ServerAddr]:
    if hostmap is None:
        hostmap = constants.net.DEFAULT_SERVERS
    if exclude_set is None:
        exclude_set = set()
    servers = set(filter_protocol(hostmap, allowed_protocols=allowed_protocols))
    eligible = list(servers - exclude_set)
    return random.choice(eligible) if eligible else None


class NetworkParameters(NamedTuple):
    server: ServerAddr
    proxy: Optional[dict]
    auto_connect: bool
    oneserver: bool = False


proxy_modes = ['socks4', 'socks5']


def serialize_proxy(p):
    if not isinstance(p, dict):
        return None
    return ':'.join([p.get('mode'), p.get('host'), p.get('port'),
                     p.get('user', ''), p.get('password', '')])


def deserialize_proxy(s: str) -> Optional[dict]:
    if not isinstance(s, str):
        return None
    if s.lower() == 'none':
        return None
    proxy = { "mode":"socks5", "host":"localhost" }
    # FIXME raw IPv6 address fails here
    args = s.split(':')
    n = 0
    if proxy_modes.count(args[n]) == 1:
        proxy["mode"] = args[n]
        n += 1
    if len(args) > n:
        proxy["host"] = args[n]
        n += 1
    if len(args) > n:
        proxy["port"] = args[n]
        n += 1
    else:
        proxy["port"] = "8080" if proxy["mode"] == "http" else "1080"
    if len(args) > n:
        proxy["user"] = args[n]
        n += 1
    if len(args) > n:
        proxy["password"] = args[n]
    return proxy


class BestEffortRequestFailed(NetworkException): pass


class TxBroadcastError(NetworkException):
    def get_message_for_gui(self):
        raise NotImplementedError()


class TxBroadcastHashMismatch(TxBroadcastError):
    def get_message_for_gui(self):
        return "{}\n{}\n\n{}" \
            .format(_("The server returned an unexpected transaction ID when broadcasting the transaction."),
                    _("Consider trying to connect to a different server, or updating Electrum."),
                    str(self))


class TxBroadcastServerReturnedError(TxBroadcastError):
    def get_message_for_gui(self):
        return "{}\n{}\n\n{}" \
            .format(_("The server returned an error when broadcasting the transaction."),
                    _("Consider trying to connect to a different server, or updating Electrum."),
                    str(self))


class TxBroadcastUnknownError(TxBroadcastError):
    def get_message_for_gui(self):
        return "{}\n{}" \
            .format(_("Unknown error when broadcasting the transaction."),
                    _("Consider trying to connect to a different server, or updating Electrum."))


class UntrustedServerReturnedError(NetworkException):
    def __init__(self, *, original_exception):
        self.original_exception = original_exception

    def get_message_for_gui(self) -> str:
        return str(self)

    def __str__(self):
        return _("The server returned an error.")

    def __repr__(self):
        return (f"<UntrustedServerReturnedError "
                f"[DO NOT TRUST THIS MESSAGE] original_exception: {repr(self.original_exception)}>")


_INSTANCE = None


class Network(Logger, NetworkRetryManager[ServerAddr]):
    """The Network class manages a set of connections to remote electrum
    servers, each connected socket is handled by an Interface() object.
    """

    LOGGING_SHORTCUT = 'n'

    taskgroup: Optional[TaskGroup]
    interface: Optional[Interface]
    interfaces: Dict[ServerAddr, Interface]
    _connecting: Set[ServerAddr]
    default_server: ServerAddr
    _recent_servers: List[ServerAddr]

    def __init__(self, config: SimpleConfig, *, daemon: 'Daemon' = None):
        global _INSTANCE
        assert _INSTANCE is None, "Network is a singleton!"
        _INSTANCE = self

        Logger.__init__(self)
        NetworkRetryManager.__init__(
            self,
            max_retry_delay_normal=600,
            init_retry_delay_normal=15,
            max_retry_delay_urgent=10,
            init_retry_delay_urgent=1,
        )

        self.asyncio_loop = asyncio.get_event_loop()
        assert self.asyncio_loop.is_running(), "event loop not running"
        self._loop_thread = None  # type: threading.Thread  # set by caller; only used for sanity checks

        assert isinstance(config, SimpleConfig), f"config should be a SimpleConfig instead of {type(config)}"
        self.config = config

        self.daemon = daemon

        blockchain.read_blockchains(self.config)
        # blockchain.init_headers_file_for_best_chain()
        self.logger.info(f"blockchains {list(map(lambda b: b.forkpoint, blockchain.blockchains.values()))}")
        self._blockchain_preferred_block = self.config.get('blockchain_preferred_block', None)  # type: Dict[str, Any]
        if self._blockchain_preferred_block is None:
            self._set_preferred_chain(None)
        self._blockchain = blockchain.get_best_chain()

        self._allowed_protocols = {PREFERRED_NETWORK_PROTOCOL}

        # Server for addresses and transactions
        self.default_server = self.config.get('server', None)
        # Sanitize default server
        if self.default_server:
            try:
                self.default_server = ServerAddr.from_str(self.default_server)
            except:
                self.logger.warning('failed to parse server-string; falling back to localhost:1:s.')
                self.default_server = ServerAddr.from_str("localhost:1:s")
        else:
            self.default_server = pick_random_server(allowed_protocols=self._allowed_protocols)
        assert isinstance(self.default_server, ServerAddr), f"invalid type for default_server: {self.default_server!r}"

        self.taskgroup = None

        # locks
        self.restart_lock = asyncio.Lock()
        self.bhi_lock = asyncio.Lock()
        self.recent_servers_lock = threading.RLock()       # <- re-entrant
        self.interfaces_lock = threading.Lock()            # for mutating/iterating self.interfaces

        self.server_peers = {}  # returned by interface (servers that the main interface knows about)
        self._recent_servers = self._read_recent_servers()  # note: needs self.recent_servers_lock

        self.banner = ''
        self.donation_address = ''
        self.relay_fee = None  # type: Optional[int]

        dir_path = os.path.join(self.config.path, 'certs')
        util.make_dir(dir_path)

        # the main server we are currently communicating with
        self.interface = None
        self.default_server_changed_event = asyncio.Event()
        # set of servers we have an ongoing connection with
        self.interfaces = {}
        self.auto_connect = self.config.get('auto_connect', True)
        self._connecting = set()
        self.proxy = None
        self._maybe_set_oneserver()
        self.downloading_headers = False

        # Dump network messages (all interfaces).  Set at runtime from the console.
        self.debug = False

        self._set_status('disconnected')
        self._has_ever_managed_to_connect_to_server = False

        # lightning network
        self.channel_db = None  # type: Optional[ChannelDB]
        self.lngossip = None  # type: Optional[LNGossip]
        self.local_watchtower = None  # type: Optional[WatchTower]
        if self.config.get('run_local_watchtower', False):
            from . import lnwatcher
            self.local_watchtower = lnwatcher.WatchTower(self)
            self.local_watchtower.start_network(self)
            asyncio.ensure_future(self.local_watchtower.start_watching())

    def has_internet_connection(self) -> bool:
        """Our guess whether the device has Internet-connectivity."""
        return self._has_ever_managed_to_connect_to_server

    def has_channel_db(self):
        return self.channel_db is not None

    def maybe_init_lightning(self):
        if self.channel_db is None:
            from . import lnrouter
            from . import channel_db
            self.channel_db = channel_db.ChannelDB(self)
            self.path_finder = lnrouter.LNPathFinder(self.channel_db)

    def start_gossip(self):
        if self.lngossip is None:
            from . import lnworker
            self.lngossip = lnworker.LNGossip()
            self.lngossip.start_network(self)

    def stop_gossip(self):
        self.lngossip.stop()

    def run_from_another_thread(self, coro, *, timeout=None):
        assert self._loop_thread != threading.current_thread(), 'must not be called from network thread'
        fut = asyncio.run_coroutine_threadsafe(coro, self.asyncio_loop)
        return fut.result(timeout)

    @staticmethod
    def get_instance() -> Optional["Network"]:
        return _INSTANCE

    def with_recent_servers_lock(func):
        def func_wrapper(self, *args, **kwargs):
            with self.recent_servers_lock:
                return func(self, *args, **kwargs)
        return func_wrapper

    def _read_recent_servers(self) -> List[ServerAddr]:
        if not self.config.path:
            return []
        path = os.path.join(self.config.path, "recent_servers")
        try:
            with open(path, "r", encoding='utf-8') as f:
                data = f.read()
                servers_list = json.loads(data)
            return [ServerAddr.from_str(s) for s in servers_list]
        except:
            return []

    @with_recent_servers_lock
    def _save_recent_servers(self):
        if not self.config.path:
            return
        path = os.path.join(self.config.path, "recent_servers")
        s = json.dumps(self._recent_servers, indent=4, sort_keys=True, cls=MyEncoder)
        try:
            with open(path, "w", encoding='utf-8') as f:
                f.write(s)
        except:
            pass

    async def _server_is_lagging(self) -> bool:
        sh = self.get_server_height()
        if not sh:
            self.logger.info('no height for main interface')
            return True
        lh = self.get_local_height()
        result = (lh - sh) > 1
        if result:
            self.logger.info(f'{self.default_server} is lagging ({sh} vs {lh})')
        return result

    def _set_status(self, status):
        self.connection_status = status
        self.notify('status')

    def is_connected(self):
        interface = self.interface
        return interface is not None and interface.ready.done()

    def is_connecting(self):
        return self.connection_status == 'connecting'

    async def _request_server_info(self, interface: 'Interface'):
        await interface.ready
        session = interface.session

        async def get_banner():
            self.banner = await interface.get_server_banner()
            self.notify('banner')
        async def get_donation_address():
<<<<<<< HEAD
            addr = await session.send_request('server.donation_address')
            if not bitcoin.is_address(addr):
                if addr:  # ignore empty string
                    self.logger.info(f"invalid donation address from server: {repr(addr)}")
                addr = ''
            self.donation_address = addr

=======
            self.donation_address = await interface.get_donation_address()
>>>>>>> fc97181a
        async def get_server_peers():
            server_peers = await session.send_request('server.peers.subscribe')
            random.shuffle(server_peers)
            max_accepted_peers = len(constants.net.DEFAULT_SERVERS) + NUM_RECENT_SERVERS
            server_peers = server_peers[:max_accepted_peers]
            # note that 'parse_servers' also validates the data (which is untrusted input!)
            self.server_peers = parse_servers(server_peers)
            self.notify('servers')

        async def get_relay_fee():
            self.relay_fee = await interface.get_relay_fee()

        async with TaskGroup() as group:
            await group.spawn(get_banner)
            # await group.spawn(get_donation_address)
            # await group.spawn(get_server_peers)
            await group.spawn(get_relay_fee)
            await group.spawn(self._request_fee_estimates(interface))

    async def _request_fee_estimates(self, interface):
        self.config.requested_fee_estimates()
        histogram = await interface.get_fee_histogram()
        self.config.mempool_fees = histogram
        self.logger.info(f'fee_histogram {histogram}')
        self.notify('fee_histogram')

    def get_status_value(self, key):
        if key == 'status':
            value = self.connection_status
        elif key == 'banner':
            value = self.banner
        elif key == 'fee':
            value = self.config.fee_estimates
        elif key == 'fee_histogram':
            value = self.config.mempool_fees
        elif key == 'servers':
            value = self.get_servers()
        else:
            raise Exception('unexpected trigger key {}'.format(key))
        return value

    def notify(self, key):
        if key in ['status', 'updated']:
            util.trigger_callback(key)
        else:
            util.trigger_callback(key, self.get_status_value(key))

    def get_parameters(self) -> NetworkParameters:
        return NetworkParameters(server=self.default_server,
                                 proxy=self.proxy,
                                 auto_connect=self.auto_connect,
                                 oneserver=self.oneserver)

    def get_donation_address(self):
        if self.is_connected():
            return self.donation_address

    def get_interfaces(self) -> List[ServerAddr]:
        """The list of servers for the connected interfaces."""
        with self.interfaces_lock:
            return list(self.interfaces)

    def get_fee_estimates(self):
        from statistics import median
        from .simple_config import FEE_ETA_TARGETS
        if self.auto_connect:
            with self.interfaces_lock:
                out = {}
                for n in FEE_ETA_TARGETS:
                    try:
                        out[n] = int(median(filter(None, [i.fee_estimates_eta.get(n) for i in self.interfaces.values()])))
                    except:
                        continue
                return out
        else:
            if not self.interface:
                return {}
            return self.interface.fee_estimates_eta

    def update_fee_estimates(self):
        e = self.get_fee_estimates()
        for nblock_target, fee in e.items():
            self.config.update_fee_estimates(nblock_target, fee)
        self.logger.info(f'fee_estimates {e}')
        self.notify('fee')

    @with_recent_servers_lock
    def get_servers(self):
        # note: order of sources when adding servers here is crucial!
        # don't let "server_peers" overwrite anything,
        # otherwise main server can eclipse the client
        out = dict()
        # add servers received from main interface
        server_peers = self.server_peers
        if server_peers:
            out.update(filter_version(server_peers.copy()))
        # hardcoded servers
        out.update(constants.net.DEFAULT_SERVERS)
        # add recent servers
        for server in self._recent_servers:
            port = str(server.port)
            if server.host in out:
                out[server.host].update({server.protocol: port})
            else:
                out[server.host] = {server.protocol: port}
        # potentially filter out some
        if self.config.get('noonion'):
            out = filter_noonion(out)
        return out

    def _get_next_server_to_try(self) -> Optional[ServerAddr]:
        now = time.time()
        with self.interfaces_lock:
            connected_servers = set(self.interfaces) | self._connecting
        # First try from recent servers. (which are persisted)
        # As these are servers we successfully connected to recently, they are
        # most likely to work. This also makes servers "sticky".
        # Note: with sticky servers, it is more difficult for an attacker to eclipse the client,
        #       however if they succeed, the eclipsing would persist. To try to balance this,
        #       we only give priority to recent_servers up to NUM_STICKY_SERVERS.
        with self.recent_servers_lock:
            recent_servers = list(self._recent_servers)
        recent_servers = [s for s in recent_servers if s.protocol in self._allowed_protocols]
        if len(connected_servers & set(recent_servers)) < NUM_STICKY_SERVERS:
            for server in recent_servers:
                if server in connected_servers:
                    continue
                if not self._can_retry_addr(server, now=now):
                    continue
                return server
        # try all servers we know about, pick one at random
        hostmap = self.get_servers()
        servers = list(set(filter_protocol(hostmap, allowed_protocols=self._allowed_protocols)) - connected_servers)
        random.shuffle(servers)
        for server in servers:
            if not self._can_retry_addr(server, now=now):
                continue
            return server
        return None

    def _set_proxy(self, proxy: Optional[dict]):
        self.proxy = proxy
        dns_hacks.configure_dns_depending_on_proxy(bool(proxy))
        self.logger.info(f'setting proxy {proxy}')
        util.trigger_callback('proxy_set', self.proxy)

    @log_exceptions
    async def set_parameters(self, net_params: NetworkParameters):
        proxy = net_params.proxy
        proxy_str = serialize_proxy(proxy)
        server = net_params.server
        # sanitize parameters
        try:
            if proxy:
                proxy_modes.index(proxy['mode']) + 1
                int(proxy['port'])
        except:
            return
        self.config.set_key('auto_connect', net_params.auto_connect, False)
        self.config.set_key('oneserver', net_params.oneserver, False)
        self.config.set_key('proxy', proxy_str, False)
        self.config.set_key('server', str(server), True)
        # abort if changes were not allowed by config
        if self.config.get('server') != str(server) \
                or self.config.get('proxy') != proxy_str \
                or self.config.get('oneserver') != net_params.oneserver:
            return

        async with self.restart_lock:
            self.auto_connect = net_params.auto_connect
            if self.proxy != proxy or self.oneserver != net_params.oneserver:
                # Restart the network defaulting to the given server
                await self._stop()
                self.default_server = server
                await self._start()
            elif self.default_server != server:
                await self.switch_to_interface(server)
            else:
                await self.switch_lagging_interface()

    def _maybe_set_oneserver(self) -> None:
        oneserver = bool(self.config.get('oneserver', False))
        self.oneserver = oneserver
        self.num_server = NUM_TARGET_CONNECTED_SERVERS if not oneserver else 0

    async def _switch_to_random_interface(self):
        '''Switch to a random connected server other than the current one'''
        servers = self.get_interfaces()    # Those in connected state
        if self.default_server in servers:
            servers.remove(self.default_server)
        if servers:
            await self.switch_to_interface(random.choice(servers))

    async def switch_lagging_interface(self):
        """If auto_connect and lagging, switch interface (only within fork)."""
        if self.auto_connect and await self._server_is_lagging():
            # switch to one that has the correct header (not height)
            best_header = self.blockchain().header_at_tip()
            with self.interfaces_lock: interfaces = list(self.interfaces.values())
            filtered = list(filter(lambda iface: iface.tip_header == best_header, interfaces))
            if filtered:
                chosen_iface = random.choice(filtered)
                await self.switch_to_interface(chosen_iface.server)

    async def switch_unwanted_fork_interface(self) -> None:
        """If auto_connect, maybe switch to another fork/chain."""
        if not self.auto_connect or not self.interface:
            return
        with self.interfaces_lock: interfaces = list(self.interfaces.values())
        pref_height = self._blockchain_preferred_block['height']
        pref_hash   = self._blockchain_preferred_block['hash']
        # shortcut for common case
        if pref_height == 0:
            return
        # maybe try switching chains; starting with most desirable first
        matching_chains = blockchain.get_chains_that_contain_header(pref_height, pref_hash)
        chains_to_try = list(matching_chains) + [blockchain.get_best_chain()]
        for rank, chain in enumerate(chains_to_try):
            # check if main interface is already on this fork
            if self.interface.blockchain == chain:
                return
            # switch to another random interface that is on this fork, if any
            filtered = [iface for iface in interfaces
                        if iface.blockchain == chain]
            if filtered:
                self.logger.info(f"switching to (more) preferred fork (rank {rank})")
                chosen_iface = random.choice(filtered)
                await self.switch_to_interface(chosen_iface.server)
                return
        self.logger.info("tried to switch to (more) preferred fork but no interfaces are on any")

    async def switch_to_interface(self, server: ServerAddr):
        """Switch to server as our main interface. If no connection exists,
        queue interface to be started. The actual switch will
        happen when the interface becomes ready.
        """
        self.default_server = server
        old_interface = self.interface
        old_server = old_interface.server if old_interface else None

        # Stop any current interface in order to terminate subscriptions,
        # and to cancel tasks in interface.taskgroup.
        # However, for headers sub, give preference to this interface
        # over unknown ones, i.e. start it again right away.
        if old_server and old_server != server:
            await self._close_interface(old_interface)
            if len(self.interfaces) <= self.num_server:
                await self.taskgroup.spawn(self._run_new_interface(old_server))

        if server not in self.interfaces:
            self.interface = None
            await self.taskgroup.spawn(self._run_new_interface(server))
            return

        i = self.interfaces[server]
        if old_interface != i:
            self.logger.info(f"switching to {server}")
            assert i.ready.done(), "interface we are switching to is not ready yet"
            blockchain_updated = i.blockchain != self.blockchain()
            self.interface = i
            await i.taskgroup.spawn(self._request_server_info(i))
            util.trigger_callback('default_server_changed')
            self.default_server_changed_event.set()
            self.default_server_changed_event.clear()
            self._set_status('connected')
            util.trigger_callback('network_updated')
            if blockchain_updated:
                util.trigger_callback('blockchain_updated')

    async def _close_interface(self, interface: Interface):
        if interface:
            with self.interfaces_lock:
                if self.interfaces.get(interface.server) == interface:
                    self.interfaces.pop(interface.server)
            if interface.server == self.default_server:
                self.interface = None
            await interface.close()

    @with_recent_servers_lock
    def _add_recent_server(self, server: ServerAddr) -> None:
        self._on_connection_successfully_established(server)
        # list is ordered
        if server in self._recent_servers:
            self._recent_servers.remove(server)
        self._recent_servers.insert(0, server)
        self._recent_servers = self._recent_servers[:NUM_RECENT_SERVERS]
        self._save_recent_servers()

    async def connection_down(self, interface: Interface):
        '''A connection to server either went down, or was never made.
        We distinguish by whether it is in self.interfaces.'''
        if not interface: return
        server = interface.server
        if server == self.default_server:
            self._set_status('disconnected')
        await self._close_interface(interface)
        util.trigger_callback('network_updated')

    def get_network_timeout_seconds(self, request_type=NetworkTimeout.Generic) -> int:
        if self.oneserver and not self.auto_connect:
            return request_type.MOST_RELAXED
        if self.proxy:
            return request_type.RELAXED
        return request_type.NORMAL

    @ignore_exceptions  # do not kill outer taskgroup
    @log_exceptions
    async def _run_new_interface(self, server: ServerAddr):
        if server in self.interfaces or server in self._connecting:
            return
        self._connecting.add(server)
        if server == self.default_server:
            self.logger.info(f"connecting to {server} as new interface")
            self._set_status('connecting')
        self._trying_addr_now(server)

        interface = Interface(network=self, server=server, proxy=self.proxy)
        # note: using longer timeouts here as DNS can sometimes be slow!
        timeout = self.get_network_timeout_seconds(NetworkTimeout.Generic)
        try:
            await asyncio.wait_for(interface.ready, timeout)
        except BaseException as e:
            self.logger.info(f"couldn't launch iface {server} -- {repr(e)}")
            await interface.close()
            return
        else:
            with self.interfaces_lock:
                assert server not in self.interfaces
                self.interfaces[server] = interface
        finally:
            try: self._connecting.remove(server)
            except KeyError: pass

        if server == self.default_server:
            await self.switch_to_interface(server)

        self._has_ever_managed_to_connect_to_server = True
        self._add_recent_server(server)
        util.trigger_callback('network_updated')

    def check_interface_against_healthy_spread_of_connected_servers(self, iface_to_check: Interface) -> bool:
        # main interface is exempt. this makes switching servers easier
        if iface_to_check.is_main_server():
            return True
        if not iface_to_check.bucket_based_on_ipaddress():
            return True
        # bucket connected interfaces
        with self.interfaces_lock:
            interfaces = list(self.interfaces.values())
        if iface_to_check in interfaces:
            interfaces.remove(iface_to_check)
        buckets = defaultdict(list)
        for iface in interfaces:
            buckets[iface.bucket_based_on_ipaddress()].append(iface)
        # check proposed server against buckets
        onion_servers = buckets[BUCKET_NAME_OF_ONION_SERVERS]
        if iface_to_check.is_tor():
            # keep number of onion servers below half of all connected servers
            if len(onion_servers) > NUM_TARGET_CONNECTED_SERVERS // 2:
                return False
        else:
            bucket = iface_to_check.bucket_based_on_ipaddress()
            if len(buckets[bucket]) > 0:
                return False
        return True

    async def _init_headers_file(self):
        b = blockchain.get_best_chain()
        filename = b.path()
        url = constants.net.HEADERS_URL
        if (os.path.exists(filename) and os.path.getsize(filename) > 100*1024*1024) or not url:
            return
        self.downloading_headers = True

        tmp_filename = f'{filename}.tmp'
        if os.path.exists(tmp_filename): os.remove(tmp_filename)
        tmp_file = open(tmp_filename, 'a+b')
        success = False
        try:
            async with make_aiohttp_session(self.proxy) as session:
                async with session.get(url, timeout=5*60) as resp:
                    while True:
                        if resp.status != 200:
                            break
                        chunk = await resp.content.read(1024*1024)
                        if not chunk:
                            success = True
                            break
                        tmp_file.write(chunk)
        except BaseException as e:
            self.logger.error(f'_init_headers_file, {e}')

        tmp_file.close()
        if success:
            with b.lock:
                if b.conn:
                    b.conn.close()
            os.remove(filename)
            os.rename(tmp_filename, filename)
            util.ensure_sparse_file(filename)
            with b.lock:
                b.init_db()
                b.update_size()
        self.downloading_headers = False

    def best_effort_reliable(func):
        async def make_reliable_wrapper(self: 'Network', *args, **kwargs):
            for i in range(10):
                iface = self.interface
                # retry until there is a main interface
                if not iface:
                    try:
                        await asyncio.wait_for(self.default_server_changed_event.wait(), 1)
                    except asyncio.TimeoutError:
                        pass
                    continue  # try again
                assert iface.ready.done(), "interface not ready yet"
                # try actual request
                success_fut = asyncio.ensure_future(func(self, *args, **kwargs))
                await asyncio.wait([success_fut, iface.got_disconnected], return_when=asyncio.FIRST_COMPLETED)
                if success_fut.done() and not success_fut.cancelled():
                    if success_fut.exception():
                        try:
                            raise success_fut.exception()
                        except RequestTimedOut:
                            await iface.close()
                            await iface.got_disconnected
                            continue  # try again
                        except RequestCorrupted as e:
                            # TODO ban server?
                            iface.logger.exception(f"RequestCorrupted: {e}")
                            await iface.close()
                            await iface.got_disconnected
                            continue  # try again
                    return success_fut.result()
                # otherwise; try again
            raise BestEffortRequestFailed('no interface to do request on... gave up.')
        return make_reliable_wrapper

    def catch_server_exceptions(func):
        async def wrapper(self, *args, **kwargs):
            try:
                return await func(self, *args, **kwargs)
            except aiorpcx.jsonrpc.CodeMessageError as e:
                raise UntrustedServerReturnedError(original_exception=e) from e
        return wrapper

    @best_effort_reliable
    @catch_server_exceptions
    async def get_merkle_for_transaction(self, tx_hash: str, tx_height: int) -> dict:
        return await self.interface.get_merkle_for_transaction(tx_hash=tx_hash, tx_height=tx_height)

    @best_effort_reliable
    async def broadcast_transaction(self, tx: 'Transaction', *, timeout=None) -> None:
        if timeout is None:
            timeout = self.get_network_timeout_seconds(NetworkTimeout.Urgent)
        try:
            out = await self.interface.session.send_request('blockchain.transaction.broadcast', [tx.serialize()], timeout=timeout)
            # note: both 'out' and exception messages are untrusted input from the server
        except (RequestTimedOut, asyncio.CancelledError, asyncio.TimeoutError):
            raise  # pass-through
        except aiorpcx.jsonrpc.CodeMessageError as e:
            self.logger.info(f"broadcast_transaction error [DO NOT TRUST THIS MESSAGE]: {repr(e)}")
            raise TxBroadcastServerReturnedError(self.sanitize_tx_broadcast_response(e.message)) from e
        except BaseException as e:  # intentional BaseException for sanity!
            self.logger.info(f"broadcast_transaction error2 [DO NOT TRUST THIS MESSAGE]: {repr(e)}")
            send_exception_to_crash_reporter(e)
            raise TxBroadcastUnknownError() from e
        if out != tx.txid():
            self.logger.info(f"unexpected txid for broadcast_transaction [DO NOT TRUST THIS MESSAGE]: {out} != {tx.txid()}")
            raise TxBroadcastHashMismatch(_("Server returned unexpected transaction ID."))

    async def try_broadcasting(self, tx, name):
        try:
            await self.broadcast_transaction(tx)
        except Exception as e:
            self.logger.info(f'error: could not broadcast {name} {tx.txid()}, {str(e)}')
        else:
            self.logger.info(f'success: broadcasting {name} {tx.txid()}')

    @staticmethod
    def sanitize_tx_broadcast_response(server_msg) -> str:
        # Unfortunately, bitcoind and hence the Electrum protocol doesn't return a useful error code.
        # So, we use substring matching to grok the error message.
        # server_msg is untrusted input so it should not be shown to the user. see #4968
        server_msg = str(server_msg)
        server_msg = server_msg.replace("\n", r"\n")
        # https://github.com/bitcoin/bitcoin/blob/cd42553b1178a48a16017eff0b70669c84c3895c/src/policy/policy.cpp
        # grep "reason ="
        policy_error_messages = {
            r"version": _("Transaction uses non-standard version."),
            r"tx-size": _("The transaction was rejected because it is too large (in bytes)."),
            r"scriptsig-size": None,
            r"scriptsig-not-pushonly": None,
            r"scriptpubkey": None,
            r"bare-multisig": None,
            r"dust": _("Transaction could not be broadcast due to dust outputs."),
            r"multi-op-return": _("The transaction was rejected because it contains multiple OP_RETURN outputs."),
        }
        for substring in policy_error_messages:
            if substring in server_msg:
                msg = policy_error_messages[substring]
                return msg if msg else substring
        # https://github.com/bitcoin/bitcoin/blob/cd42553b1178a48a16017eff0b70669c84c3895c/src/script/script_error.cpp
        script_error_messages = {
            r"Script evaluated without error but finished with a false/empty top stack element",
            r"Script failed an OP_VERIFY operation",
            r"Script failed an OP_EQUALVERIFY operation",
            r"Script failed an OP_CHECKMULTISIGVERIFY operation",
            r"Script failed an OP_CHECKSIGVERIFY operation",
            r"Script failed an OP_NUMEQUALVERIFY operation",
            r"Script is too big",
            r"Push value size limit exceeded",
            r"Operation limit exceeded",
            r"Stack size limit exceeded",
            r"Signature count negative or greater than pubkey count",
            r"Pubkey count negative or limit exceeded",
            r"Opcode missing or not understood",
            r"Attempted to use a disabled opcode",
            r"Operation not valid with the current stack size",
            r"Operation not valid with the current altstack size",
            r"OP_RETURN was encountered",
            r"Invalid OP_IF construction",
            r"Negative locktime",
            r"Locktime requirement not satisfied",
            r"Signature hash type missing or not understood",
            r"Non-canonical DER signature",
            r"Data push larger than necessary",
            r"Only push operators allowed in signatures",
            r"Non-canonical signature: S value is unnecessarily high",
            r"Dummy CHECKMULTISIG argument must be zero",
            r"OP_IF/NOTIF argument must be minimal",
            r"Signature must be zero for failed CHECK(MULTI)SIG operation",
            r"NOPx reserved for soft-fork upgrades",
            r"Witness version reserved for soft-fork upgrades",
            r"Public key is neither compressed or uncompressed",
            r"Extra items left on stack after execution",
            r"Witness program has incorrect length",
            r"Witness program was passed an empty witness",
            r"Witness program hash mismatch",
            r"Witness requires empty scriptSig",
            r"Witness requires only-redeemscript scriptSig",
            r"Witness provided for non-witness script",
            r"Using non-compressed keys in segwit",
            r"Using OP_CODESEPARATOR in non-witness script",
            r"Signature is found in scriptCode",
        }
        for substring in script_error_messages:
            if substring in server_msg:
                return substring
        # https://github.com/bitcoin/bitcoin/blob/cd42553b1178a48a16017eff0b70669c84c3895c/src/validation.cpp
        # grep "REJECT_"
        # should come after script_error.cpp (due to e.g. non-mandatory-script-verify-flag)
        validation_error_messages = {
            r"coinbase",
            r"tx-size-small",
            r"non-final",
            r"txn-already-in-mempool",
            r"txn-mempool-conflict",
            r"txn-already-known",
            r"non-BIP68-final",
            r"bad-txns-nonstandard-inputs",
            r"bad-witness-nonstandard",
            r"bad-txns-too-many-sigops",
            r"mempool min fee not met",
            r"min relay fee not met",
            r"absurdly-high-fee",
            r"too-long-mempool-chain",
            r"bad-txns-spends-conflicting-tx",
            r"insufficient fee",
            r"too many potential replacements",
            r"replacement-adds-unconfirmed",
            r"mempool full",
            r"non-mandatory-script-verify-flag",
            r"mandatory-script-verify-flag-failed",
        }
        for substring in validation_error_messages:
            if substring in server_msg:
                return substring
        # https://github.com/bitcoin/bitcoin/blob/cd42553b1178a48a16017eff0b70669c84c3895c/src/rpc/rawtransaction.cpp
        # grep "RPC_TRANSACTION"
        # grep "RPC_DESERIALIZATION_ERROR"
        # https://github.com/bitcoin/bitcoin/blob/d7d7d315060620446bd363ca50f95f79d3260db7/src/util/error.cpp
        rawtransaction_error_messages = {
            r"Missing inputs",
            r"transaction already in block chain",
            r"Transaction already in block chain",
            r"TX decode failed",
            r"Peer-to-peer functionality missing or disabled",
            r"Transaction rejected by AcceptToMemoryPool",
            r"AcceptToMemoryPool failed",
        }
        for substring in rawtransaction_error_messages:
            if substring in server_msg:
                return substring
        # https://github.com/bitcoin/bitcoin/blob/cd42553b1178a48a16017eff0b70669c84c3895c/src/consensus/tx_verify.cpp
        # grep "REJECT_"
        tx_verify_error_messages = {
            r"bad-txns-vin-empty",
            r"bad-txns-vout-empty",
            r"bad-txns-oversize",
            r"bad-txns-vout-negative",
            r"bad-txns-vout-toolarge",
            r"bad-txns-txouttotal-toolarge",
            r"bad-txns-inputs-duplicate",
            r"bad-cb-length",
            r"bad-txns-prevout-null",
            r"bad-txns-inputs-missingorspent",
            r"bad-txns-premature-spend-of-coinbase",
            r"bad-txns-inputvalues-outofrange",
            r"bad-txns-in-belowout",
            r"bad-txns-fee-outofrange",
        }
        for substring in tx_verify_error_messages:
            if substring in server_msg:
                return substring
        # otherwise:
        return _("Unknown error")

    @best_effort_reliable
    @catch_server_exceptions
    async def request_chunk(self, height: int, tip=None, *, can_return_early=False):
        return await self.interface.request_chunk(height, tip=tip, can_return_early=can_return_early)

    @best_effort_reliable
    @catch_server_exceptions
    async def get_transaction(self, tx_hash: str, *, timeout=None) -> str:
        return await self.interface.get_transaction(tx_hash=tx_hash, timeout=timeout)

    @best_effort_reliable
    @catch_server_exceptions
    async def get_history_for_scripthash(self, sh: str) -> List[dict]:
        return await self.interface.get_history_for_scripthash(sh)

    @best_effort_reliable
    @catch_server_exceptions
    async def listunspent_for_scripthash(self, sh: str) -> List[dict]:
        return await self.interface.listunspent_for_scripthash(sh)

    @best_effort_reliable
    @catch_server_exceptions
    async def get_balance_for_scripthash(self, sh: str) -> dict:
        return await self.interface.get_balance_for_scripthash(sh)

    @best_effort_reliable
    @catch_server_exceptions
    async def get_txid_from_txpos(self, tx_height, tx_pos, merkle):
        return await self.interface.get_txid_from_txpos(tx_height, tx_pos, merkle)

    def blockchain(self) -> Blockchain:
        interface = self.interface
        if interface and interface.blockchain is not None:
            self._blockchain = interface.blockchain
        return self._blockchain

    def get_blockchains(self):
        out = {}  # blockchain_id -> list(interfaces)
        with blockchain.blockchains_lock: blockchain_items = list(blockchain.blockchains.items())
        with self.interfaces_lock: interfaces_values = list(self.interfaces.values())
        for chain_id, bc in blockchain_items:
            r = list(filter(lambda i: i.blockchain==bc, interfaces_values))
            if r:
                out[chain_id] = r
        return out

    def _set_preferred_chain(self, chain: Optional[Blockchain]):
        if chain:
            height = chain.get_max_forkpoint()
            header_hash = chain.get_hash(height)
        else:
            height = 0
            header_hash = constants.net.GENESIS
        self._blockchain_preferred_block = {
            'height': height,
            'hash': header_hash,
        }
        self.config.set_key('blockchain_preferred_block', self._blockchain_preferred_block)

    async def follow_chain_given_id(self, chain_id: str) -> None:
        bc = blockchain.blockchains.get(chain_id)
        if not bc:
            raise Exception('blockchain {} not found'.format(chain_id))
        self._set_preferred_chain(bc)
        # select server on this chain
        with self.interfaces_lock: interfaces = list(self.interfaces.values())
        interfaces_on_selected_chain = list(filter(lambda iface: iface.blockchain == bc, interfaces))
        if len(interfaces_on_selected_chain) == 0: return
        chosen_iface = random.choice(interfaces_on_selected_chain)  # type: Interface
        # switch to server (and save to config)
        net_params = self.get_parameters()
        net_params = net_params._replace(server=chosen_iface.server)
        await self.set_parameters(net_params)

    async def follow_chain_given_server(self, server: ServerAddr) -> None:
        # note that server_str should correspond to a connected interface
        iface = self.interfaces.get(server)
        if iface is None:
            return
        self._set_preferred_chain(iface.blockchain)
        # switch to server (and save to config)
        net_params = self.get_parameters()
        net_params = net_params._replace(server=server)
        await self.set_parameters(net_params)

    def get_server_height(self) -> int:
        """Length of header chain, as claimed by main interface."""
        interface = self.interface
        return interface.tip if interface else 0

    def get_local_height(self):
        """Length of header chain, POW-verified.
        In case of a chain split, this is for the branch the main interface is on,
        but it is the tip of that branch (even if main interface is behind).
        """
        return self.blockchain().height()

    def export_checkpoints(self, path):
        """Run manually to generate blockchain checkpoints.
        Kept for console use only.
        """
        cp = self.blockchain().get_checkpoints()
        with open(path, 'w', encoding='utf-8') as f:
            f.write(json.dumps(cp, indent=4))

    async def _start(self):
        assert not self.taskgroup
        self.taskgroup = taskgroup = SilentTaskGroup()
        assert not self.interface and not self.interfaces
        assert not self._connecting
        self.logger.info('starting network')
        self._clear_addr_retry_times()
        self._set_proxy(deserialize_proxy(self.config.get('proxy')))
        self._maybe_set_oneserver()

        async def main():
            self.logger.info("starting taskgroup.")
            try:
                await self._init_headers_file()
                await self.taskgroup.spawn(self._run_new_interface(self.default_server))
                # note: if a task finishes with CancelledError, that
                # will NOT raise, and the group will keep the other tasks running
                async with taskgroup as group:
                    await group.spawn(self._maintain_sessions())
                    [await group.spawn(job) for job in self._jobs]
            except asyncio.CancelledError:
                raise
            except Exception as e:
                self.logger.exception("taskgroup died.")
            finally:
                self.logger.info("taskgroup stopped.")
        asyncio.run_coroutine_threadsafe(main(), self.asyncio_loop)

        util.trigger_callback('network_updated')

    def start(self, jobs: Iterable = None):
        """Schedule starting the network, along with the given job co-routines.

        Note: the jobs will *restart* every time the network restarts, e.g. on proxy
        setting changes.
        """
        self._jobs = jobs or []
        asyncio.run_coroutine_threadsafe(self._start(), self.asyncio_loop)

    @log_exceptions
    async def _stop(self, full_shutdown=False):
        self.logger.info("stopping network")
        try:
            await asyncio.wait_for(self.taskgroup.cancel_remaining(), timeout=2)
        except (asyncio.TimeoutError, asyncio.CancelledError) as e:
            self.logger.info(f"exc during main_taskgroup cancellation: {repr(e)}")
        self.taskgroup = None
        self.interface = None
        self.interfaces = {}
        self._connecting.clear()
        if not full_shutdown:
            util.trigger_callback('network_updated')

    def stop(self):
        assert self._loop_thread != threading.current_thread(), 'must not be called from network thread'
        fut = asyncio.run_coroutine_threadsafe(self._stop(full_shutdown=True), self.asyncio_loop)
        try:
            fut.result(timeout=2)
        except (concurrent.futures.TimeoutError, concurrent.futures.CancelledError): pass

    async def _ensure_there_is_a_main_interface(self):
        if self.is_connected():
            return
        # if auto_connect is set, try a different server
        if self.auto_connect and not self.is_connecting():
            await self._switch_to_random_interface()
        # if auto_connect is not set, or still no main interface, retry current
        if not self.is_connected() and not self.is_connecting():
            if self._can_retry_addr(self.default_server, urgent=True):
                await self.switch_to_interface(self.default_server)

    async def _maintain_sessions(self):
        async def maybe_start_new_interfaces():
            for i in range(self.num_server - len(self.interfaces) - len(self._connecting)):
                # FIXME this should try to honour "healthy spread of connected servers"
                server = self._get_next_server_to_try()
                if server:
                    await self.taskgroup.spawn(self._run_new_interface(server))
        async def maintain_healthy_spread_of_connected_servers():
            with self.interfaces_lock: interfaces = list(self.interfaces.values())
            random.shuffle(interfaces)
            for iface in interfaces:
                if not self.check_interface_against_healthy_spread_of_connected_servers(iface):
                    self.logger.info(f"disconnecting from {iface.server}. too many connected "
                                     f"servers already in bucket {iface.bucket_based_on_ipaddress()}")
                    await self._close_interface(iface)
        async def maintain_main_interface():
            await self._ensure_there_is_a_main_interface()
            if self.is_connected():
                if self.config.is_fee_estimates_update_required():
                    await self.interface.taskgroup.spawn(self._request_fee_estimates, self.interface)

        while True:
            try:
                await maybe_start_new_interfaces()
                await maintain_healthy_spread_of_connected_servers()
                await maintain_main_interface()
            except asyncio.CancelledError:
                # suppress spurious cancellations
                group = self.taskgroup
                if not group or group.closed():
                    raise
            await asyncio.sleep(0.1)

    @classmethod
    async def _send_http_on_proxy(cls, method: str, url: str, params: str = None,
                                  body: bytes = None, json: dict = None, headers=None,
                                  on_finish=None, timeout=None):
        async def default_on_finish(resp: ClientResponse):
            resp.raise_for_status()
            return await resp.text()
        if headers is None:
            headers = {}
        if on_finish is None:
            on_finish = default_on_finish
        network = cls.get_instance()
        proxy = network.proxy if network else None
        async with make_aiohttp_session(proxy, timeout=timeout) as session:
            if method == 'get':
                async with session.get(url, params=params, headers=headers) as resp:
                    return await on_finish(resp)
            elif method == 'post':
                assert body is not None or json is not None, 'body or json must be supplied if method is post'
                if body is not None:
                    async with session.post(url, data=body, headers=headers) as resp:
                        return await on_finish(resp)
                elif json is not None:
                    async with session.post(url, json=json, headers=headers) as resp:
                        return await on_finish(resp)
            else:
                assert False

    @classmethod
    def send_http_on_proxy(cls, method, url, **kwargs):
        network = cls.get_instance()
        if network:
            assert network._loop_thread is not threading.currentThread()
            loop = network.asyncio_loop
        else:
            loop = asyncio.get_event_loop()
        coro = asyncio.run_coroutine_threadsafe(cls._send_http_on_proxy(method, url, **kwargs), loop)
        # note: _send_http_on_proxy has its own timeout, so no timeout here:
        return coro.result()

    # methods used in scripts
    async def get_peers(self):
        while not self.is_connected():
            await asyncio.sleep(1)
        session = self.interface.session
        return parse_servers(await session.send_request('server.peers.subscribe'))

    async def send_multiple_requests(self, servers: Sequence[ServerAddr], method: str, params: Sequence):
        responses = dict()
        async def get_response(server: ServerAddr):
            interface = Interface(network=self, server=server, proxy=self.proxy)
            timeout = self.get_network_timeout_seconds(NetworkTimeout.Urgent)
            try:
                await asyncio.wait_for(interface.ready, timeout)
            except BaseException as e:
                await interface.close()
                return
            try:
                res = await interface.session.send_request(method, params, timeout=10)
            except Exception as e:
                res = e
            responses[interface.server] = res
        async with TaskGroup() as group:
            for server in servers:
                await group.spawn(get_response(server))
        return responses

    async def get_transactions_receipt(self, tx_hash):
        return await self.interface.session.send_request('blochchain.transaction.get_receipt', [tx_hash])

    async def get_token_info(self, contract_addr):
        return await self.interface.session.send_request('blockchain.token.get_info', [contract_addr, ])

    async def call_contract(self, address, data, sender):
        return await self.interface.session.send_request('blockchain.contract.call', [address, data, sender])

    async def request_token_balance(self, bind_addr, contract_addr):
        __, hash160 = b58_address_to_hash160(bind_addr)
        hash160 = hash160.hex()
        datahex = '70a08231{}'.format(hash160.zfill(64))
        return await self.interface.session.send_request('blockchain.contract.call', [contract_addr, datahex, '', 'int'], timeout=5)

    async def request_token_history(self, bind_addr, contract_addr):
        __, hash160 = b58_address_to_hash160(bind_addr)
        hash160 = hash160.hex()
        return await self.interface.session.send_request('blockchain.contract.event.get_history', [hash160, contract_addr, TOKEN_TRANSFER_TOPIC])

    async def request_delegation_info(self, addr):
        __, hash160 = b58_address_to_hash160(addr)
        hash160 = hash160.hex()
        datahex = 'bffe3486{}'.format(hash160.zfill(64))
        result = await self.call_contract(DELEGATION_CONTRACT, datahex, '')
        return eth_output_decode(DELEGATE_ABI[2], result)<|MERGE_RESOLUTION|>--- conflicted
+++ resolved
@@ -433,17 +433,7 @@
             self.banner = await interface.get_server_banner()
             self.notify('banner')
         async def get_donation_address():
-<<<<<<< HEAD
-            addr = await session.send_request('server.donation_address')
-            if not bitcoin.is_address(addr):
-                if addr:  # ignore empty string
-                    self.logger.info(f"invalid donation address from server: {repr(addr)}")
-                addr = ''
-            self.donation_address = addr
-
-=======
             self.donation_address = await interface.get_donation_address()
->>>>>>> fc97181a
         async def get_server_peers():
             server_peers = await session.send_request('server.peers.subscribe')
             random.shuffle(server_peers)
