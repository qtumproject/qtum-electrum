from struct import pack, unpack
import hashlib
import sys
import traceback
from typing import Optional, Tuple

from electrum import ecc
from electrum import bip32
from electrum.crypto import hash_160
from electrum.bitcoin import int_to_hex, var_int, is_segwit_script_type
from electrum.bip32 import BIP32Node, convert_bip32_intpath_to_strpath
from electrum.i18n import _
from electrum.keystore import Hardware_KeyStore
from electrum.transaction import Transaction, PartialTransaction, PartialTxInput, PartialTxOutput
from electrum.wallet import Standard_Wallet
from electrum.util import bfh, bh2u, versiontuple, UserFacingException
from electrum.base_wizard import ScriptTypeNotSupported
from electrum.logging import get_logger

from ..hw_wallet import HW_PluginBase, HardwareClientBase
from ..hw_wallet.plugin import is_any_tx_output_on_change_branch, validate_op_return_output


_logger = get_logger(__name__)


try:
    import hid
    from btchip.btchipComm import HIDDongleHIDAPI, DongleWait
    from btchip.btchip import btchip
    from btchip.btchipUtils import compress_public_key,format_transaction, get_regular_input_script, get_p2sh_input_script
    from btchip.bitcoinTransaction import bitcoinTransaction
    from btchip.btchipFirmwareWizard import checkFirmware, updateFirmware
    from btchip.btchipException import BTChipException
    BTCHIP = True
    BTCHIP_DEBUG = False
except ImportError:
    BTCHIP = False

MSG_NEEDS_FW_UPDATE_GENERIC = _('Firmware version too old. Please update at') + \
                      ' https://www.ledgerwallet.com'
MSG_NEEDS_FW_UPDATE_SEGWIT = _('Firmware version (or "Qtum" app) too old for Segwit support. Please update at') + \
                      ' https://www.ledgerwallet.com'
MULTI_OUTPUT_SUPPORT = '1.1.4'
SEGWIT_SUPPORT = '1.1.10'
SEGWIT_SUPPORT_SPECIAL = '1.0.4'


def test_pin_unlocked(func):
    """Function decorator to test the Ledger for being unlocked, and if not,
    raise a human-readable exception.
    """
    def catch_exception(self, *args, **kwargs):
        try:
            return func(self, *args, **kwargs)
        except BTChipException as e:
            if e.sw == 0x6982:
                raise UserFacingException(_('Your Ledger is locked. Please unlock it.'))
            else:
                raise
    return catch_exception


class Ledger_Client(HardwareClientBase):
    def __init__(self, hidDevice, *, product_key: Tuple[int, int],
                 plugin: HW_PluginBase):
        HardwareClientBase.__init__(self, plugin=plugin)
        self.dongleObject = btchip(hidDevice)
        self.preflightDone = False
        self._product_key = product_key
        self._soft_device_id = None

    def is_pairable(self):
        return True

    def close(self):
        with self.device_manager().hid_lock:
            self.dongleObject.dongle.close()

    def timeout(self, cutoff):
        pass

    def is_initialized(self):
        return True

    def get_soft_device_id(self):
        if self._soft_device_id is None:
            # modern ledger can provide xpub without user interaction
            # (hw1 would prompt for PIN)
            if not self.is_hw1():
                self._soft_device_id = self.request_root_fingerprint_from_device()
        return self._soft_device_id

    def is_hw1(self) -> bool:
        return self._product_key[0] == 0x2581

    def device_model_name(self):
        if self.is_hw1():
            return "Ledger HW.1"
        if self._product_key == (0x2c97, 0x0000):
            return "Ledger Blue"
        if self._product_key == (0x2c97, 0x0001):
            return "Ledger Nano S"
        if self._product_key == (0x2c97, 0x0004):
            return "Ledger Nano X"
        return None

    def has_usable_connection_with_device(self):
        try:
            self.dongleObject.getFirmwareVersion()
        except BaseException:
            return False
        return True

    @test_pin_unlocked
    def get_xpub(self, bip32_path, xtype):
        self.checkDevice()
        # bip32_path is of the form 44'/0'/1'
        # S-L-O-W - we don't handle the fingerprint directly, so compute
        # it manually from the previous node
        # This only happens once so it's bearable
        #self.get_client() # prompt for the PIN before displaying the dialog if necessary
        #self.handler.show_message("Computing master public key")
        if xtype in ['p2wpkh', 'p2wsh'] and not self.supports_native_segwit():
            raise UserFacingException(MSG_NEEDS_FW_UPDATE_SEGWIT)
        if xtype in ['p2wpkh-p2sh', 'p2wsh-p2sh'] and not self.supports_segwit():
            raise UserFacingException(MSG_NEEDS_FW_UPDATE_SEGWIT)
        bip32_path = bip32.normalize_bip32_derivation(bip32_path)
        bip32_intpath = bip32.convert_bip32_path_to_list_of_uint32(bip32_path)
        bip32_path = bip32_path[2:]  # cut off "m/"
        if len(bip32_intpath) >= 1:
            prevPath = bip32.convert_bip32_intpath_to_strpath(bip32_intpath[:-1])[2:]
            nodeData = self.dongleObject.getWalletPublicKey(prevPath)
            publicKey = compress_public_key(nodeData['publicKey'])
            fingerprint_bytes = hash_160(publicKey)[0:4]
            childnum_bytes = bip32_intpath[-1].to_bytes(length=4, byteorder="big")
        else:
            fingerprint_bytes = bytes(4)
            childnum_bytes = bytes(4)
        nodeData = self.dongleObject.getWalletPublicKey(bip32_path)
        publicKey = compress_public_key(nodeData['publicKey'])
        depth = len(bip32_intpath)
        return BIP32Node(xtype=xtype,
                         eckey=ecc.ECPubkey(bytes(publicKey)),
                         chaincode=nodeData['chainCode'],
                         depth=depth,
                         fingerprint=fingerprint_bytes,
                         child_number=childnum_bytes).to_xpub()

    def has_detached_pin_support(self, client):
        try:
            client.getVerifyPinRemainingAttempts()
            return True
        except BTChipException as e:
            if e.sw == 0x6d00:
                return False
            raise e

    def is_pin_validated(self, client):
        try:
            # Invalid SET OPERATION MODE to verify the PIN status
            client.dongle.exchange(bytearray([0xe0, 0x26, 0x00, 0x00, 0x01, 0xAB]))
        except BTChipException as e:
            if (e.sw == 0x6982):
                return False
            if (e.sw == 0x6A80):
                return True
            raise e

    def supports_multi_output(self):
        return self.multiOutputSupported

    def supports_segwit(self):
        return self.segwitSupported

    def supports_native_segwit(self):
        return self.nativeSegwitSupported

    def perform_hw1_preflight(self):
        try:
            firmwareInfo = self.dongleObject.getFirmwareVersion()
            firmware = firmwareInfo['version']
            self.multiOutputSupported = versiontuple(firmware) >= versiontuple(MULTI_OUTPUT_SUPPORT)
            self.nativeSegwitSupported = versiontuple(firmware) >= versiontuple(SEGWIT_SUPPORT)
            self.segwitSupported = self.nativeSegwitSupported or (firmwareInfo['specialVersion'] == 0x20 and versiontuple(firmware) >= versiontuple(SEGWIT_SUPPORT_SPECIAL))

            if not checkFirmware(firmwareInfo):
                self.close()
                raise UserFacingException(MSG_NEEDS_FW_UPDATE_GENERIC)
            try:
                self.dongleObject.getOperationMode()
            except BTChipException as e:
                if (e.sw == 0x6985):
                    self.close()
                    self.handler.get_setup( )
                    # Acquire the new client on the next run
                else:
                    raise e
            if self.has_detached_pin_support(self.dongleObject) and not self.is_pin_validated(self.dongleObject):
                assert self.handler, "no handler for client"
                remaining_attempts = self.dongleObject.getVerifyPinRemainingAttempts()
                if remaining_attempts != 1:
                    msg = "Enter your Ledger PIN - remaining attempts : " + str(remaining_attempts)
                else:
                    msg = "Enter your Ledger PIN - WARNING : LAST ATTEMPT. If the PIN is not correct, the dongle will be wiped."
                confirmed, p, pin = self.password_dialog(msg)
                if not confirmed:
                    raise UserFacingException('Aborted by user - please unplug the dongle and plug it again before retrying')
                pin = pin.encode()
                self.dongleObject.verifyPin(pin)
        except BTChipException as e:
            if (e.sw == 0x6faa):
                raise UserFacingException("Dongle is temporarily locked - please unplug it and replug it again")
            if ((e.sw & 0xFFF0) == 0x63c0):
                raise UserFacingException("Invalid PIN - please unplug the dongle and plug it again before retrying")
            if e.sw == 0x6f00 and e.message == 'Invalid channel':
                # based on docs 0x6f00 might be a more general error, hence we also compare message to be sure
                raise UserFacingException("Invalid channel.\n"
                                          "Please make sure that 'Browser support' is disabled on your device.")
            raise e

    def checkDevice(self):
        if not self.preflightDone:
            try:
                self.perform_hw1_preflight()
            except BTChipException as e:
                if (e.sw == 0x6d00 or e.sw == 0x6700):
                    raise UserFacingException(_("Device not in Qtum mode")) from e
                raise e
            self.preflightDone = True

    def password_dialog(self, msg=None):
        response = self.handler.get_word(msg)
        if response is None:
            return False, None, None
        return True, response, response


class Ledger_KeyStore(Hardware_KeyStore):
    hw_type = 'ledger'
    device = 'Ledger'

    plugin: 'LedgerPlugin'

    def __init__(self, d):
        Hardware_KeyStore.__init__(self, d)
        # Errors and other user interaction is done through the wallet's
        # handler.  The handler is per-window and preserved across
        # device reconnects
        self.force_watching_only = False
        self.signing = False
        self.cfg = d.get('cfg', {'mode': 0})
        self.cfg = dict(self.cfg)  # convert to dict from StoredDict (see #6066)

    def dump(self):
        obj = Hardware_KeyStore.dump(self)
        obj['cfg'] = self.cfg
        return obj

    def get_client(self):
        return self.plugin.get_client(self).dongleObject

    def get_client_electrum(self) -> Optional[Ledger_Client]:
        return self.plugin.get_client(self)

    def give_error(self, message, clear_client = False):
        _logger.info(message)
        if not self.signing:
            self.handler.show_error(message)
        else:
            self.signing = False
        if clear_client:
            self.client = None
        raise UserFacingException(message)

    def set_and_unset_signing(func):
        """Function decorator to set and unset self.signing."""
        def wrapper(self, *args, **kwargs):
            try:
                self.signing = True
                return func(self, *args, **kwargs)
            finally:
                self.signing = False
        return wrapper

    def decrypt_message(self, pubkey, message, password):
        raise UserFacingException(_('Encryption and decryption are currently not supported for {}').format(self.device))

    @test_pin_unlocked
    @set_and_unset_signing
    def sign_message(self, sequence, message, password):
        message = message.encode('utf8')
        message_hash = hashlib.sha256(message).hexdigest().upper()
        # prompt for the PIN before displaying the dialog if necessary
        client = self.get_client()
        address_path = self.get_derivation_prefix()[2:] + "/%d/%d"%sequence
        self.handler.show_message("Signing message ...\r\nMessage hash: "+message_hash)
        try:
            info = self.get_client().signMessagePrepare(address_path, message)
            pin = ""
            if info['confirmationNeeded']:
                pin = self.handler.get_auth( info ) # does the authenticate dialog and returns pin
                if not pin:
                    raise UserWarning(_('Cancelled by user'))
                pin = str(pin).encode()
            signature = self.get_client().signMessageSign(pin)
        except BTChipException as e:
            if e.sw == 0x6a80:
                self.give_error("Unfortunately, this message cannot be signed by the Ledger wallet. Only alphanumerical messages shorter than 140 characters are supported. Please remove any extra characters (tab, carriage return) and retry.")
            elif e.sw == 0x6985:  # cancelled by user
                return b''
            elif e.sw == 0x6982:
                raise  # pin lock. decorator will catch it
            else:
                self.give_error(e, True)
        except UserWarning:
            self.handler.show_error(_('Cancelled by user'))
            return b''
        except Exception as e:
            self.give_error(e, True)
        finally:
            self.handler.finished()
        # Parse the ASN.1 signature
        rLength = signature[3]
        r = signature[4 : 4 + rLength]
        sLength = signature[4 + rLength + 1]
        s = signature[4 + rLength + 2:]
        if rLength == 33:
            r = r[1:]
        if sLength == 33:
            s = s[1:]
        # And convert it
        return bytes([27 + 4 + (signature[0] & 0x01)]) + r + s

    @test_pin_unlocked
    @set_and_unset_signing
    def sign_transaction(self, tx, password):
        if tx.is_complete():
            return
        inputs = []
        inputsPaths = []
        chipInputs = []
        redeemScripts = []
        changePath = ""
        output = None
        p2shTransaction = False
        segwitTransaction = False
        pin = ""
        self.get_client() # prompt for the PIN before displaying the dialog if necessary
        client_electrum = self.get_client_electrum()
        assert client_electrum

        # Fetch inputs of the transaction to sign
        for txin in tx.inputs():
            if txin.is_coinbase_input():
                self.give_error("Coinbase not supported")     # should never happen

            if txin.script_type in ['p2sh']:
                p2shTransaction = True

            if txin.script_type in ['p2wpkh-p2sh', 'p2wsh-p2sh']:
                if not client_electrum.supports_segwit():
                    self.give_error(MSG_NEEDS_FW_UPDATE_SEGWIT)
                segwitTransaction = True

            if txin.script_type in ['p2wpkh', 'p2wsh']:
                if not client_electrum.supports_native_segwit():
                    self.give_error(MSG_NEEDS_FW_UPDATE_SEGWIT)
                segwitTransaction = True

            my_pubkey, full_path = self.find_my_pubkey_in_txinout(txin)
            if not full_path:
                self.give_error("No matching pubkey for sign_transaction")  # should never happen
            full_path = convert_bip32_intpath_to_strpath(full_path)[2:]

            redeemScript = Transaction.get_preimage_script(txin)
            txin_prev_tx = txin.utxo
            if txin_prev_tx is None and not Transaction.is_segwit_input(txin):
                raise UserFacingException(_('Missing previous tx for legacy input.'))
            txin_prev_tx_raw = txin_prev_tx.serialize() if txin_prev_tx else None
            inputs.append([txin_prev_tx_raw,
                           txin.prevout.out_idx,
                           redeemScript,
                           txin.prevout.txid.hex(),
                           my_pubkey,
                           txin.nsequence,
                           txin.value_sats()])
            inputsPaths.append(full_path)

        # Sanity check
        if p2shTransaction:
            for txin in tx.inputs():
                if txin.script_type != 'p2sh':
                    self.give_error("P2SH / regular input mixed in same transaction not supported") # should never happen

        txOutput = var_int(len(tx.outputs()))
        for o in tx.outputs():
            txOutput += int_to_hex(o.value, 8)
            script = o.scriptpubkey.hex()
            txOutput += var_int(len(script)//2)
            txOutput += script
        txOutput = bfh(txOutput)

        if not client_electrum.supports_multi_output():
            if len(tx.outputs()) > 2:
                self.give_error("Transaction with more than 2 outputs not supported")

        # don't restrict tx output
        # for txout in tx.outputs():
        #     if not txout.address:
        #         if client_electrum.is_hw1():
        #             self.give_error(_("Only address outputs are supported by {}").format(self.device))
        #         # note: max_size based on https://github.com/LedgerHQ/ledger-app-btc/commit/3a78dee9c0484821df58975803e40d58fbfc2c38#diff-c61ccd96a6d8b54d48f54a3bc4dfa7e2R26
        #         validate_op_return_output(txout, max_size=190)

        # Output "change" detection
        # - only one output and one change is authorized (for hw.1 and nano)
        # - at most one output can bypass confirmation (~change) (for all)
        if not p2shTransaction:
            has_change = False
            any_output_on_change_branch = is_any_tx_output_on_change_branch(tx)
            for txout in tx.outputs():
                if txout.is_mine and len(tx.outputs()) > 1 \
                        and not has_change:
                    # prioritise hiding outputs on the 'change' branch from user
                    # because no more than one change address allowed
                    if txout.is_change == any_output_on_change_branch:
                        my_pubkey, changePath = self.find_my_pubkey_in_txinout(txout)
                        assert changePath
                        changePath = convert_bip32_intpath_to_strpath(changePath)[2:]
                        has_change = True
                    else:
                        output = txout.address
                else:
                    output = txout.address

        self.handler.show_message(_("Confirm Transaction on your Ledger device..."))
        try:
            # Get trusted inputs from the original transactions
            for utxo in inputs:
                sequence = int_to_hex(utxo[5], 4)
                if segwitTransaction:
                    tmp = bfh(utxo[3])[::-1]
                    tmp += bfh(int_to_hex(utxo[1], 4))
                    tmp += bfh(int_to_hex(utxo[6], 8))  # txin['value']
                    chipInputs.append({'value' : tmp, 'witness' : True, 'sequence' : sequence})
                    redeemScripts.append(bfh(utxo[2]))
                elif not p2shTransaction:
                    txtmp = bitcoinTransaction(bfh(utxo[0]))
                    trustedInput = self.get_client().getTrustedInput(txtmp, utxo[1])
                    trustedInput['sequence'] = sequence
                    chipInputs.append(trustedInput)
                    redeemScripts.append(txtmp.outputs[utxo[1]].script)
                else:
                    tmp = bfh(utxo[3])[::-1]
                    tmp += bfh(int_to_hex(utxo[1], 4))
                    chipInputs.append({'value' : tmp, 'sequence' : sequence})
                    redeemScripts.append(bfh(utxo[2]))

            # Sign all inputs
            firstTransaction = True
            inputIndex = 0
            rawTx = tx.serialize_to_network()
            self.get_client().enableAlternate2fa(False)
            if segwitTransaction:
                self.get_client().startUntrustedTransaction(True, inputIndex,
                                                            chipInputs, redeemScripts[inputIndex], version=tx.version)
                # we don't set meaningful outputAddress, amount and fees
                # as we only care about the alternateEncoding==True branch
                outputData = self.get_client().finalizeInput(b'', 0, 0, changePath, bfh(rawTx))
                outputData['outputData'] = txOutput
                if outputData['confirmationNeeded']:
                    outputData['address'] = output
                    self.handler.finished()
                    pin = self.handler.get_auth( outputData ) # does the authenticate dialog and returns pin
                    if not pin:
                        raise UserWarning()
                    self.handler.show_message(_("Confirmed. Signing Transaction..."))
                while inputIndex < len(inputs):
                    singleInput = [ chipInputs[inputIndex] ]
                    self.get_client().startUntrustedTransaction(False, 0,
                                                            singleInput, redeemScripts[inputIndex], version=tx.version)
                    inputSignature = self.get_client().untrustedHashSign(inputsPaths[inputIndex], pin, lockTime=tx.locktime)
                    inputSignature[0] = 0x30 # force for 1.4.9+
                    my_pubkey = inputs[inputIndex][4]
                    tx.add_signature_to_txin(txin_idx=inputIndex,
                                             signing_pubkey=my_pubkey.hex(),
                                             sig=inputSignature.hex())
                    inputIndex = inputIndex + 1
            else:
                while inputIndex < len(inputs):
                    self.get_client().startUntrustedTransaction(firstTransaction, inputIndex,
                                                                chipInputs, redeemScripts[inputIndex], version=tx.version)
                    # we don't set meaningful outputAddress, amount and fees
                    # as we only care about the alternateEncoding==True branch
                    outputData = self.get_client().finalizeInput(b'', 0, 0, changePath, bfh(rawTx))
                    outputData['outputData'] = txOutput
                    if outputData['confirmationNeeded']:
                        outputData['address'] = output
                        self.handler.finished()
                        pin = self.handler.get_auth( outputData ) # does the authenticate dialog and returns pin
                        if not pin:
                            raise UserWarning()
                        self.handler.show_message(_("Confirmed. Signing Transaction..."))
                    else:
                        # Sign input with the provided PIN
                        inputSignature = self.get_client().untrustedHashSign(inputsPaths[inputIndex], pin, lockTime=tx.locktime)
                        inputSignature[0] = 0x30 # force for 1.4.9+
                        my_pubkey = inputs[inputIndex][4]
                        tx.add_signature_to_txin(txin_idx=inputIndex,
                                                 signing_pubkey=my_pubkey.hex(),
                                                 sig=inputSignature.hex())
                        inputIndex = inputIndex + 1
                    firstTransaction = False
        except UserWarning:
            self.handler.show_error(_('Cancelled by user'))
            return
        except BTChipException as e:
            if e.sw in (0x6985, 0x6d00):  # cancelled by user
                return
            elif e.sw == 0x6982:
                raise  # pin lock. decorator will catch it
            else:
                self.logger.exception('')
                self.give_error(e, True)
        except BaseException as e:
            self.logger.exception('')
            self.give_error(e, True)
        finally:
            self.handler.finished()

    @test_pin_unlocked
    @set_and_unset_signing
    def show_address(self, sequence, txin_type):
        client = self.get_client()
        address_path = self.get_derivation_prefix()[2:] + "/%d/%d"%sequence
        self.handler.show_message(_("Showing address ..."))
        segwit = is_segwit_script_type(txin_type)
        segwitNative = txin_type == 'p2wpkh'
        try:
            client.getWalletPublicKey(address_path, showOnScreen=True, segwit=segwit, segwitNative=segwitNative)
        except BTChipException as e:
            if e.sw == 0x6985:  # cancelled by user
                pass
            elif e.sw == 0x6982:
                raise  # pin lock. decorator will catch it
            elif e.sw == 0x6b00:  # hw.1 raises this
                self.handler.show_error('{}\n{}\n{}'.format(
                    _('Error showing address') + ':',
                    e,
                    _('Your device might not have support for this functionality.')))
            else:
                self.logger.exception('')
                self.handler.show_error(e)
        except BaseException as e:
            self.logger.exception('')
            self.handler.show_error(e)
        finally:
            self.handler.finished()

class LedgerPlugin(HW_PluginBase):
    libraries_available = BTCHIP
    keystore_class = Ledger_KeyStore
    client = None
    DEVICE_IDS = [
                   (0x2581, 0x1807), # HW.1 legacy btchip
                   (0x2581, 0x2b7c), # HW.1 transitional production
                   (0x2581, 0x3b7c), # HW.1 ledger production
                   (0x2581, 0x4b7c), # HW.1 ledger test
                   (0x2c97, 0x0000), # Blue
                   (0x2c97, 0x0001), # Nano-S
                   (0x2c97, 0x0004), # Nano-X
                   (0x2c97, 0x0005), # RFU
                   (0x2c97, 0x0006), # RFU
                   (0x2c97, 0x0007), # RFU
                   (0x2c97, 0x0008), # RFU
                   (0x2c97, 0x0009), # RFU
                   (0x2c97, 0x000a)  # RFU
                 ]
    SUPPORTED_XTYPES = ('standard', 'p2wpkh-p2sh', 'p2wpkh', 'p2wsh-p2sh', 'p2wsh')

    def __init__(self, parent, config, name):
        self.segwit = config.get("segwit")
        HW_PluginBase.__init__(self, parent, config, name)
        if self.libraries_available:
            self.device_manager().register_devices(self.DEVICE_IDS, plugin=self)

    def get_btchip_device(self, device):
        ledger = False
        if device.product_key[0] == 0x2581 and device.product_key[1] == 0x3b7c:
            ledger = True
        if device.product_key[0] == 0x2581 and device.product_key[1] == 0x4b7c:
            ledger = True
        if device.product_key[0] == 0x2c97:
            if device.interface_number == 0 or device.usage_page == 0xffa0:
                ledger = True
            else:
                return None  # non-compatible interface of a Nano S or Blue
        with self.device_manager().hid_lock:
            dev = hid.device()
            dev.open_path(device.path)
            dev.set_nonblocking(True)
        return HIDDongleHIDAPI(dev, ledger, BTCHIP_DEBUG)

    def create_client(self, device, handler):
        if handler:
            self.handler = handler

        client = self.get_btchip_device(device)
        if client is not None:
            client = Ledger_Client(client, product_key=device.product_key, plugin=self)
        return client

    def setup_device(self, device_info, wizard, purpose):
        device_id = device_info.device.id_
<<<<<<< HEAD
        client = devmgr.client_by_id(device_id)
        if client is None:
            raise UserFacingException(_('Failed to create a client for this device.') + '\n' +
                                      _('Make sure it is in the correct state.'))
        client.handler = self.create_handler(wizard)
        client.get_xpub("m/44'/88'/0'", 'standard') # TODO replace by direct derivation once Nano S > 1.1
=======
        client = self.scan_and_create_client_for_device(device_id=device_id, wizard=wizard)
        wizard.run_task_without_blocking_gui(
            task=lambda: client.get_xpub("m/44'/0'", 'standard'))  # TODO replace by direct derivation once Nano S > 1.1
        return client
>>>>>>> 7a6ec23b

    def get_xpub(self, device_id, derivation, xtype, wizard):
        if xtype not in self.SUPPORTED_XTYPES:
            raise ScriptTypeNotSupported(_('This type of script is not supported with {}.').format(self.device))
        client = self.scan_and_create_client_for_device(device_id=device_id, wizard=wizard)
        client.checkDevice()
        xpub = client.get_xpub(derivation, xtype)
        return xpub

    def get_client(self, keystore, force_pair=True, *,
                   devices=None, allow_user_interaction=True):
        # All client interaction should not be in the main GUI thread
        client = super().get_client(keystore, force_pair,
                                    devices=devices,
                                    allow_user_interaction=allow_user_interaction)
        # returns the client for a given keystore. can use xpub
        #if client:
        #    client.used()
        if client is not None:
            client.checkDevice()
        return client

    def show_address(self, wallet, address, keystore=None):
        if keystore is None:
            keystore = wallet.get_keystore()
        if not self.show_address_helper(wallet, address, keystore):
            return
        if type(wallet) is not Standard_Wallet:
            keystore.handler.show_error(_('This function is only available for standard wallets when using {}.').format(self.device))
            return
        sequence = wallet.get_address_index(address)
        txin_type = wallet.get_txin_type(address)
        keystore.show_address(sequence, txin_type)<|MERGE_RESOLUTION|>--- conflicted
+++ resolved
@@ -613,19 +613,10 @@
 
     def setup_device(self, device_info, wizard, purpose):
         device_id = device_info.device.id_
-<<<<<<< HEAD
-        client = devmgr.client_by_id(device_id)
-        if client is None:
-            raise UserFacingException(_('Failed to create a client for this device.') + '\n' +
-                                      _('Make sure it is in the correct state.'))
-        client.handler = self.create_handler(wizard)
-        client.get_xpub("m/44'/88'/0'", 'standard') # TODO replace by direct derivation once Nano S > 1.1
-=======
         client = self.scan_and_create_client_for_device(device_id=device_id, wizard=wizard)
         wizard.run_task_without_blocking_gui(
-            task=lambda: client.get_xpub("m/44'/0'", 'standard'))  # TODO replace by direct derivation once Nano S > 1.1
+            task=lambda: client.get_xpub("m/44'/88'/0'", 'standard'))  # TODO replace by direct derivation once Nano S > 1.1
         return client
->>>>>>> 7a6ec23b
 
     def get_xpub(self, device_id, derivation, xtype, wizard):
         if xtype not in self.SUPPORTED_XTYPES:
