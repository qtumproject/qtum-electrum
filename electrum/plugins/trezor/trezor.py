--- conflicted
+++ resolved
@@ -113,13 +113,8 @@
     #     wallet_class, types
 
     firmware_URL = 'https://wallet.trezor.io'
-<<<<<<< HEAD
     libraries_URL = 'https://github.com/trezor/python-trezor'
     minimum_firmware = (1, 8, 1)
-=======
-    libraries_URL = 'https://pypi.org/project/trezor/'
-    minimum_firmware = (1, 5, 2)
->>>>>>> 7a6ec23b
     keystore_class = TrezorKeyStore
     minimum_library = (0, 12, 0)
     maximum_library = (0, 13)
