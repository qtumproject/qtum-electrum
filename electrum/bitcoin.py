--- conflicted
+++ resolved
@@ -323,16 +323,12 @@
 def dust_threshold(network: 'Network' = None) -> int:
     """Returns the dust limit in satoshis."""
     # Change <= dust threshold is added to the tx fee
-<<<<<<< HEAD
     # for Bitcoin DEFAULT_MIN_RELAY_TX_FEE=1000, DUST_RELAY_TX_FEE=3000
     # for Qtum DEFAULT_MIN_RELAY_TX_FEE=400000, DUST_RELAY_TX_FEE=400000
     # we don't need plus 3 to relayfee
-    return 182 * relayfee(network) // 1000
-=======
-    dust_lim = 182 * 3 * relayfee(network)  # in msat
+    dust_lim = 182 * relayfee(network)  # in msat
     # convert to sat, but round up:
     return (dust_lim // 1000) + (dust_lim % 1000 > 0)
->>>>>>> 1448bfe9
 
 
 def hash_encode(x: bytes) -> str:
