--- conflicted
+++ resolved
@@ -35,11 +35,8 @@
 import errno
 import traceback
 import operator
-<<<<<<< HEAD
 import binascii
-=======
 import math
->>>>>>> fc97181a
 from functools import partial
 from collections import defaultdict
 from numbers import Number
