--- conflicted
+++ resolved
@@ -35,16 +35,11 @@
 
 from . import util
 from .transaction import Transaction, PartialTransaction
-<<<<<<< HEAD
 from .util import make_aiohttp_session, NetworkJobOnDefaultServer, random_shuffled_copy, bfh
 from .bitcoin import (address_to_scripthash, is_address, b58_address_to_hash160, hash160_to_b58_address,
                       hash160_to_p2pkh, TOKEN_TRANSFER_TOPIC, Delegation, DELEGATION_CONTRACT,
                       ADD_DELEGATION_TOPIC, RM_DELEGATION_TOPIC, is_p2pkh_address)
 from .network import UntrustedServerReturnedError
-=======
-from .util import bh2u, make_aiohttp_session, NetworkJobOnDefaultServer, random_shuffled_copy
-from .bitcoin import address_to_scripthash, is_address
->>>>>>> fc97181a
 from .logging import Logger
 from .interface import GracefulDisconnect
 from . import constants
