#!/usr/bin/env python3
#
# Copyright (C) 2018 The Electrum developers
# Distributed under the MIT software license, see the accompanying
# file LICENCE or http://www.opensource.org/licenses/mit-license.php

import zlib
from collections import OrderedDict, defaultdict
import json
import asyncio
import os
import time
from functools import partial
from typing import List, Tuple, Dict, TYPE_CHECKING, Optional, Callable, Union
import traceback
import sys
from datetime import datetime

import aiorpcx

from .crypto import sha256, sha256d
from . import bitcoin, util
from . import ecc
from .ecc import sig_string_from_r_and_s, get_r_and_s_from_sig_string, der_sig_from_sig_string
from . import constants
from .util import bh2u, bfh, log_exceptions, ignore_exceptions, chunks, SilentTaskGroup
from . import transaction
from .transaction import Transaction, TxOutput, PartialTxOutput, match_script_against_template
from .logging import Logger
from .lnonion import (new_onion_packet, decode_onion_error, OnionFailureCode, calc_hops_data_for_payment,
                      process_onion_packet, OnionPacket, construct_onion_error, OnionRoutingFailureMessage,
                      ProcessedOnionPacket, UnsupportedOnionPacketVersion, InvalidOnionMac, InvalidOnionPubkey,
                      OnionFailureCodeMetaFlag)
from .lnchannel import Channel, RevokeAndAck, htlcsum, RemoteCtnTooFarInFuture, ChannelState, PeerState
from . import lnutil
from .lnutil import (Outpoint, LocalConfig, RECEIVED, UpdateAddHtlc,
                     RemoteConfig, OnlyPubkeyKeypair, ChannelConstraints, RevocationStore,
                     funding_output_script, get_per_commitment_secret_from_seed,
                     secret_to_pubkey, PaymentFailure, LnFeatures,
                     LOCAL, REMOTE, HTLCOwner, generate_keypair, LnKeyFamily,
                     ln_compare_features, privkey_to_pubkey, MIN_FINAL_CLTV_EXPIRY_ACCEPTED,
                     LightningPeerConnectionClosed, HandshakeFailed, NotFoundChanAnnouncementForUpdate,
                     RemoteMisbehaving,
                     NBLOCK_OUR_CLTV_EXPIRY_DELTA, format_short_channel_id, ShortChannelID,
                     IncompatibleLightningFeatures, derive_payment_secret_from_payment_preimage,
                     LN_MAX_FUNDING_SAT, calc_fees_for_commitment_tx)
from .lnutil import FeeUpdate, channel_id_from_funding_tx
from .lntransport import LNTransport, LNTransportBase
from .lnmsg import encode_msg, decode_msg
from .interface import GracefulDisconnect, NetworkException
from .lnrouter import fee_for_edge_msat
from .lnutil import ln_dummy_address
from .json_db import StoredDict

if TYPE_CHECKING:
    from .lnworker import LNWorker, LNGossip, LNWallet, LNBackups
    from .lnrouter import RouteEdge, LNPaymentRoute
    from .transaction import PartialTransaction


LN_P2P_NETWORK_TIMEOUT = 20


class Peer(Logger):
    LOGGING_SHORTCUT = 'P'

    def __init__(
            self,
            lnworker: Union['LNGossip', 'LNWallet', 'LNBackups'],
            pubkey: bytes,
            transport: LNTransportBase
    ):
        self._sent_init = False  # type: bool
        self._received_init = False  # type: bool
        self.initialized = asyncio.Future()
        self.querying = asyncio.Event()
        self.transport = transport
        self.pubkey = pubkey  # remote pubkey
        self.lnworker = lnworker
        self.privkey = self.transport.privkey  # local privkey
        self.features = self.lnworker.features
        self.their_features = 0
        self.node_ids = [self.pubkey, privkey_to_pubkey(self.privkey)]
        self.network = lnworker.network
        self.channel_db = lnworker.network.channel_db
        self.ping_time = 0
        self.reply_channel_range = asyncio.Queue()
        # gossip uses a single queue to preserve message order
        self.gossip_queue = asyncio.Queue()
        self.ordered_messages = ['accept_channel', 'funding_signed', 'funding_created', 'accept_channel', 'channel_reestablish', 'closing_signed']
        self.ordered_message_queues = defaultdict(asyncio.Queue) # for messsage that are ordered
        self.temp_id_to_id = {}   # to forward error messages
        self.funding_created_sent = set() # for channels in PREOPENING
        self.funding_signed_sent = set()  # for channels in PREOPENING
        self.shutdown_received = {} # chan_id -> asyncio.Future()
        self.announcement_signatures = defaultdict(asyncio.Queue)
        self.orphan_channel_updates = OrderedDict()
        Logger.__init__(self)
        self.taskgroup = SilentTaskGroup()

    def send_message(self, message_name: str, **kwargs):
        assert type(message_name) is str
        self.logger.debug(f"Sending {message_name.upper()}")
        if message_name.upper() != "INIT" and not self.is_initialized():
            raise Exception("tried to send message before we are initialized")
        raw_msg = encode_msg(message_name, **kwargs)
        self._store_raw_msg_if_local_update(raw_msg, message_name=message_name, channel_id=kwargs.get("channel_id"))
        self.transport.send_bytes(raw_msg)

    def _store_raw_msg_if_local_update(self, raw_msg: bytes, *, message_name: str, channel_id: Optional[bytes]):
        is_commitment_signed = message_name == "commitment_signed"
        if not (message_name.startswith("update_") or is_commitment_signed):
            return
        assert channel_id
        chan = self.get_channel_by_id(channel_id)
        if not chan:
            raise Exception(f"channel {channel_id.hex()} not found for peer {self.pubkey.hex()}")
        chan.hm.store_local_update_raw_msg(raw_msg, is_commitment_signed=is_commitment_signed)
        if is_commitment_signed:
            # saving now, to ensure replaying updates works (in case of channel reestablishment)
            self.lnworker.save_channel(chan)

    def maybe_set_initialized(self):
        if self.initialized.done():
            return
        if self._sent_init and self._received_init:
            self.initialized.set_result(True)

    def is_initialized(self) -> bool:
        return (self.initialized.done()
                and not self.initialized.cancelled()
                and self.initialized.exception() is None
                and self.initialized.result() is True)

    async def initialize(self):
        if isinstance(self.transport, LNTransport):
            await self.transport.handshake()
        # FIXME: "flen" hardcoded but actually it depends on "features"...:
        self.send_message("init", gflen=0, flen=2, features=self.features.for_init_message(),
                          init_tlvs={
                              'networks':
                                  {'chains': constants.net.rev_genesis_bytes()}
                          })
        self._sent_init = True
        self.maybe_set_initialized()

    @property
    def channels(self) -> Dict[bytes, Channel]:
        return self.lnworker.channels_for_peer(self.pubkey)

    def get_channel_by_id(self, channel_id: bytes) -> Optional[Channel]:
        # note: this is faster than self.channels.get(channel_id)
        chan = self.lnworker.get_channel_by_id(channel_id)
        if not chan:
            return None
        if chan.node_id != self.pubkey:
            return None
        return chan

    def diagnostic_name(self):
        return self.lnworker.__class__.__name__ + ', ' + self.transport.name()

    def ping_if_required(self):
        if time.time() - self.ping_time > 120:
            self.send_message('ping', num_pong_bytes=4, byteslen=4)
            self.ping_time = time.time()

    def process_message(self, message):
        message_type, payload = decode_msg(message)
        # only process INIT if we are a backup
        from .lnworker import LNBackups
        if isinstance(self.lnworker, LNBackups) and message_type != 'init':
            return
        if message_type in self.ordered_messages:
            chan_id = payload.get('channel_id') or payload["temporary_channel_id"]
            self.ordered_message_queues[chan_id].put_nowait((message_type, payload))
        else:
            if message_type != 'error' and 'channel_id' in payload:
                chan = self.get_channel_by_id(payload['channel_id'])
                if chan is None:
                    raise Exception('Got unknown '+ message_type)
                args = (chan, payload)
            else:
                args = (payload,)
            try:
                f = getattr(self, 'on_' + message_type)
            except AttributeError:
                #self.logger.info("Received '%s'" % message_type.upper(), payload)
                return
            # raw message is needed to check signature
            if message_type in ['node_announcement', 'channel_announcement', 'channel_update']:
                payload['raw'] = message
            execution_result = f(*args)
            if asyncio.iscoroutinefunction(f):
                asyncio.ensure_future(execution_result)

    def on_error(self, payload):
        self.logger.info(f"remote peer sent error [DO NOT TRUST THIS MESSAGE]: {payload['data'].decode('ascii')}")
        chan_id = payload.get("channel_id")
        if chan_id in self.temp_id_to_id:
            chan_id = self.temp_id_to_id[chan_id]
        self.ordered_message_queues[chan_id].put_nowait((None, {'error':payload['data']}))

    def on_ping(self, payload):
        l = payload['num_pong_bytes']
        self.send_message('pong', byteslen=l)

    def on_pong(self, payload):
        pass

    async def wait_for_message(self, expected_name, channel_id):
        q = self.ordered_message_queues[channel_id]
        name, payload = await asyncio.wait_for(q.get(), LN_P2P_NETWORK_TIMEOUT)
        if payload.get('error'):
            raise Exception('Remote peer reported error [DO NOT TRUST THIS MESSAGE]: ' + repr(payload.get('error')))
        if name != expected_name:
            raise Exception(f"Received unexpected '{name}'")
        return payload

    def on_init(self, payload):
        if self._received_init:
            self.logger.info("ALREADY INITIALIZED BUT RECEIVED INIT")
            return
        self.their_features = LnFeatures(int.from_bytes(payload['features'], byteorder="big"))
        their_globalfeatures = int.from_bytes(payload['globalfeatures'], byteorder="big")
        self.their_features |= their_globalfeatures
        # check transitive dependencies for received features
        if not self.their_features.validate_transitive_dependecies():
            raise GracefulDisconnect("remote did not set all dependencies for the features they sent")
        # check if features are compatible, and set self.features to what we negotiated
        try:
            self.features = ln_compare_features(self.features, self.their_features)
        except IncompatibleLightningFeatures as e:
            self.initialized.set_exception(e)
            raise GracefulDisconnect(f"{str(e)}")
        # check that they are on the same chain as us, if provided
        their_networks = payload["init_tlvs"].get("networks")
        if their_networks:
            their_chains = list(chunks(their_networks["chains"], 32))
            if constants.net.rev_genesis_bytes() not in their_chains:
                raise GracefulDisconnect(f"no common chain found with remote. (they sent: {their_chains})")
        # all checks passed
        self.lnworker.on_peer_successfully_established(self)
        self._received_init = True
        self.maybe_set_initialized()

    def on_node_announcement(self, payload):
        self.gossip_queue.put_nowait(('node_announcement', payload))

    def on_channel_announcement(self, payload):
        self.gossip_queue.put_nowait(('channel_announcement', payload))

    def on_channel_update(self, payload):
        self.maybe_save_remote_update(payload)
        self.gossip_queue.put_nowait(('channel_update', payload))

    def maybe_save_remote_update(self, payload):
        for chan in self.channels.values():
            if chan.short_channel_id == payload['short_channel_id']:
                chan.set_remote_update(payload['raw'])
                self.logger.info("saved remote_update")

    def on_announcement_signatures(self, chan: Channel, payload):
        if chan.config[LOCAL].was_announced:
            h, local_node_sig, local_bitcoin_sig = self.send_announcement_signatures(chan)
        else:
            self.announcement_signatures[chan.channel_id].put_nowait(payload)

    def handle_disconnect(func):
        async def wrapper_func(self, *args, **kwargs):
            try:
                return await func(self, *args, **kwargs)
            except GracefulDisconnect as e:
                self.logger.log(e.log_level, f"Disconnecting: {repr(e)}")
            except (LightningPeerConnectionClosed, IncompatibleLightningFeatures,
                    aiorpcx.socks.SOCKSError) as e:
                self.logger.info(f"Disconnecting: {repr(e)}")
            finally:
                self.close_and_cleanup()
        return wrapper_func

    @ignore_exceptions  # do not kill outer taskgroup
    @log_exceptions
    @handle_disconnect
    async def main_loop(self):
        async with self.taskgroup as group:
            await group.spawn(self._message_loop())
            await group.spawn(self.htlc_switch())
            await group.spawn(self.query_gossip())
            await group.spawn(self.process_gossip())

    async def process_gossip(self):
        await self.channel_db.data_loaded.wait()
        # verify in peer's TaskGroup so that we fail the connection
        while True:
            await asyncio.sleep(5)
            chan_anns = []
            chan_upds = []
            node_anns = []
            while True:
                name, payload = await self.gossip_queue.get()
                if name == 'channel_announcement':
                    chan_anns.append(payload)
                elif name == 'channel_update':
                    chan_upds.append(payload)
                elif name == 'node_announcement':
                    node_anns.append(payload)
                else:
                    raise Exception('unknown message')
                if self.gossip_queue.empty():
                    break
            self.logger.debug(f'process_gossip {len(chan_anns)} {len(node_anns)} {len(chan_upds)}')
            # note: data processed in chunks to avoid taking sql lock for too long
            # channel announcements
            for chan_anns_chunk in chunks(chan_anns, 300):
                self.verify_channel_announcements(chan_anns_chunk)
                self.channel_db.add_channel_announcement(chan_anns_chunk)
            # node announcements
            for node_anns_chunk in chunks(node_anns, 100):
                self.verify_node_announcements(node_anns_chunk)
                self.channel_db.add_node_announcement(node_anns_chunk)
            # channel updates
            for chan_upds_chunk in chunks(chan_upds, 1000):
                categorized_chan_upds = self.channel_db.add_channel_updates(
                    chan_upds_chunk, max_age=self.network.lngossip.max_age)
                orphaned = categorized_chan_upds.orphaned
                if orphaned:
                    self.logger.info(f'adding {len(orphaned)} unknown channel ids')
                    orphaned_ids = [c['short_channel_id'] for c in orphaned]
                    await self.network.lngossip.add_new_ids(orphaned_ids)
                    # Save (some bounded number of) orphan channel updates for later
                    # as it might be for our own direct channel with this peer
                    # (and we might not yet know the short channel id for that)
                    for chan_upd_payload in orphaned:
                        short_channel_id = ShortChannelID(chan_upd_payload['short_channel_id'])
                        self.orphan_channel_updates[short_channel_id] = chan_upd_payload
                        while len(self.orphan_channel_updates) > 25:
                            self.orphan_channel_updates.popitem(last=False)
                if categorized_chan_upds.good:
                    self.logger.debug(f'on_channel_update: {len(categorized_chan_upds.good)}/{len(chan_upds_chunk)}')

    def verify_channel_announcements(self, chan_anns):
        for payload in chan_anns:
            h = sha256d(payload['raw'][2+256:])
            pubkeys = [payload['node_id_1'], payload['node_id_2'], payload['bitcoin_key_1'], payload['bitcoin_key_2']]
            sigs = [payload['node_signature_1'], payload['node_signature_2'], payload['bitcoin_signature_1'], payload['bitcoin_signature_2']]
            for pubkey, sig in zip(pubkeys, sigs):
                if not ecc.verify_signature(pubkey, sig, h):
                    raise Exception('signature failed')

    def verify_node_announcements(self, node_anns):
        for payload in node_anns:
            pubkey = payload['node_id']
            signature = payload['signature']
            h = sha256d(payload['raw'][66:])
            if not ecc.verify_signature(pubkey, signature, h):
                raise Exception('signature failed')

    async def query_gossip(self):
        try:
            await asyncio.wait_for(self.initialized, LN_P2P_NETWORK_TIMEOUT)
        except Exception as e:
            raise GracefulDisconnect(f"Failed to initialize: {e!r}") from e
        if self.lnworker == self.lnworker.network.lngossip:
            try:
                ids, complete = await asyncio.wait_for(self.get_channel_range(), LN_P2P_NETWORK_TIMEOUT)
            except asyncio.TimeoutError as e:
                raise GracefulDisconnect("query_channel_range timed out") from e
            self.logger.info('Received {} channel ids. (complete: {})'.format(len(ids), complete))
            await self.lnworker.add_new_ids(ids)
            while True:
                todo = self.lnworker.get_ids_to_query()
                if not todo:
                    await asyncio.sleep(1)
                    continue
                await self.get_short_channel_ids(todo)

    async def get_channel_range(self):
        first_block = constants.net.BLOCK_HEIGHT_FIRST_LIGHTNING_CHANNELS
        num_blocks = self.lnworker.network.get_local_height() - first_block
        self.query_channel_range(first_block, num_blocks)
        intervals = []
        ids = set()
        # note: implementations behave differently...
        # "sane implementation that follows BOLT-07" example:
        #   query_channel_range. <<< first_block 497000, num_blocks 79038
        #   on_reply_channel_range. >>> first_block 497000, num_blocks 39516, num_ids 4648, complete True
        #   on_reply_channel_range. >>> first_block 536516, num_blocks 19758, num_ids 5734, complete True
        #   on_reply_channel_range. >>> first_block 556274, num_blocks 9879, num_ids 13712, complete True
        #   on_reply_channel_range. >>> first_block 566153, num_blocks 9885, num_ids 18114, complete True
        # lnd example:
        #   query_channel_range. <<< first_block 497000, num_blocks 79038
        #   on_reply_channel_range. >>> first_block 497000, num_blocks 79038, num_ids 8000, complete False
        #   on_reply_channel_range. >>> first_block 497000, num_blocks 79038, num_ids 8000, complete False
        #   on_reply_channel_range. >>> first_block 497000, num_blocks 79038, num_ids 8000, complete False
        #   on_reply_channel_range. >>> first_block 497000, num_blocks 79038, num_ids 8000, complete False
        #   on_reply_channel_range. >>> first_block 497000, num_blocks 79038, num_ids 5344, complete True
        while True:
            index, num, complete, _ids = await self.reply_channel_range.get()
            ids.update(_ids)
            intervals.append((index, index+num))
            intervals.sort()
            while len(intervals) > 1:
                a,b = intervals[0]
                c,d = intervals[1]
                if not (a <= c and a <= b and c <= d):
                    raise Exception(f"insane reply_channel_range intervals {(a,b,c,d)}")
                if b >= c:
                    intervals = [(a,d)] + intervals[2:]
                else:
                    break
            if len(intervals) == 1 and complete:
                a, b = intervals[0]
                if a <= first_block and b >= first_block + num_blocks:
                    break
        return ids, complete

    def request_gossip(self, timestamp=0):
        if timestamp == 0:
            self.logger.info('requesting whole channel graph')
        else:
            self.logger.info(f'requesting channel graph since {datetime.fromtimestamp(timestamp).ctime()}')
        self.send_message(
            'gossip_timestamp_filter',
            chain_hash=constants.net.rev_genesis_bytes(),
            first_timestamp=timestamp,
            timestamp_range=b'\xff'*4)

    def query_channel_range(self, first_block, num_blocks):
        self.logger.info(f'query channel range {first_block} {num_blocks}')
        self.send_message(
            'query_channel_range',
            chain_hash=constants.net.rev_genesis_bytes(),
            first_blocknum=first_block,
            number_of_blocks=num_blocks)

    def decode_short_ids(self, encoded):
        if encoded[0] == 0:
            decoded = encoded[1:]
        elif encoded[0] == 1:
            decoded = zlib.decompress(encoded[1:])
        else:
            raise Exception(f'decode_short_ids: unexpected first byte: {encoded[0]}')
        ids = [decoded[i:i+8] for i in range(0, len(decoded), 8)]
        return ids

    def on_reply_channel_range(self, payload):
        first = payload['first_blocknum']
        num = payload['number_of_blocks']
        complete = bool(int.from_bytes(payload['complete'], 'big'))
        encoded = payload['encoded_short_ids']
        ids = self.decode_short_ids(encoded)
        #self.logger.info(f"on_reply_channel_range. >>> first_block {first}, num_blocks {num}, num_ids {len(ids)}, complete {repr(payload['complete'])}")
        self.reply_channel_range.put_nowait((first, num, complete, ids))

    async def get_short_channel_ids(self, ids):
        self.logger.info(f'Querying {len(ids)} short_channel_ids')
        assert not self.querying.is_set()
        self.query_short_channel_ids(ids)
        await self.querying.wait()
        self.querying.clear()

    def query_short_channel_ids(self, ids, compressed=True):
        ids = sorted(ids)
        s = b''.join(ids)
        encoded = zlib.compress(s) if compressed else s
        prefix = b'\x01' if compressed else b'\x00'
        self.send_message(
            'query_short_channel_ids',
            chain_hash=constants.net.rev_genesis_bytes(),
            len=1+len(encoded),
            encoded_short_ids=prefix+encoded)

    async def _message_loop(self):
        try:
            await asyncio.wait_for(self.initialize(), LN_P2P_NETWORK_TIMEOUT)
        except (OSError, asyncio.TimeoutError, HandshakeFailed) as e:
            raise GracefulDisconnect(f'initialize failed: {repr(e)}') from e
        async for msg in self.transport.read_messages():
            self.process_message(msg)
            await asyncio.sleep(.01)

    def on_reply_short_channel_ids_end(self, payload):
        self.querying.set()

    def close_and_cleanup(self):
        try:
            if self.transport:
                self.transport.close()
        except:
            pass
        self.lnworker.peer_closed(self)

    def is_static_remotekey(self):
        return bool(self.features & LnFeatures.OPTION_STATIC_REMOTEKEY_OPT)

    def make_local_config(self, funding_sat: int, push_msat: int, initiator: HTLCOwner) -> LocalConfig:
        channel_seed = os.urandom(32)
        initial_msat = funding_sat * 1000 - push_msat if initiator == LOCAL else push_msat
        if self.is_static_remotekey():
            # Note: in the future, if a CSV delay is added,
            # we will want to derive that key
            wallet = self.lnworker.wallet
            assert wallet.txin_type == 'p2wpkh'
            addr = wallet.get_new_sweep_address_for_channel()
            static_remotekey = bfh(wallet.get_public_key(addr))
        else:
<<<<<<< HEAD
            payment_basepoint = keypair_generator(LnKeyFamily.PAYMENT_BASE)

        local_config=LocalConfig(
            payment_basepoint=payment_basepoint,
            multisig_key=keypair_generator(LnKeyFamily.MULTISIG),
            htlc_basepoint=keypair_generator(LnKeyFamily.HTLC_BASE),
            delayed_basepoint=keypair_generator(LnKeyFamily.DELAY_BASE),
            revocation_basepoint=keypair_generator(LnKeyFamily.REVOCATION_BASE),
            to_self_delay=DEFAULT_TO_SELF_DELAY,
            dust_limit_sat=72800,
=======
            static_remotekey = None
        local_config = LocalConfig.from_seed(
            channel_seed=channel_seed,
            static_remotekey=static_remotekey,
            to_self_delay=self.network.config.get('lightning_to_self_delay', 7 * 144),
            dust_limit_sat=bitcoin.DUST_LIMIT_DEFAULT_SAT_LEGACY,
>>>>>>> 7a6ec23b
            max_htlc_value_in_flight_msat=funding_sat * 1000,
            max_accepted_htlcs=25,
            initial_msat=initial_msat,
<<<<<<< HEAD
            reserve_sat=72800,
            per_commitment_secret_seed=keypair_generator(LnKeyFamily.REVOCATION_ROOT).privkey,
=======
            reserve_sat=funding_sat // 100,
>>>>>>> 7a6ec23b
            funding_locked_received=False,
            was_announced=False,
            current_commitment_signature=None,
            current_htlc_signatures=b'',
            htlc_minimum_msat=1,
        )
        local_config.validate_params(funding_sat=funding_sat)
        return local_config

    def temporarily_reserve_funding_tx_change_address(func):
        # During the channel open flow, if we initiated, we might have used a change address
        # of ours in the funding tx. The funding tx is not part of the wallet history
        # at that point yet, but we should already consider this change address as 'used'.
        async def wrapper(self: 'Peer', *args, **kwargs):
            funding_tx = kwargs['funding_tx']  # type: PartialTransaction
            wallet = self.lnworker.wallet
            change_addresses = [txout.address for txout in funding_tx.outputs()
                                if wallet.is_change(txout.address)]
            for addr in change_addresses:
                wallet.set_reserved_state_of_address(addr, reserved=True)
            try:
                return await func(self, *args, **kwargs)
            finally:
                for addr in change_addresses:
                    self.lnworker.wallet.set_reserved_state_of_address(addr, reserved=False)
        return wrapper

    @log_exceptions
    @temporarily_reserve_funding_tx_change_address
    async def channel_establishment_flow(
            self, *,
            password: Optional[str],
            funding_tx: 'PartialTransaction',
            funding_sat: int,
            push_msat: int,
            temp_channel_id: bytes
    ) -> Tuple[Channel, 'PartialTransaction']:
        await asyncio.wait_for(self.initialized, LN_P2P_NETWORK_TIMEOUT)
        feerate = self.lnworker.current_feerate_per_kw()
        local_config = self.make_local_config(funding_sat, push_msat, LOCAL)
        if funding_sat > LN_MAX_FUNDING_SAT:
            raise Exception(f"MUST set funding_satoshis to less than 2^24 satoshi. {funding_sat} sat > {LN_MAX_FUNDING_SAT}")
        if push_msat > 1000 * funding_sat:
            raise Exception(f"MUST set push_msat to equal or less than 1000 * funding_satoshis: {push_msat} msat > {1000 * funding_sat} msat")
        if funding_sat < lnutil.MIN_FUNDING_SAT:
            raise Exception(f"funding_sat too low: {funding_sat} < {lnutil.MIN_FUNDING_SAT}")
        # for the first commitment transaction
        per_commitment_secret_first = get_per_commitment_secret_from_seed(local_config.per_commitment_secret_seed,
                                                                          RevocationStore.START_INDEX)
        per_commitment_point_first = secret_to_pubkey(int.from_bytes(per_commitment_secret_first, 'big'))
        self.send_message(
            "open_channel",
            temporary_channel_id=temp_channel_id,
            chain_hash=constants.net.rev_genesis_bytes(),
            funding_satoshis=funding_sat,
            push_msat=push_msat,
            dust_limit_satoshis=local_config.dust_limit_sat,
            feerate_per_kw=feerate,
            max_accepted_htlcs=local_config.max_accepted_htlcs,
            funding_pubkey=local_config.multisig_key.pubkey,
            revocation_basepoint=local_config.revocation_basepoint.pubkey,
            htlc_basepoint=local_config.htlc_basepoint.pubkey,
            payment_basepoint=local_config.payment_basepoint.pubkey,
            delayed_payment_basepoint=local_config.delayed_basepoint.pubkey,
            first_per_commitment_point=per_commitment_point_first,
            to_self_delay=local_config.to_self_delay,
            max_htlc_value_in_flight_msat=local_config.max_htlc_value_in_flight_msat,
            channel_flags=0x00,  # not willing to announce channel
            channel_reserve_satoshis=local_config.reserve_sat,
            htlc_minimum_msat=local_config.htlc_minimum_msat,
        )
        payload = await self.wait_for_message('accept_channel', temp_channel_id)
        remote_per_commitment_point = payload['first_per_commitment_point']
        funding_txn_minimum_depth = payload['minimum_depth']
        if funding_txn_minimum_depth <= 0:
            raise Exception(f"minimum depth too low, {funding_txn_minimum_depth}")
        if funding_txn_minimum_depth > 30:
            raise Exception(f"minimum depth too high, {funding_txn_minimum_depth}")
        remote_config = RemoteConfig(
            payment_basepoint=OnlyPubkeyKeypair(payload['payment_basepoint']),
            multisig_key=OnlyPubkeyKeypair(payload["funding_pubkey"]),
            htlc_basepoint=OnlyPubkeyKeypair(payload['htlc_basepoint']),
            delayed_basepoint=OnlyPubkeyKeypair(payload['delayed_payment_basepoint']),
            revocation_basepoint=OnlyPubkeyKeypair(payload['revocation_basepoint']),
            to_self_delay=payload['to_self_delay'],
            dust_limit_sat=payload['dust_limit_satoshis'],
            max_htlc_value_in_flight_msat=payload['max_htlc_value_in_flight_msat'],
            max_accepted_htlcs=payload["max_accepted_htlcs"],
            initial_msat=push_msat,
            reserve_sat=payload["channel_reserve_satoshis"],
            htlc_minimum_msat=payload['htlc_minimum_msat'],
            next_per_commitment_point=remote_per_commitment_point,
            current_per_commitment_point=None,
        )
        remote_config.validate_params(funding_sat=funding_sat)
        # if channel_reserve_satoshis is less than dust_limit_satoshis within the open_channel message:
        #     MUST reject the channel.
        if remote_config.reserve_sat < local_config.dust_limit_sat:
            raise Exception("violated constraint: remote_config.reserve_sat < local_config.dust_limit_sat")
        # if channel_reserve_satoshis from the open_channel message is less than dust_limit_satoshis:
        #     MUST reject the channel.
        if local_config.reserve_sat < remote_config.dust_limit_sat:
            raise Exception("violated constraint: local_config.reserve_sat < remote_config.dust_limit_sat")
        # replace dummy output in funding tx
        redeem_script = funding_output_script(local_config, remote_config)
        funding_address = bitcoin.redeem_script_to_address('p2wsh', redeem_script)
        funding_output = PartialTxOutput.from_address_and_value(funding_address, funding_sat)
        dummy_output = PartialTxOutput.from_address_and_value(ln_dummy_address(), funding_sat)
        funding_tx.outputs().remove(dummy_output)
        funding_tx.add_outputs([funding_output])
        funding_tx.set_rbf(False)
        self.lnworker.wallet.sign_transaction(funding_tx, password)
        if not funding_tx.is_complete() and not funding_tx.is_segwit():
            raise Exception('Funding transaction is not complete')
        funding_txid = funding_tx.txid()
        assert funding_txid
        funding_index = funding_tx.outputs().index(funding_output)
        # remote commitment transaction
        channel_id, funding_txid_bytes = channel_id_from_funding_tx(funding_txid, funding_index)
        outpoint = Outpoint(funding_txid, funding_index)
        constraints = ChannelConstraints(capacity=funding_sat, is_initiator=True, funding_txn_minimum_depth=funding_txn_minimum_depth)
        chan_dict = self.create_channel_storage(channel_id, outpoint, local_config, remote_config, constraints)
        chan = Channel(chan_dict,
                       sweep_address=self.lnworker.sweep_address,
                       lnworker=self.lnworker,
                       initial_feerate=feerate)
        chan.storage['funding_inputs'] = [txin.prevout.to_json() for txin in funding_tx.inputs()]
        if isinstance(self.transport, LNTransport):
            chan.add_or_update_peer_addr(self.transport.peer_addr)
        sig_64, _ = chan.sign_next_commitment()
        self.temp_id_to_id[temp_channel_id] = channel_id
        self.send_message("funding_created",
            temporary_channel_id=temp_channel_id,
            funding_txid=funding_txid_bytes,
            funding_output_index=funding_index,
            signature=sig_64)
        self.funding_created_sent.add(channel_id)
        payload = await self.wait_for_message('funding_signed', channel_id)
        self.logger.info('received funding_signed')
        remote_sig = payload['signature']
        chan.receive_new_commitment(remote_sig, [])
        chan.open_with_first_pcp(remote_per_commitment_point, remote_sig)
        chan.set_state(ChannelState.OPENING)
        self.lnworker.add_new_channel(chan)
        return chan, funding_tx

    def create_channel_storage(self, channel_id, outpoint, local_config, remote_config, constraints):
        chan_dict = {
            "node_id": self.pubkey.hex(),
            "channel_id": channel_id.hex(),
            "short_channel_id": None,
            "funding_outpoint": outpoint,
            "remote_config": remote_config,
            "local_config": local_config,
            "constraints": constraints,
            "remote_update": None,
            "state": ChannelState.PREOPENING.name,
            'onion_keys': {},
            'data_loss_protect_remote_pcp': {},
            "log": {},
            "revocation_store": {},
            "static_remotekey_enabled": self.is_static_remotekey(), # stored because it cannot be "downgraded", per BOLT2
        }
        return StoredDict(chan_dict, None, [])

    async def on_open_channel(self, payload):
        if payload['chain_hash'] != constants.net.rev_genesis_bytes():
            raise Exception('wrong chain_hash')
        funding_sat = payload['funding_satoshis']
        push_msat = payload['push_msat']
        feerate = payload['feerate_per_kw']  # note: we are not validating this
        temp_chan_id = payload['temporary_channel_id']
        local_config = self.make_local_config(funding_sat, push_msat, REMOTE)
        if funding_sat > LN_MAX_FUNDING_SAT:
            raise Exception(f"MUST set funding_satoshis to less than 2^24 satoshi. {funding_sat} sat > {LN_MAX_FUNDING_SAT}")
        if push_msat > 1000 * funding_sat:
            raise Exception(f"MUST set push_msat to equal or less than 1000 * funding_satoshis: {push_msat} msat > {1000 * funding_sat} msat")
        if funding_sat < lnutil.MIN_FUNDING_SAT:
            raise Exception(f"funding_sat too low: {funding_sat} < {lnutil.MIN_FUNDING_SAT}")
        remote_config = RemoteConfig(
            payment_basepoint=OnlyPubkeyKeypair(payload['payment_basepoint']),
            multisig_key=OnlyPubkeyKeypair(payload['funding_pubkey']),
            htlc_basepoint=OnlyPubkeyKeypair(payload['htlc_basepoint']),
            delayed_basepoint=OnlyPubkeyKeypair(payload['delayed_payment_basepoint']),
            revocation_basepoint=OnlyPubkeyKeypair(payload['revocation_basepoint']),
            to_self_delay=payload['to_self_delay'],
            dust_limit_sat=payload['dust_limit_satoshis'],
            max_htlc_value_in_flight_msat=payload['max_htlc_value_in_flight_msat'],
            max_accepted_htlcs=payload['max_accepted_htlcs'],
            initial_msat=funding_sat * 1000 - push_msat,
            reserve_sat=payload['channel_reserve_satoshis'],
            htlc_minimum_msat=payload['htlc_minimum_msat'],
            next_per_commitment_point=payload['first_per_commitment_point'],
            current_per_commitment_point=None,
        )
        remote_config.validate_params(funding_sat=funding_sat)
        # The receiving node MUST fail the channel if:
        #     the funder's amount for the initial commitment transaction is not sufficient for full fee payment.
        if remote_config.initial_msat < calc_fees_for_commitment_tx(num_htlcs=0,
                                                                    feerate=feerate,
                                                                    is_local_initiator=False)[REMOTE]:
            raise Exception("the funder's amount for the initial commitment transaction is not sufficient for full fee payment")
        # The receiving node MUST fail the channel if:
        #     both to_local and to_remote amounts for the initial commitment transaction are
        #     less than or equal to channel_reserve_satoshis (see BOLT 3).
        if (local_config.initial_msat <= 1000 * payload['channel_reserve_satoshis']
                and remote_config.initial_msat <= 1000 * payload['channel_reserve_satoshis']):
            raise Exception("both to_local and to_remote amounts for the initial commitment transaction are less than or equal to channel_reserve_satoshis")
        # note: we ignore payload['channel_flags'],  which e.g. contains 'announce_channel'.
        #       Notably if the remote sets 'announce_channel' to True, we will ignore that too,
        #       but we will not play along with actually announcing the channel (so we keep it private).
        # for the first commitment transaction
        per_commitment_secret_first = get_per_commitment_secret_from_seed(local_config.per_commitment_secret_seed,
                                                                          RevocationStore.START_INDEX)
        per_commitment_point_first = secret_to_pubkey(int.from_bytes(per_commitment_secret_first, 'big'))
        min_depth = 3
        self.send_message('accept_channel',
            temporary_channel_id=temp_chan_id,
            dust_limit_satoshis=local_config.dust_limit_sat,
            max_htlc_value_in_flight_msat=local_config.max_htlc_value_in_flight_msat,
            channel_reserve_satoshis=local_config.reserve_sat,
            htlc_minimum_msat=local_config.htlc_minimum_msat,
            minimum_depth=min_depth,
            to_self_delay=local_config.to_self_delay,
            max_accepted_htlcs=local_config.max_accepted_htlcs,
            funding_pubkey=local_config.multisig_key.pubkey,
            revocation_basepoint=local_config.revocation_basepoint.pubkey,
            payment_basepoint=local_config.payment_basepoint.pubkey,
            delayed_payment_basepoint=local_config.delayed_basepoint.pubkey,
            htlc_basepoint=local_config.htlc_basepoint.pubkey,
            first_per_commitment_point=per_commitment_point_first,
        )
        funding_created = await self.wait_for_message('funding_created', temp_chan_id)
        funding_idx = funding_created['funding_output_index']
        funding_txid = bh2u(funding_created['funding_txid'][::-1])
        channel_id, funding_txid_bytes = channel_id_from_funding_tx(funding_txid, funding_idx)
        constraints = ChannelConstraints(capacity=funding_sat, is_initiator=False, funding_txn_minimum_depth=min_depth)
        outpoint = Outpoint(funding_txid, funding_idx)
        chan_dict = self.create_channel_storage(channel_id, outpoint, local_config, remote_config, constraints)
        chan = Channel(chan_dict,
                       sweep_address=self.lnworker.sweep_address,
                       lnworker=self.lnworker,
                       initial_feerate=feerate)
        chan.storage['init_timestamp'] = int(time.time())
        if isinstance(self.transport, LNTransport):
            chan.add_or_update_peer_addr(self.transport.peer_addr)
        remote_sig = funding_created['signature']
        chan.receive_new_commitment(remote_sig, [])
        sig_64, _ = chan.sign_next_commitment()
        self.send_message('funding_signed',
            channel_id=channel_id,
            signature=sig_64,
        )
        self.funding_signed_sent.add(chan.channel_id)
        chan.open_with_first_pcp(payload['first_per_commitment_point'], remote_sig)
        chan.set_state(ChannelState.OPENING)
        self.lnworker.add_new_channel(chan)

    async def trigger_force_close(self, channel_id):
        await self.initialized
        latest_point = secret_to_pubkey(42) # we need a valid point (BOLT2)
        self.send_message(
            "channel_reestablish",
            channel_id=channel_id,
            next_commitment_number=0,
            next_revocation_number=0,
            your_last_per_commitment_secret=0,
            my_current_per_commitment_point=latest_point)

    async def reestablish_channel(self, chan: Channel):
        await self.initialized
        chan_id = chan.channel_id
        assert ChannelState.PREOPENING < chan.get_state() < ChannelState.FORCE_CLOSING
        if chan.peer_state != PeerState.DISCONNECTED:
            self.logger.info(f'reestablish_channel was called but channel {chan.get_id_for_log()} '
                             f'already in peer_state {chan.peer_state!r}')
            return
        chan.peer_state = PeerState.REESTABLISHING
        util.trigger_callback('channel', self.lnworker.wallet, chan)
        # BOLT-02: "A node [...] upon disconnection [...] MUST reverse any uncommitted updates sent by the other side"
        chan.hm.discard_unsigned_remote_updates()
        # ctns
        oldest_unrevoked_local_ctn = chan.get_oldest_unrevoked_ctn(LOCAL)
        latest_local_ctn = chan.get_latest_ctn(LOCAL)
        next_local_ctn = chan.get_next_ctn(LOCAL)
        oldest_unrevoked_remote_ctn = chan.get_oldest_unrevoked_ctn(REMOTE)
        latest_remote_ctn = chan.get_latest_ctn(REMOTE)
        next_remote_ctn = chan.get_next_ctn(REMOTE)
        assert self.features & LnFeatures.OPTION_DATA_LOSS_PROTECT_OPT
        # send message
        if chan.is_static_remotekey_enabled():
            latest_secret, latest_point = chan.get_secret_and_point(LOCAL, 0)
        else:
            latest_secret, latest_point = chan.get_secret_and_point(LOCAL, latest_local_ctn)
        if oldest_unrevoked_remote_ctn == 0:
            last_rev_secret = 0
        else:
            last_rev_index = oldest_unrevoked_remote_ctn - 1
            last_rev_secret = chan.revocation_store.retrieve_secret(RevocationStore.START_INDEX - last_rev_index)
        self.send_message(
            "channel_reestablish",
            channel_id=chan_id,
            next_commitment_number=next_local_ctn,
            next_revocation_number=oldest_unrevoked_remote_ctn,
            your_last_per_commitment_secret=last_rev_secret,
            my_current_per_commitment_point=latest_point)
        self.logger.info(f'channel_reestablish ({chan.get_id_for_log()}): sent channel_reestablish with '
                         f'(next_local_ctn={next_local_ctn}, '
                         f'oldest_unrevoked_remote_ctn={oldest_unrevoked_remote_ctn})')
        while True:
            try:
                msg = await self.wait_for_message('channel_reestablish', chan_id)
                break
            except asyncio.TimeoutError:
                self.logger.info('waiting to receive channel_reestablish...')
                continue
        their_next_local_ctn = msg["next_commitment_number"]
        their_oldest_unrevoked_remote_ctn = msg["next_revocation_number"]
        their_local_pcp = msg.get("my_current_per_commitment_point")
        their_claim_of_our_last_per_commitment_secret = msg.get("your_last_per_commitment_secret")
        self.logger.info(f'channel_reestablish ({chan.get_id_for_log()}): received channel_reestablish with '
                         f'(their_next_local_ctn={their_next_local_ctn}, '
                         f'their_oldest_unrevoked_remote_ctn={their_oldest_unrevoked_remote_ctn})')
        # sanity checks of received values
        if their_next_local_ctn < 0:
            raise RemoteMisbehaving(f"channel reestablish: their_next_local_ctn < 0")
        if their_oldest_unrevoked_remote_ctn < 0:
            raise RemoteMisbehaving(f"channel reestablish: their_oldest_unrevoked_remote_ctn < 0")
        # Replay un-acked local updates (including commitment_signed) byte-for-byte.
        # If we have sent them a commitment signature that they "lost" (due to disconnect),
        # we need to make sure we replay the same local updates, as otherwise they could
        # end up with two (or more) signed valid commitment transactions at the same ctn.
        # Multiple valid ctxs at the same ctn is a major headache for pre-signing spending txns,
        # e.g. for watchtowers, hence we must ensure these ctxs coincide.
        # We replay the local updates even if they were not yet committed.
        unacked = chan.hm.get_unacked_local_updates()
        n_replayed_msgs = 0
        for ctn, messages in unacked.items():
            if ctn < their_next_local_ctn:
                # They claim to have received these messages and the corresponding
                # commitment_signed, hence we must not replay them.
                continue
            for raw_upd_msg in messages:
                self.transport.send_bytes(raw_upd_msg)
                n_replayed_msgs += 1
        self.logger.info(f'channel_reestablish ({chan.get_id_for_log()}): replayed {n_replayed_msgs} unacked messages')

        we_are_ahead = False
        they_are_ahead = False
        # compare remote ctns
        if next_remote_ctn != their_next_local_ctn:
            if their_next_local_ctn == latest_remote_ctn and chan.hm.is_revack_pending(REMOTE):
                # We replayed the local updates (see above), which should have contained a commitment_signed
                # (due to is_revack_pending being true), and this should have remedied this situation.
                pass
            else:
                self.logger.warning(f"channel_reestablish ({chan.get_id_for_log()}): "
                                    f"expected remote ctn {next_remote_ctn}, got {their_next_local_ctn}")
                if their_next_local_ctn < next_remote_ctn:
                    we_are_ahead = True
                else:
                    they_are_ahead = True
        # compare local ctns
        if oldest_unrevoked_local_ctn != their_oldest_unrevoked_remote_ctn:
            if oldest_unrevoked_local_ctn - 1 == their_oldest_unrevoked_remote_ctn:
                # A node:
                #    if next_revocation_number is equal to the commitment number of the last revoke_and_ack
                #    the receiving node sent, AND the receiving node hasn't already received a closing_signed:
                #        MUST re-send the revoke_and_ack.
                last_secret, last_point = chan.get_secret_and_point(LOCAL, oldest_unrevoked_local_ctn - 1)
                next_secret, next_point = chan.get_secret_and_point(LOCAL, oldest_unrevoked_local_ctn + 1)
                self.send_message(
                    "revoke_and_ack",
                    channel_id=chan.channel_id,
                    per_commitment_secret=last_secret,
                    next_per_commitment_point=next_point)
            else:
                self.logger.warning(f"channel_reestablish ({chan.get_id_for_log()}): "
                                    f"expected local ctn {oldest_unrevoked_local_ctn}, got {their_oldest_unrevoked_remote_ctn}")
                if their_oldest_unrevoked_remote_ctn < oldest_unrevoked_local_ctn:
                    we_are_ahead = True
                else:
                    they_are_ahead = True
        # option_data_loss_protect
        def are_datalossprotect_fields_valid() -> bool:
            if their_local_pcp is None or their_claim_of_our_last_per_commitment_secret is None:
                return False
            if their_oldest_unrevoked_remote_ctn > 0:
                our_pcs, __ = chan.get_secret_and_point(LOCAL, their_oldest_unrevoked_remote_ctn - 1)
            else:
                assert their_oldest_unrevoked_remote_ctn == 0
                our_pcs = bytes(32)
            if our_pcs != their_claim_of_our_last_per_commitment_secret:
                self.logger.error(f"channel_reestablish ({chan.get_id_for_log()}): "
                                  f"(DLP) local PCS mismatch: {bh2u(our_pcs)} != {bh2u(their_claim_of_our_last_per_commitment_secret)}")
                return False
            if chan.is_static_remotekey_enabled():
                return True
            try:
                __, our_remote_pcp = chan.get_secret_and_point(REMOTE, their_next_local_ctn - 1)
            except RemoteCtnTooFarInFuture:
                pass
            else:
                if our_remote_pcp != their_local_pcp:
                    self.logger.error(f"channel_reestablish ({chan.get_id_for_log()}): "
                                      f"(DLP) remote PCP mismatch: {bh2u(our_remote_pcp)} != {bh2u(their_local_pcp)}")
                    return False
            return True

        if not are_datalossprotect_fields_valid():
            raise RemoteMisbehaving("channel_reestablish: data loss protect fields invalid")

        if they_are_ahead:
            self.logger.warning(f"channel_reestablish ({chan.get_id_for_log()}): "
                                f"remote is ahead of us! They should force-close. Remote PCP: {bh2u(their_local_pcp)}")
            # data_loss_protect_remote_pcp is used in lnsweep
            chan.set_data_loss_protect_remote_pcp(their_next_local_ctn - 1, their_local_pcp)
            self.lnworker.save_channel(chan)
            chan.peer_state = PeerState.BAD
            return
        elif we_are_ahead:
            self.logger.warning(f"channel_reestablish ({chan.get_id_for_log()}): we are ahead of remote! trying to force-close.")
            await self.lnworker.try_force_closing(chan_id)
            return

        chan.peer_state = PeerState.GOOD
        if chan.is_funded() and their_next_local_ctn == next_local_ctn == 1:
            self.send_funding_locked(chan)
        # checks done
        if chan.is_funded() and chan.config[LOCAL].funding_locked_received:
            self.mark_open(chan)
        util.trigger_callback('channel', self.lnworker.wallet, chan)
        # if we have sent a previous shutdown, it must be retransmitted (Bolt2)
        if chan.get_state() == ChannelState.SHUTDOWN:
            await self.send_shutdown(chan)

    def send_funding_locked(self, chan: Channel):
        channel_id = chan.channel_id
        per_commitment_secret_index = RevocationStore.START_INDEX - 1
        per_commitment_point_second = secret_to_pubkey(int.from_bytes(
            get_per_commitment_secret_from_seed(chan.config[LOCAL].per_commitment_secret_seed, per_commitment_secret_index), 'big'))
        # note: if funding_locked was not yet received, we might send it multiple times
        self.send_message("funding_locked", channel_id=channel_id, next_per_commitment_point=per_commitment_point_second)
        if chan.is_funded() and chan.config[LOCAL].funding_locked_received:
            self.mark_open(chan)

    def on_funding_locked(self, chan: Channel, payload):
        self.logger.info(f"on_funding_locked. channel: {bh2u(chan.channel_id)}")
        if not chan.config[LOCAL].funding_locked_received:
            their_next_point = payload["next_per_commitment_point"]
            chan.config[REMOTE].next_per_commitment_point = their_next_point
            chan.config[LOCAL].funding_locked_received = True
            self.lnworker.save_channel(chan)
        if chan.is_funded():
            self.mark_open(chan)

    def on_network_update(self, chan: Channel, funding_tx_depth: int):
        """
        Only called when the channel is OPEN.

        Runs on the Network thread.
        """
        if not chan.config[LOCAL].was_announced and funding_tx_depth >= 6:
            # don't announce our channels
            # FIXME should this be a field in chan.local_state maybe?
            return
            chan.config[LOCAL].was_announced = True
            self.lnworker.save_channel(chan)
            coro = self.handle_announcements(chan)
            asyncio.run_coroutine_threadsafe(coro, self.network.asyncio_loop)

    @log_exceptions
    async def handle_announcements(self, chan: Channel):
        h, local_node_sig, local_bitcoin_sig = self.send_announcement_signatures(chan)
        announcement_signatures_msg = await self.announcement_signatures[chan.channel_id].get()
        remote_node_sig = announcement_signatures_msg["node_signature"]
        remote_bitcoin_sig = announcement_signatures_msg["bitcoin_signature"]
        if not ecc.verify_signature(chan.config[REMOTE].multisig_key.pubkey, remote_bitcoin_sig, h):
            raise Exception("bitcoin_sig invalid in announcement_signatures")
        if not ecc.verify_signature(self.pubkey, remote_node_sig, h):
            raise Exception("node_sig invalid in announcement_signatures")

        node_sigs = [remote_node_sig, local_node_sig]
        bitcoin_sigs = [remote_bitcoin_sig, local_bitcoin_sig]
        bitcoin_keys = [chan.config[REMOTE].multisig_key.pubkey, chan.config[LOCAL].multisig_key.pubkey]

        if self.node_ids[0] > self.node_ids[1]:
            node_sigs.reverse()
            bitcoin_sigs.reverse()
            node_ids = list(reversed(self.node_ids))
            bitcoin_keys.reverse()
        else:
            node_ids = self.node_ids

        self.send_message("channel_announcement",
            node_signatures_1=node_sigs[0],
            node_signatures_2=node_sigs[1],
            bitcoin_signature_1=bitcoin_sigs[0],
            bitcoin_signature_2=bitcoin_sigs[1],
            len=0,
            #features not set (defaults to zeros)
            chain_hash=constants.net.rev_genesis_bytes(),
            short_channel_id=chan.short_channel_id,
            node_id_1=node_ids[0],
            node_id_2=node_ids[1],
            bitcoin_key_1=bitcoin_keys[0],
            bitcoin_key_2=bitcoin_keys[1]
        )

    def mark_open(self, chan: Channel):
        assert chan.is_funded()
        # only allow state transition from "FUNDED" to "OPEN"
        old_state = chan.get_state()
        if old_state == ChannelState.OPEN:
            return
        if old_state != ChannelState.FUNDED:
            self.logger.info(f"cannot mark open ({chan.get_id_for_log()}), current state: {repr(old_state)}")
            return
        assert chan.config[LOCAL].funding_locked_received
        chan.set_state(ChannelState.OPEN)
        util.trigger_callback('channel', self.lnworker.wallet, chan)
        # peer may have sent us a channel update for the incoming direction previously
        pending_channel_update = self.orphan_channel_updates.get(chan.short_channel_id)
        if pending_channel_update:
            chan.set_remote_update(pending_channel_update['raw'])
        self.logger.info(f"CHANNEL OPENING COMPLETED ({chan.get_id_for_log()})")
        forwarding_enabled = self.network.config.get('lightning_forward_payments', False)
        if forwarding_enabled:
            # send channel_update of outgoing edge to peer,
            # so that channel can be used to to receive payments
            self.logger.info(f"sending channel update for outgoing edge ({chan.get_id_for_log()})")
            chan_upd = chan.get_outgoing_gossip_channel_update()
            self.transport.send_bytes(chan_upd)

    def send_announcement_signatures(self, chan: Channel):
        chan_ann = chan.construct_channel_announcement_without_sigs()
        preimage = chan_ann[256+2:]
        msg_hash = sha256d(preimage)
        bitcoin_signature = ecc.ECPrivkey(chan.config[LOCAL].multisig_key.privkey).sign(msg_hash, sig_string_from_r_and_s)
        node_signature = ecc.ECPrivkey(self.privkey).sign(msg_hash, sig_string_from_r_and_s)
        self.send_message("announcement_signatures",
            channel_id=chan.channel_id,
            short_channel_id=chan.short_channel_id,
            node_signature=node_signature,
            bitcoin_signature=bitcoin_signature
        )
        return msg_hash, node_signature, bitcoin_signature

    def on_update_fail_htlc(self, chan: Channel, payload):
        htlc_id = payload["id"]
        reason = payload["reason"]
        self.logger.info(f"on_update_fail_htlc. chan {chan.short_channel_id}. htlc_id {htlc_id}")
        chan.receive_fail_htlc(htlc_id, error_bytes=reason)  # TODO handle exc and maybe fail channel (e.g. bad htlc_id)
        self.maybe_send_commitment(chan)

    def maybe_send_commitment(self, chan: Channel):
        # REMOTE should revoke first before we can sign a new ctx
        if chan.hm.is_revack_pending(REMOTE):
            return
        # if there are no changes, we will not (and must not) send a new commitment
        if not chan.has_pending_changes(REMOTE):
            return
        self.logger.info(f'send_commitment. chan {chan.short_channel_id}. ctn: {chan.get_next_ctn(REMOTE)}.')
        sig_64, htlc_sigs = chan.sign_next_commitment()
        self.send_message("commitment_signed", channel_id=chan.channel_id, signature=sig_64, num_htlcs=len(htlc_sigs), htlc_signature=b"".join(htlc_sigs))

    def pay(self, *, route: 'LNPaymentRoute', chan: Channel, amount_msat: int,
            payment_hash: bytes, min_final_cltv_expiry: int, payment_secret: bytes = None) -> UpdateAddHtlc:
        assert amount_msat > 0, "amount_msat is not greater zero"
        assert len(route) > 0
        if not chan.can_send_update_add_htlc():
            raise PaymentFailure("Channel cannot send update_add_htlc")
        # add features learned during "init" for direct neighbour:
        route[0].node_features |= self.features
        local_height = self.network.get_local_height()
        # create onion packet
        final_cltv = local_height + min_final_cltv_expiry
        hops_data, amount_msat, cltv = calc_hops_data_for_payment(route, amount_msat, final_cltv,
                                                                  payment_secret=payment_secret)
        assert final_cltv <= cltv, (final_cltv, cltv)
        secret_key = os.urandom(32)
        onion = new_onion_packet([x.node_id for x in route], secret_key, hops_data, associated_data=payment_hash)
        # create htlc
        if cltv > local_height + lnutil.NBLOCK_CLTV_EXPIRY_TOO_FAR_INTO_FUTURE:
            raise PaymentFailure(f"htlc expiry too far into future. (in {cltv-local_height} blocks)")
        htlc = UpdateAddHtlc(amount_msat=amount_msat, payment_hash=payment_hash, cltv_expiry=cltv, timestamp=int(time.time()))
        htlc = chan.add_htlc(htlc)
        chan.set_onion_key(htlc.htlc_id, secret_key)
        self.logger.info(f"starting payment. len(route)={len(route)}. route: {route}. "
                         f"htlc: {htlc}. hops_data={hops_data!r}")
        self.send_message(
            "update_add_htlc",
            channel_id=chan.channel_id,
            id=htlc.htlc_id,
            cltv_expiry=htlc.cltv_expiry,
            amount_msat=htlc.amount_msat,
            payment_hash=htlc.payment_hash,
            onion_routing_packet=onion.to_bytes())
        self.maybe_send_commitment(chan)
        return htlc

    def send_revoke_and_ack(self, chan: Channel):
        self.logger.info(f'send_revoke_and_ack. chan {chan.short_channel_id}. ctn: {chan.get_oldest_unrevoked_ctn(LOCAL)}')
        rev = chan.revoke_current_commitment()
        self.lnworker.save_channel(chan)
        self.send_message("revoke_and_ack",
            channel_id=chan.channel_id,
            per_commitment_secret=rev.per_commitment_secret,
            next_per_commitment_point=rev.next_per_commitment_point)
        self.maybe_send_commitment(chan)

    def on_commitment_signed(self, chan: Channel, payload):
        if chan.peer_state == PeerState.BAD:
            return
        self.logger.info(f'on_commitment_signed. chan {chan.short_channel_id}. ctn: {chan.get_next_ctn(LOCAL)}.')
        # make sure there were changes to the ctx, otherwise the remote peer is misbehaving
        if not chan.has_pending_changes(LOCAL):
            # TODO if feerate changed A->B->A; so there were updates but the value is identical,
            #      then it might be legal to send a commitment_signature
            #      see https://github.com/lightningnetwork/lightning-rfc/pull/618
            raise RemoteMisbehaving('received commitment_signed without pending changes')
        # REMOTE should wait until we have revoked
        if chan.hm.is_revack_pending(LOCAL):
            raise RemoteMisbehaving('received commitment_signed before we revoked previous ctx')
        data = payload["htlc_signature"]
        htlc_sigs = list(chunks(data, 64))
        chan.receive_new_commitment(payload["signature"], htlc_sigs)
        self.send_revoke_and_ack(chan)

    def on_update_fulfill_htlc(self, chan: Channel, payload):
        preimage = payload["payment_preimage"]
        payment_hash = sha256(preimage)
        htlc_id = payload["id"]
        self.logger.info(f"on_update_fulfill_htlc. chan {chan.short_channel_id}. htlc_id {htlc_id}")
        chan.receive_htlc_settle(preimage, htlc_id)  # TODO handle exc and maybe fail channel (e.g. bad htlc_id)
        self.lnworker.save_preimage(payment_hash, preimage)
        self.maybe_send_commitment(chan)

    def on_update_fail_malformed_htlc(self, chan: Channel, payload):
        htlc_id = payload["id"]
        failure_code = payload["failure_code"]
        self.logger.info(f"on_update_fail_malformed_htlc. chan {chan.get_id_for_log()}. "
                         f"htlc_id {htlc_id}. failure_code={failure_code}")
        if failure_code & OnionFailureCodeMetaFlag.BADONION == 0:
            asyncio.ensure_future(self.lnworker.try_force_closing(chan.channel_id))
            raise RemoteMisbehaving(f"received update_fail_malformed_htlc with unexpected failure code: {failure_code}")
        reason = OnionRoutingFailureMessage(code=failure_code, data=payload["sha256_of_onion"])
        chan.receive_fail_htlc(htlc_id, error_bytes=None, reason=reason)
        self.maybe_send_commitment(chan)

    def on_update_add_htlc(self, chan: Channel, payload):
        payment_hash = payload["payment_hash"]
        htlc_id = payload["id"]
        self.logger.info(f"on_update_add_htlc. chan {chan.short_channel_id}. htlc_id {htlc_id}")
        cltv_expiry = payload["cltv_expiry"]
        amount_msat_htlc = payload["amount_msat"]
        onion_packet = payload["onion_routing_packet"]
        if chan.get_state() != ChannelState.OPEN:
            raise RemoteMisbehaving(f"received update_add_htlc while chan.get_state() != OPEN. state was {chan.get_state()!r}")
        if cltv_expiry > bitcoin.NLOCKTIME_BLOCKHEIGHT_MAX:
            asyncio.ensure_future(self.lnworker.try_force_closing(chan.channel_id))
            raise RemoteMisbehaving(f"received update_add_htlc with cltv_expiry > BLOCKHEIGHT_MAX. value was {cltv_expiry}")
        # add htlc
        htlc = UpdateAddHtlc(
            amount_msat=amount_msat_htlc,
            payment_hash=payment_hash,
            cltv_expiry=cltv_expiry,
            timestamp=int(time.time()),
            htlc_id=htlc_id)
        chan.receive_htlc(htlc, onion_packet)
        util.trigger_callback('htlc_added', chan, htlc, RECEIVED)

    def maybe_forward_htlc(self, chan: Channel, htlc: UpdateAddHtlc, *,
                           onion_packet: OnionPacket, processed_onion: ProcessedOnionPacket
                           ) -> Tuple[Optional[bytes], Optional[int], Optional[OnionRoutingFailureMessage]]:
        # Forward HTLC
        # FIXME: there are critical safety checks MISSING here
        forwarding_enabled = self.network.config.get('lightning_forward_payments', False)
        if not forwarding_enabled:
            self.logger.info(f"forwarding is disabled. failing htlc.")
            return None, None, OnionRoutingFailureMessage(code=OnionFailureCode.PERMANENT_CHANNEL_FAILURE, data=b'')
        chain = self.network.blockchain()
        if chain.is_tip_stale():
            return None, None, OnionRoutingFailureMessage(code=OnionFailureCode.TEMPORARY_NODE_FAILURE, data=b'')
        try:
            next_chan_scid = processed_onion.hop_data.payload["short_channel_id"]["short_channel_id"]
        except:
            return None, None, OnionRoutingFailureMessage(code=OnionFailureCode.INVALID_ONION_PAYLOAD, data=b'\x00\x00\x00')
        next_chan = self.lnworker.get_channel_by_short_id(next_chan_scid)
        local_height = chain.height()
        if next_chan is None:
            self.logger.info(f"cannot forward htlc. cannot find next_chan {next_chan_scid}")
            return None, None, OnionRoutingFailureMessage(code=OnionFailureCode.UNKNOWN_NEXT_PEER, data=b'')
        outgoing_chan_upd = next_chan.get_outgoing_gossip_channel_update()[2:]
        outgoing_chan_upd_len = len(outgoing_chan_upd).to_bytes(2, byteorder="big")
        if not next_chan.can_send_update_add_htlc():
            self.logger.info(f"cannot forward htlc. next_chan {next_chan_scid} cannot send ctx updates. "
                             f"chan state {next_chan.get_state()!r}, peer state: {next_chan.peer_state!r}")
            data = outgoing_chan_upd_len + outgoing_chan_upd
            return None, None, OnionRoutingFailureMessage(code=OnionFailureCode.TEMPORARY_CHANNEL_FAILURE, data=data)
        try:
            next_cltv_expiry = processed_onion.hop_data.payload["outgoing_cltv_value"]["outgoing_cltv_value"]
        except:
            return None, None, OnionRoutingFailureMessage(code=OnionFailureCode.INVALID_ONION_PAYLOAD, data=b'\x00\x00\x00')
        if htlc.cltv_expiry - next_cltv_expiry < NBLOCK_OUR_CLTV_EXPIRY_DELTA:
            data = htlc.cltv_expiry.to_bytes(4, byteorder="big") + outgoing_chan_upd_len + outgoing_chan_upd
            return None, None, OnionRoutingFailureMessage(code=OnionFailureCode.INCORRECT_CLTV_EXPIRY, data=data)
        if htlc.cltv_expiry - lnutil.MIN_FINAL_CLTV_EXPIRY_ACCEPTED <= local_height \
                or next_cltv_expiry <= local_height:
            data = outgoing_chan_upd_len + outgoing_chan_upd
            return None, None, OnionRoutingFailureMessage(code=OnionFailureCode.EXPIRY_TOO_SOON, data=data)
        if max(htlc.cltv_expiry, next_cltv_expiry) > local_height + lnutil.NBLOCK_CLTV_EXPIRY_TOO_FAR_INTO_FUTURE:
            return None, None, OnionRoutingFailureMessage(code=OnionFailureCode.EXPIRY_TOO_FAR, data=b'')
        try:
            next_amount_msat_htlc = processed_onion.hop_data.payload["amt_to_forward"]["amt_to_forward"]
        except:
            return None, None, OnionRoutingFailureMessage(code=OnionFailureCode.INVALID_ONION_PAYLOAD, data=b'\x00\x00\x00')
        forwarding_fees = fee_for_edge_msat(
            forwarded_amount_msat=next_amount_msat_htlc,
            fee_base_msat=lnutil.OUR_FEE_BASE_MSAT,
            fee_proportional_millionths=lnutil.OUR_FEE_PROPORTIONAL_MILLIONTHS)
        if htlc.amount_msat - next_amount_msat_htlc < forwarding_fees:
            data = next_amount_msat_htlc.to_bytes(8, byteorder="big") + outgoing_chan_upd_len + outgoing_chan_upd
            return None, None, OnionRoutingFailureMessage(code=OnionFailureCode.FEE_INSUFFICIENT, data=data)
        self.logger.info(f'forwarding htlc to {next_chan.node_id}')
        next_htlc = UpdateAddHtlc(
            amount_msat=next_amount_msat_htlc,
            payment_hash=htlc.payment_hash,
            cltv_expiry=next_cltv_expiry,
            timestamp=int(time.time()))
        next_htlc = next_chan.add_htlc(next_htlc)
        next_peer = self.lnworker.peers[next_chan.node_id]
        try:
            next_peer.send_message(
                "update_add_htlc",
                channel_id=next_chan.channel_id,
                id=next_htlc.htlc_id,
                cltv_expiry=next_cltv_expiry,
                amount_msat=next_amount_msat_htlc,
                payment_hash=next_htlc.payment_hash,
                onion_routing_packet=processed_onion.next_packet.to_bytes()
            )
        except BaseException as e:
            self.logger.info(f"failed to forward htlc: error sending message. {e}")
            data = outgoing_chan_upd_len + outgoing_chan_upd
            return None, None, OnionRoutingFailureMessage(code=OnionFailureCode.TEMPORARY_CHANNEL_FAILURE, data=data)
        return next_chan_scid, next_htlc.htlc_id, None

    def maybe_fulfill_htlc(self, *, chan: Channel, htlc: UpdateAddHtlc,
                           onion_packet: OnionPacket, processed_onion: ProcessedOnionPacket,
                           ) -> Tuple[Optional[bytes], Optional[OnionRoutingFailureMessage]]:
        info = self.lnworker.get_payment_info(htlc.payment_hash)
        if info is None:
            reason = OnionRoutingFailureMessage(code=OnionFailureCode.INCORRECT_OR_UNKNOWN_PAYMENT_DETAILS, data=b'')
            return None, reason
        preimage = self.lnworker.get_preimage(htlc.payment_hash)
        try:
            payment_secret_from_onion = processed_onion.hop_data.payload["payment_data"]["payment_secret"]
        except:
            pass  # skip
        else:
            if payment_secret_from_onion != derive_payment_secret_from_payment_preimage(preimage):
                reason = OnionRoutingFailureMessage(code=OnionFailureCode.INCORRECT_OR_UNKNOWN_PAYMENT_DETAILS, data=b'')
                return None, reason
        expected_received_msat = int(info.amount * 1000) if info.amount is not None else None
        if expected_received_msat is not None and \
                not (expected_received_msat <= htlc.amount_msat <= 2 * expected_received_msat):
            reason = OnionRoutingFailureMessage(code=OnionFailureCode.INCORRECT_OR_UNKNOWN_PAYMENT_DETAILS, data=b'')
            return None, reason
        # Check that our blockchain tip is sufficiently recent so that we have an approx idea of the height.
        # We should not release the preimage for an HTLC that its sender could already time out as
        # then they might try to force-close and it becomes a race.
        chain = self.network.blockchain()
        if chain.is_tip_stale():
            reason = OnionRoutingFailureMessage(code=OnionFailureCode.TEMPORARY_NODE_FAILURE, data=b'')
            return None, reason
        local_height = chain.height()
        if local_height + MIN_FINAL_CLTV_EXPIRY_ACCEPTED > htlc.cltv_expiry:
            reason = OnionRoutingFailureMessage(code=OnionFailureCode.FINAL_EXPIRY_TOO_SOON, data=b'')
            return None, reason
        try:
            cltv_from_onion = processed_onion.hop_data.payload["outgoing_cltv_value"]["outgoing_cltv_value"]
        except:
            reason = OnionRoutingFailureMessage(code=OnionFailureCode.INVALID_ONION_PAYLOAD, data=b'\x00\x00\x00')
            return None, reason
        if cltv_from_onion != htlc.cltv_expiry:
            reason = OnionRoutingFailureMessage(code=OnionFailureCode.FINAL_INCORRECT_CLTV_EXPIRY,
                                                data=htlc.cltv_expiry.to_bytes(4, byteorder="big"))
            return None, reason
        try:
            amount_from_onion = processed_onion.hop_data.payload["amt_to_forward"]["amt_to_forward"]
        except:
            reason = OnionRoutingFailureMessage(code=OnionFailureCode.INVALID_ONION_PAYLOAD, data=b'\x00\x00\x00')
            return None, reason
        try:
            amount_from_onion = processed_onion.hop_data.payload["payment_data"]["total_msat"]
        except:
            pass  # fall back to "amt_to_forward"
        if amount_from_onion > htlc.amount_msat:
            reason = OnionRoutingFailureMessage(code=OnionFailureCode.FINAL_INCORRECT_HTLC_AMOUNT,
                                                data=htlc.amount_msat.to_bytes(8, byteorder="big"))
            return None, reason
        # all good
        return preimage, None

    def fulfill_htlc(self, chan: Channel, htlc_id: int, preimage: bytes):
        self.logger.info(f"_fulfill_htlc. chan {chan.short_channel_id}. htlc_id {htlc_id}")
        assert chan.can_send_ctx_updates(), f"cannot send updates: {chan.short_channel_id}"
        chan.settle_htlc(preimage, htlc_id)
        self.send_message("update_fulfill_htlc",
                          channel_id=chan.channel_id,
                          id=htlc_id,
                          payment_preimage=preimage)

    def fail_htlc(self, *, chan: Channel, htlc_id: int, error_bytes: bytes):
        self.logger.info(f"fail_htlc. chan {chan.short_channel_id}. htlc_id {htlc_id}.")
        assert chan.can_send_ctx_updates(), f"cannot send updates: {chan.short_channel_id}"
        chan.fail_htlc(htlc_id)
        self.send_message(
            "update_fail_htlc",
            channel_id=chan.channel_id,
            id=htlc_id,
            len=len(error_bytes),
            reason=error_bytes)

    def fail_malformed_htlc(self, *, chan: Channel, htlc_id: int, reason: OnionRoutingFailureMessage):
        self.logger.info(f"fail_malformed_htlc. chan {chan.short_channel_id}. htlc_id {htlc_id}.")
        assert chan.can_send_ctx_updates(), f"cannot send updates: {chan.short_channel_id}"
        chan.fail_htlc(htlc_id)
        if not (reason.code & OnionFailureCodeMetaFlag.BADONION and len(reason.data) == 32):
            raise Exception(f"unexpected reason when sending 'update_fail_malformed_htlc': {reason!r}")
        self.send_message(
            "update_fail_malformed_htlc",
            channel_id=chan.channel_id,
            id=htlc_id,
            sha256_of_onion=reason.data,
            failure_code=reason.code)

    def on_revoke_and_ack(self, chan: Channel, payload):
        if chan.peer_state == PeerState.BAD:
            return
        self.logger.info(f'on_revoke_and_ack. chan {chan.short_channel_id}. ctn: {chan.get_oldest_unrevoked_ctn(REMOTE)}')
        rev = RevokeAndAck(payload["per_commitment_secret"], payload["next_per_commitment_point"])
        chan.receive_revocation(rev)
        self.lnworker.save_channel(chan)
        self.maybe_send_commitment(chan)

    def on_update_fee(self, chan: Channel, payload):
        feerate = payload["feerate_per_kw"]
        chan.update_fee(feerate, False)

    async def maybe_update_fee(self, chan: Channel):
        """
        called when our fee estimates change
        """
        if not chan.can_send_ctx_updates():
            return
        feerate_per_kw = self.lnworker.current_feerate_per_kw()
        if not chan.constraints.is_initiator:
            if constants.net is not constants.BitcoinRegtest:
                chan_feerate = chan.get_latest_feerate(LOCAL)
                ratio = chan_feerate / feerate_per_kw
                if ratio < 0.5:
                    # Note that we trust the Electrum server about fee rates
                    # Thus, automated force-closing might not be a good idea
                    # Maybe we should display something in the GUI instead
                    self.logger.warning(
                        f"({chan.get_id_for_log()}) feerate is {chan_feerate} sat/kw, "
                        f"current recommended feerate is {feerate_per_kw} sat/kw, consider force closing!")
            return
        chan_fee = chan.get_next_feerate(REMOTE)
        if feerate_per_kw < chan_fee / 2:
            self.logger.info("FEES HAVE FALLEN")
        elif feerate_per_kw > chan_fee * 2:
            self.logger.info("FEES HAVE RISEN")
        else:
            return
        self.logger.info(f"(chan: {chan.get_id_for_log()}) current pending feerate {chan_fee}. "
                         f"new feerate {feerate_per_kw}")
        chan.update_fee(feerate_per_kw, True)
        self.send_message(
            "update_fee",
            channel_id=chan.channel_id,
            feerate_per_kw=feerate_per_kw)
        self.maybe_send_commitment(chan)

    @log_exceptions
    async def close_channel(self, chan_id: bytes):
        chan = self.channels[chan_id]
        self.shutdown_received[chan_id] = asyncio.Future()
        await self.send_shutdown(chan)
        payload = await self.shutdown_received[chan_id]
        txid = await self._shutdown(chan, payload, True)
        self.logger.info(f'({chan.get_id_for_log()}) Channel closed {txid}')
        return txid

    @log_exceptions
    async def on_shutdown(self, chan: Channel, payload):
        their_scriptpubkey = payload['scriptpubkey']
        # BOLT-02 restrict the scriptpubkey to some templates:
        if not (match_script_against_template(their_scriptpubkey, transaction.SCRIPTPUBKEY_TEMPLATE_WITNESS_V0)
                or match_script_against_template(their_scriptpubkey, transaction.SCRIPTPUBKEY_TEMPLATE_P2SH)
                or match_script_against_template(their_scriptpubkey, transaction.SCRIPTPUBKEY_TEMPLATE_P2PKH)):
            raise Exception(f'scriptpubkey in received shutdown message does not conform to any template: {their_scriptpubkey.hex()}')
        chan_id = chan.channel_id
        if chan_id in self.shutdown_received:
            self.shutdown_received[chan_id].set_result(payload)
        else:
            chan = self.channels[chan_id]
            await self.send_shutdown(chan)
            txid = await self._shutdown(chan, payload, False)
            self.logger.info(f'({chan.get_id_for_log()}) Channel closed by remote peer {txid}')

    def can_send_shutdown(self, chan):
        if chan.get_state() >= ChannelState.OPENING:
            return True
        if chan.constraints.is_initiator and chan.channel_id in self.funding_created_sent:
            return True
        if not chan.constraints.is_initiator and chan.channel_id in self.funding_signed_sent:
            return True
        return False

    async def send_shutdown(self, chan: Channel):
        if not self.can_send_shutdown(chan):
            raise Exception('cannot send shutdown')
        scriptpubkey = bfh(bitcoin.address_to_script(chan.sweep_address))
        # wait until no more pending updates (bolt2)
        chan.set_can_send_ctx_updates(False)
        while chan.has_pending_changes(REMOTE):
            await asyncio.sleep(0.1)
        self.send_message('shutdown', channel_id=chan.channel_id, len=len(scriptpubkey), scriptpubkey=scriptpubkey)
        chan.set_state(ChannelState.SHUTDOWN)
        # can fullfill or fail htlcs. cannot add htlcs, because of CLOSING state
        chan.set_can_send_ctx_updates(True)

    @log_exceptions
    async def _shutdown(self, chan: Channel, payload, is_local):
        # wait until no HTLCs remain in either commitment transaction
        while len(chan.hm.htlcs(LOCAL)) + len(chan.hm.htlcs(REMOTE)) > 0:
            self.logger.info(f'(chan: {chan.short_channel_id}) waiting for htlcs to settle...')
            await asyncio.sleep(1)
        # if no HTLCs remain, we must not send updates
        chan.set_can_send_ctx_updates(False)
        their_scriptpubkey = payload['scriptpubkey']
        our_scriptpubkey = bfh(bitcoin.address_to_script(chan.sweep_address))
        # estimate fee of closing tx
        our_sig, closing_tx = chan.make_closing_tx(our_scriptpubkey, their_scriptpubkey, fee_sat=0)
        fee_rate = self.network.config.fee_per_kb()
        our_fee = fee_rate * closing_tx.estimated_size() // 1000
        # BOLT2: The sending node MUST set fee less than or equal to the base fee of the final ctx
        max_fee = chan.get_latest_fee(LOCAL if is_local else REMOTE)
        our_fee = min(our_fee, max_fee)
        drop_remote = False
        def send_closing_signed():
            our_sig, closing_tx = chan.make_closing_tx(our_scriptpubkey, their_scriptpubkey, fee_sat=our_fee, drop_remote=drop_remote)
            self.send_message('closing_signed', channel_id=chan.channel_id, fee_satoshis=our_fee, signature=our_sig)
        def verify_signature(tx, sig):
            their_pubkey = chan.config[REMOTE].multisig_key.pubkey
            preimage_hex = tx.serialize_preimage(0)
            pre_hash = sha256d(bfh(preimage_hex))
            return ecc.verify_signature(their_pubkey, sig, pre_hash)
        # the funder sends the first 'closing_signed' message
        if chan.constraints.is_initiator:
            send_closing_signed()
        # negotiate fee
        while True:
            # FIXME: the remote SHOULD send closing_signed, but some don't.
            cs_payload = await self.wait_for_message('closing_signed', chan.channel_id)
            their_fee = cs_payload['fee_satoshis']
            if their_fee > max_fee:
                raise Exception(f'the proposed fee exceeds the base fee of the latest commitment transaction {is_local, their_fee, max_fee}')
            their_sig = cs_payload['signature']
            # verify their sig: they might have dropped their output
            our_sig, closing_tx = chan.make_closing_tx(our_scriptpubkey, their_scriptpubkey, fee_sat=their_fee, drop_remote=False)
            if verify_signature(closing_tx, their_sig):
                drop_remote = False
            else:
                our_sig, closing_tx = chan.make_closing_tx(our_scriptpubkey, their_scriptpubkey, fee_sat=their_fee, drop_remote=True)
                if verify_signature(closing_tx, their_sig):
                    drop_remote = True
                else:
                    raise Exception('failed to verify their signature')
            # Agree if difference is lower or equal to one (see below)
            if abs(our_fee - their_fee) < 2:
                our_fee = their_fee
                break
            # this will be "strictly between" (as in BOLT2) previous values because of the above
            our_fee = (our_fee + their_fee) // 2
            # another round
            send_closing_signed()
        # the non-funder replies
        if not chan.constraints.is_initiator:
            send_closing_signed()
        # add signatures
        closing_tx.add_signature_to_txin(
            txin_idx=0,
            signing_pubkey=chan.config[LOCAL].multisig_key.pubkey.hex(),
            sig=bh2u(der_sig_from_sig_string(our_sig) + b'\x01'))
        closing_tx.add_signature_to_txin(
            txin_idx=0,
            signing_pubkey=chan.config[REMOTE].multisig_key.pubkey.hex(),
            sig=bh2u(der_sig_from_sig_string(their_sig) + b'\x01'))
        # save local transaction and set state
        self.lnworker.wallet.add_transaction(closing_tx)
        chan.set_state(ChannelState.CLOSING)
        # broadcast
        await self.network.try_broadcasting(closing_tx, 'closing')
        return closing_tx.txid()

    async def htlc_switch(self):
        await self.initialized
        while True:
            await asyncio.sleep(0.1)
            self.ping_if_required()
            for chan_id, chan in self.channels.items():
                if not chan.can_send_ctx_updates():
                    continue
                self.maybe_send_commitment(chan)
                done = set()
                unfulfilled = chan.hm.log.get('unfulfilled_htlcs', {})
                for htlc_id, (local_ctn, remote_ctn, onion_packet_hex, forwarding_info) in unfulfilled.items():
                    if chan.get_oldest_unrevoked_ctn(LOCAL) <= local_ctn:
                        continue
                    if chan.get_oldest_unrevoked_ctn(REMOTE) <= remote_ctn:
                        continue
                    chan.logger.info(f'found unfulfilled htlc: {htlc_id}')
                    htlc = chan.hm.log[REMOTE]['adds'][htlc_id]
                    payment_hash = htlc.payment_hash
                    error_reason = None  # type: Optional[OnionRoutingFailureMessage]
                    error_bytes = None  # type: Optional[bytes]
                    preimage = None
                    onion_packet_bytes = bytes.fromhex(onion_packet_hex)
                    onion_packet = None
                    try:
                        onion_packet = OnionPacket.from_bytes(onion_packet_bytes)
                        processed_onion = process_onion_packet(onion_packet, associated_data=payment_hash, our_onion_private_key=self.privkey)
                    except UnsupportedOnionPacketVersion:
                        error_reason = OnionRoutingFailureMessage(code=OnionFailureCode.INVALID_ONION_VERSION, data=sha256(onion_packet_bytes))
                    except InvalidOnionPubkey:
                        error_reason = OnionRoutingFailureMessage(code=OnionFailureCode.INVALID_ONION_KEY, data=sha256(onion_packet_bytes))
                    except InvalidOnionMac:
                        error_reason = OnionRoutingFailureMessage(code=OnionFailureCode.INVALID_ONION_HMAC, data=sha256(onion_packet_bytes))
                    except Exception as e:
                        self.logger.info(f"error processing onion packet: {e!r}")
                        error_reason = OnionRoutingFailureMessage(code=OnionFailureCode.INVALID_ONION_VERSION, data=sha256(onion_packet_bytes))
                    else:
                        if self.network.config.get('test_fail_malformed_htlc'):
                            error_reason = OnionRoutingFailureMessage(code=OnionFailureCode.INVALID_ONION_VERSION, data=sha256(onion_packet_bytes))
                        if self.network.config.get('test_fail_htlcs_with_temp_node_failure'):
                            error_reason = OnionRoutingFailureMessage(code=OnionFailureCode.TEMPORARY_NODE_FAILURE, data=b'')

                    if not error_reason:
                        if processed_onion.are_we_final:
                            preimage, error_reason = self.maybe_fulfill_htlc(
                                chan=chan,
                                htlc=htlc,
                                onion_packet=onion_packet,
                                processed_onion=processed_onion)
                        elif not forwarding_info:
                            next_chan_id, next_htlc_id, error_reason = self.maybe_forward_htlc(
                                chan=chan,
                                htlc=htlc,
                                onion_packet=onion_packet,
                                processed_onion=processed_onion)
                            if next_chan_id:
                                fw_info = (next_chan_id.hex(), next_htlc_id)
                                unfulfilled[htlc_id] = local_ctn, remote_ctn, onion_packet_hex, fw_info
                        else:
                            preimage = self.lnworker.get_preimage(payment_hash)
                            next_chan_id_hex, htlc_id = forwarding_info
                            next_chan = self.lnworker.get_channel_by_short_id(bytes.fromhex(next_chan_id_hex))
                            if next_chan:
                                error_bytes, error_reason = next_chan.pop_fail_htlc_reason(htlc_id)
                        if preimage:
                            await self.lnworker.enable_htlc_settle.wait()
                            self.fulfill_htlc(chan, htlc.htlc_id, preimage)
                            done.add(htlc_id)
                    if error_reason or error_bytes:
                        if onion_packet and error_reason:
                            error_bytes = construct_onion_error(error_reason, onion_packet, our_onion_private_key=self.privkey)
                        if error_bytes:
                            self.fail_htlc(
                                chan=chan,
                                htlc_id=htlc.htlc_id,
                                error_bytes=error_bytes)
                        else:
                            self.fail_malformed_htlc(
                                chan=chan,
                                htlc_id=htlc.htlc_id,
                                reason=error_reason)
                        done.add(htlc_id)
                # cleanup
                for htlc_id in done:
                    unfulfilled.pop(htlc_id)<|MERGE_RESOLUTION|>--- conflicted
+++ resolved
@@ -505,34 +505,16 @@
             addr = wallet.get_new_sweep_address_for_channel()
             static_remotekey = bfh(wallet.get_public_key(addr))
         else:
-<<<<<<< HEAD
-            payment_basepoint = keypair_generator(LnKeyFamily.PAYMENT_BASE)
-
-        local_config=LocalConfig(
-            payment_basepoint=payment_basepoint,
-            multisig_key=keypair_generator(LnKeyFamily.MULTISIG),
-            htlc_basepoint=keypair_generator(LnKeyFamily.HTLC_BASE),
-            delayed_basepoint=keypair_generator(LnKeyFamily.DELAY_BASE),
-            revocation_basepoint=keypair_generator(LnKeyFamily.REVOCATION_BASE),
-            to_self_delay=DEFAULT_TO_SELF_DELAY,
-            dust_limit_sat=72800,
-=======
             static_remotekey = None
         local_config = LocalConfig.from_seed(
             channel_seed=channel_seed,
             static_remotekey=static_remotekey,
             to_self_delay=self.network.config.get('lightning_to_self_delay', 7 * 144),
             dust_limit_sat=bitcoin.DUST_LIMIT_DEFAULT_SAT_LEGACY,
->>>>>>> 7a6ec23b
             max_htlc_value_in_flight_msat=funding_sat * 1000,
-            max_accepted_htlcs=25,
+            max_accepted_htlcs=5,
             initial_msat=initial_msat,
-<<<<<<< HEAD
-            reserve_sat=72800,
-            per_commitment_secret_seed=keypair_generator(LnKeyFamily.REVOCATION_ROOT).privkey,
-=======
             reserve_sat=funding_sat // 100,
->>>>>>> 7a6ec23b
             funding_locked_received=False,
             was_announced=False,
             current_commitment_signature=None,
