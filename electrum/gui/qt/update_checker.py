--- conflicted
+++ resolved
@@ -18,29 +18,14 @@
 from electrum.logging import Logger
 
 
-<<<<<<< HEAD
-class UpdateCheck(QWidget, Logger):
+class UpdateCheck(QDialog, Logger):
     url = "https://api.github.com/repos/qtumproject/qtum-electrum/releases/latest"
     download_url = "https://github.com/qtumproject/qtum-electrum/releases/latest"
 
     def __init__(self, main_window, latest_version=None):
         self.main_window = main_window
-        QWidget.__init__(self)
+        QDialog.__init__(self)
         self.setWindowTitle('Qtum Electrum - ' + _('Update Check'))
-=======
-class UpdateCheck(QDialog, Logger):
-    url = "https://electrum.org/version"
-    download_url = "https://electrum.org/#download"
-
-    VERSION_ANNOUNCEMENT_SIGNING_KEYS = (
-        "13xjmVAB1EATPP8RshTE8S8sNwwSUM9p1P",
-    )
-
-    def __init__(self, main_window, latest_version=None):
-        self.main_window = main_window
-        QDialog.__init__(self)
-        self.setWindowTitle('Electrum - ' + _('Update Check'))
->>>>>>> 1448bfe9
         self.content = QVBoxLayout()
         self.content.setContentsMargins(*[10] * 4)
 
