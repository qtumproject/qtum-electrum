# Copyright (C) 2019 The Electrum developers
# Distributed under the MIT software license, see the accompanying
# file LICENCE or http://www.opensource.org/licenses/mit-license.php

import asyncio
import base64
from distutils.version import StrictVersion

from PyQt5.QtCore import Qt, QThread, pyqtSignal
from PyQt5.QtWidgets import (QWidget, QVBoxLayout, QLabel, QProgressBar,
                             QHBoxLayout, QPushButton, QDialog)

from electrum import version
from electrum import constants
from electrum import ecc
from electrum.i18n import _
from electrum.util import make_aiohttp_session
from electrum.logging import Logger
from electrum.network import Network


class UpdateCheck(QDialog, Logger):
    url = "https://api.github.com/repos/qtumproject/qtum-electrum/releases/latest"
    download_url = "https://github.com/qtumproject/qtum-electrum/releases/latest"

    def __init__(self, *, latest_version=None):
        QDialog.__init__(self)
        self.setWindowTitle('Qtum Electrum - ' + _('Update Check'))
        self.content = QVBoxLayout()
        self.content.setContentsMargins(*[10] * 4)

        self.heading_label = QLabel()
        self.content.addWidget(self.heading_label)

        self.detail_label = QLabel()
        self.detail_label.setTextInteractionFlags(Qt.LinksAccessibleByMouse)
        self.detail_label.setOpenExternalLinks(True)
        self.content.addWidget(self.detail_label)

        self.pb = QProgressBar()
        self.pb.setMaximum(0)
        self.pb.setMinimum(0)
        self.content.addWidget(self.pb)

        versions = QHBoxLayout()
        versions.addWidget(QLabel(_("Current version: {}".format(version.ELECTRUM_VERSION))))
        self.latest_version_label = QLabel(_("Latest version: {}".format(" ")))
        versions.addWidget(self.latest_version_label)
        self.content.addLayout(versions)

        self.update_view(latest_version)

        self.update_check_thread = UpdateCheckThread()
        self.update_check_thread.checked.connect(self.on_version_retrieved)
        self.update_check_thread.failed.connect(self.on_retrieval_failed)
        self.update_check_thread.start()

        close_button = QPushButton(_("Close"))
        close_button.clicked.connect(self.close)
        self.content.addWidget(close_button)
        self.setLayout(self.content)
        self.show()

    def on_version_retrieved(self, version):
        self.update_view(version)

    def on_retrieval_failed(self, error):
        self.heading_label.setText('<h2>' + _("Update check failed") + '</h2>')
        self.detail_label.setText(_("Sorry, but we were unable to check for updates. Please try again later.") +
                                  f"\n{error}")
        self.pb.hide()

    @staticmethod
    def is_newer(latest_version):
        return latest_version > StrictVersion(version.ELECTRUM_VERSION)

    def update_view(self, latest_version=None):
        if latest_version:
            self.pb.hide()
            self.latest_version_label.setText(_("Latest version: {}".format(latest_version)))
            if self.is_newer(latest_version):
                self.heading_label.setText('<h2>' + _("There is a new update available") + '</h2>')
                url = "<a href='{u}'>{u}</a>".format(u=UpdateCheck.download_url)
                self.detail_label.setText(_("You can download the new version from {}.").format(url))
            else:
                self.heading_label.setText('<h2>' + _("Already up to date") + '</h2>')
                self.detail_label.setText(_("You are already on the latest version of Electrum."))
        else:
            self.heading_label.setText('<h2>' + _("Checking for updates...") + '</h2>')
            self.detail_label.setText(_("Please wait while Electrum checks for available updates."))


class UpdateCheckThread(QThread, Logger):
    checked = pyqtSignal(object)
    failed = pyqtSignal(object)

    def __init__(self):
        QThread.__init__(self)
        Logger.__init__(self)
        self.network = Network.get_instance()

    @property
    async def get_update_info(self):
        # note: Use long timeout here as it is not critical that we get a response fast,
        #       and it's bad not to get an update notification just because we did not wait enough.
        async with make_aiohttp_session(proxy=self.network.proxy, timeout=120) as session:
            async with session.get(UpdateCheck.url) as result:
                version_dict = await result.json(content_type=None)
                version_num = version_dict.get("tag_name", '')
                if version_num.startswith('v') : version_num = version_num[1:]
                return StrictVersion(version_num.strip())

    def run(self):
        if not self.network:
            self.failed.emit()
            return
        try:
<<<<<<< HEAD
            update_info = asyncio.run_coroutine_threadsafe(self.get_update_info, network.asyncio_loop).result()
=======
            update_info = asyncio.run_coroutine_threadsafe(self.get_update_info(), self.network.asyncio_loop).result()
>>>>>>> 7a6ec23b
        except Exception as e:
            self.logger.info(f"got exception: '{repr(e)}'")
            self.failed.emit(repr(e))
        else:
            self.checked.emit(update_info)<|MERGE_RESOLUTION|>--- conflicted
+++ resolved
@@ -103,7 +103,7 @@
     async def get_update_info(self):
         # note: Use long timeout here as it is not critical that we get a response fast,
         #       and it's bad not to get an update notification just because we did not wait enough.
-        async with make_aiohttp_session(proxy=self.network.proxy, timeout=120) as session:
+        async with make_aiohttp_session(proxy=self.main_window.network.proxy, timeout=120) as session:
             async with session.get(UpdateCheck.url) as result:
                 version_dict = await result.json(content_type=None)
                 version_num = version_dict.get("tag_name", '')
@@ -115,11 +115,7 @@
             self.failed.emit()
             return
         try:
-<<<<<<< HEAD
-            update_info = asyncio.run_coroutine_threadsafe(self.get_update_info, network.asyncio_loop).result()
-=======
-            update_info = asyncio.run_coroutine_threadsafe(self.get_update_info(), self.network.asyncio_loop).result()
->>>>>>> 7a6ec23b
+            update_info = asyncio.run_coroutine_threadsafe(self.get_update_info, self.network.asyncio_loop).result()
         except Exception as e:
             self.logger.info(f"got exception: '{repr(e)}'")
             self.failed.emit(repr(e))
