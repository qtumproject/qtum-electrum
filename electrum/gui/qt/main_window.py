#!/usr/bin/env python
#
# Electrum - lightweight Bitcoin client
# Copyright (C) 2012 thomasv@gitorious
#
# Permission is hereby granted, free of charge, to any person
# obtaining a copy of this software and associated documentation files
# (the "Software"), to deal in the Software without restriction,
# including without limitation the rights to use, copy, modify, merge,
# publish, distribute, sublicense, and/or sell copies of the Software,
# and to permit persons to whom the Software is furnished to do so,
# subject to the following conditions:
#
# The above copyright notice and this permission notice shall be
# included in all copies or substantial portions of the Software.
#
# THE SOFTWARE IS PROVIDED "AS IS", WITHOUT WARRANTY OF ANY KIND,
# EXPRESS OR IMPLIED, INCLUDING BUT NOT LIMITED TO THE WARRANTIES OF
# MERCHANTABILITY, FITNESS FOR A PARTICULAR PURPOSE AND
# NONINFRINGEMENT. IN NO EVENT SHALL THE AUTHORS OR COPYRIGHT HOLDERS
# BE LIABLE FOR ANY CLAIM, DAMAGES OR OTHER LIABILITY, WHETHER IN AN
# ACTION OF CONTRACT, TORT OR OTHERWISE, ARISING FROM, OUT OF OR IN
# CONNECTION WITH THE SOFTWARE OR THE USE OR OTHER DEALINGS IN THE
# SOFTWARE.
import sys
import binascii
import time
import threading
import os
import traceback
import json
import shutil
import weakref
import csv
from decimal import Decimal
import base64
from functools import partial
import queue
import asyncio
from typing import Optional, TYPE_CHECKING, Sequence, List, Union

<<<<<<< HEAD
import eth_abi

from PyQt5.QtGui import QPixmap, QKeySequence, QIcon, QCursor, QFont
=======
from PyQt5.QtGui import QPixmap, QKeySequence, QIcon, QCursor
>>>>>>> d3fd87eb
from PyQt5.QtCore import Qt, QRect, QStringListModel, QSize, pyqtSignal
from PyQt5.QtWidgets import (QMessageBox, QComboBox, QSystemTrayIcon, QTabWidget,
                             QMenuBar, QFileDialog, QCheckBox, QLabel,
                             QVBoxLayout, QGridLayout, QLineEdit,
                             QHBoxLayout, QPushButton, QScrollArea, QTextEdit,
                             QShortcut, QMainWindow, QCompleter, QInputDialog,
<<<<<<< HEAD
                             QWidget, QMenu, QSizePolicy, QStatusBar, QSplitter)

import electrum
from electrum import (keystore, simple_config, ecc, constants, util, bitcoin, commands,
                      coinchooser, paymentrequest)
from electrum.bitcoin import COIN, is_address, TYPE_ADDRESS, b58_address_to_hash160, Token, opcodes, \
    TYPE_SCRIPT, is_hash160, hash_160, eth_abi_encode
=======
                             QWidget, QSizePolicy, QStatusBar, QToolTip)

import electrum
from electrum import (keystore, ecc, constants, util, bitcoin, commands,
                      paymentrequest)
from electrum.bitcoin import COIN, is_address
>>>>>>> d3fd87eb
from electrum.plugin import run_hook
from electrum.i18n import _
from electrum.util import (format_time, format_satoshis, format_fee_satoshis,
                           format_satoshis_plain,
                           UserCancelled, profiler,
                           export_meta, import_meta, bh2u, bfh, InvalidPassword,
                           decimal_point_to_base_unit_name,
                           UnknownBaseUnit, DECIMAL_POINT_DEFAULT, UserFacingException,
                           get_new_wallet_name, send_exception_to_crash_reporter,
                           InvalidBitcoinURI)
from electrum.util import PR_TYPE_ONCHAIN, PR_TYPE_LN
from electrum.transaction import (Transaction, PartialTxInput,
                                  PartialTransaction, PartialTxOutput)
from electrum.transaction import contract_script, is_opcall_script, is_opcreate_script, TxOutput
from electrum.address_synchronizer import AddTransactionException
from electrum.wallet import (Multisig_Wallet, CannotBumpFee, Abstract_Wallet,
                             sweep_preparations, InternalAddressCorruption)
from electrum.version import ELECTRUM_VERSION
from electrum.network import Network, TxBroadcastError, BestEffortRequestFailed
from electrum.exchange_rate import FxThread
from electrum.simple_config import SimpleConfig
from electrum.logging import Logger
from electrum.util import PR_PAID, PR_FAILED
from electrum.util import pr_expiration_values
from electrum.lnutil import ln_dummy_address
from electrum.plugins.trezor.trezor import TrezorKeyStore

from .exception_window import Exception_Hook
from .amountedit import AmountEdit, BTCAmountEdit, FreezableLineEdit, FeerateEdit
from .qrcodewidget import QRCodeWidget, QRDialog
from .qrtextedit import ShowQRTextEdit, ScanQRTextEdit
from .transaction_dialog import show_transaction
from .fee_slider import FeeSlider
from .util import (read_QIcon, ColorScheme, text_dialog, icon_path, WaitingDialog,
                   WindowModalDialog, ChoicesLayout, HelpLabel, Buttons,
                   OkButton, InfoButton, WWLabel, TaskThread, CancelButton,
                   CloseButton, HelpButton, MessageBoxMixin, EnterButton,
                   import_meta_gui, export_meta_gui,
                   filename_field, address_field, char_width_in_lineedit, webopen,
                   TRANSACTION_FILE_EXTENSION_FILTER)
from .util import ButtonsTextEdit
from .installwizard import WIF_HELP_TEXT
from .history_list import HistoryList, HistoryModel
from .update_checker import UpdateCheck, UpdateCheckThread
from .channels_list import ChannelsList
from .confirm_tx_dialog import ConfirmTxDialog
from .transaction_dialog import PreviewTxDialog
from .token_dialog import TokenAddDialog, TokenInfoDialog, TokenSendDialog
from .smart_contract_dialog import ContractCreateDialog, ContractEditDialog, ContractFuncDialog

if TYPE_CHECKING:
    from . import ElectrumGui


LN_NUM_PAYMENT_ATTEMPTS = 10

class StatusBarButton(QPushButton):
    def __init__(self, icon, tooltip, func):
        QPushButton.__init__(self, icon, '')
        self.setToolTip(tooltip)
        self.setFlat(True)
        self.setMaximumWidth(25)
        self.clicked.connect(self.onPress)
        self.func = func
        self.setIconSize(QSize(25,25))
        self.setCursor(QCursor(Qt.PointingHandCursor))

    def onPress(self, checked=False):
        '''Drops the unwanted PyQt5 "checked" argument'''
        self.func()

    def keyPressEvent(self, e):
        if e.key() == Qt.Key_Return:
            self.func()


class ElectrumWindow(QMainWindow, MessageBoxMixin, Logger):

    payment_request_ok_signal = pyqtSignal()
    payment_request_error_signal = pyqtSignal()
    network_signal = pyqtSignal(str, object)
    #ln_payment_attempt_signal = pyqtSignal(str)
    alias_received_signal = pyqtSignal()
    computing_privkeys_signal = pyqtSignal()
    show_privkeys_signal = pyqtSignal()

    def __init__(self, gui_object: 'ElectrumGui', wallet: Abstract_Wallet):
        QMainWindow.__init__(self)

        self.gui_object = gui_object
        self.config = config = gui_object.config  # type: SimpleConfig
        self.gui_thread = gui_object.gui_thread

        self.setup_exception_hook()

        self.network = gui_object.daemon.network  # type: Network
        assert wallet, "no wallet"
        self.wallet = wallet
        self.fx = gui_object.daemon.fx  # type: FxThread
        self.contacts = wallet.contacts
        self.tray = gui_object.tray
        self.app = gui_object.app
        self.cleaned_up = False
        self.payment_request = None  # type: Optional[paymentrequest.PaymentRequest]
        self.payto_URI = None
        self.checking_accounts = False
        self.qr_window = None
        self.pluginsdialog = None
        self.require_fee_update = False
        self.tl_windows = []
        Logger.__init__(self)

        self.tx_notification_queue = queue.Queue()
        self.tx_notification_last_time = 0

        self.create_status_bar()
        self.need_update = threading.Event()
        self.decimal_point = config.get('decimal_point', DECIMAL_POINT_DEFAULT)
        try:
            decimal_point_to_base_unit_name(self.decimal_point)
        except UnknownBaseUnit:
            self.decimal_point = DECIMAL_POINT_DEFAULT
        self.num_zeros = int(config.get('num_zeros', 0))

        self.completions = QStringListModel()

        coincontrol_sb = self.create_coincontrol_statusbar()

        self.tabs = tabs = QTabWidget(self)
        self.send_tab = self.create_send_tab()
        self.receive_tab = self.create_receive_tab()
        self.addresses_tab = self.create_addresses_tab()
        self.utxo_tab = self.create_utxo_tab()
        self.console_tab = self.create_console_tab()
        self.contacts_tab = self.create_contacts_tab()
        self.channels_tab = self.create_channels_tab(wallet)
        self.tokens_tab = self.create_tokens_tab()
        self.smart_contract_tab = self.create_smart_contract_tab()

        tabs.addTab(self.create_history_tab(), read_QIcon("tab_history.png"), _('History'))
        tabs.addTab(self.send_tab, read_QIcon("tab_send.png"), _('Send'))
        tabs.addTab(self.receive_tab, read_QIcon("tab_receive.png"), _('Receive'))
        tabs.addTab(self.tokens_tab, read_QIcon("tab_contacts.png"), _('Tokens'))

        def add_optional_tab(tabs, tab, icon, description, name):
            tab.tab_icon = icon
            tab.tab_description = description
            tab.tab_pos = len(tabs)
            tab.tab_name = name
            if self.config.get('show_{}_tab'.format(name), False):
                tabs.addTab(tab, icon, description.replace("&", ""))

        add_optional_tab(tabs, self.addresses_tab, read_QIcon("tab_addresses.png"), _("&Addresses"), "addresses")
        if self.wallet.has_lightning():
            add_optional_tab(tabs, self.channels_tab, read_QIcon("lightning.png"), _("Channels"), "channels")
        add_optional_tab(tabs, self.utxo_tab, read_QIcon("tab_coins.png"), _("Co&ins"), "utxo")
        add_optional_tab(tabs, self.contacts_tab, read_QIcon("tab_contacts.png"), _("Con&tacts"), "contacts")
        add_optional_tab(tabs, self.console_tab, read_QIcon("tab_console.png"), _("Con&sole"), "console")
        add_optional_tab(tabs, self.smart_contract_tab, read_QIcon("tab_console.png"), _('Smart Contract'), 'contract')

        tabs.setSizePolicy(QSizePolicy.Expanding, QSizePolicy.Expanding)

        central_widget = QWidget()
        vbox = QVBoxLayout(central_widget)
        vbox.setContentsMargins(0, 0, 0, 0)
        vbox.addWidget(tabs)
        vbox.addWidget(coincontrol_sb)

        self.setCentralWidget(central_widget)

        if self.config.get("is_maximized"):
            self.showMaximized()

        self.setWindowIcon(read_QIcon("electrum.png"))
        self.init_menubar()

        wrtabs = weakref.proxy(tabs)
        QShortcut(QKeySequence("Ctrl+W"), self, self.close)
        QShortcut(QKeySequence("Ctrl+Q"), self, self.close)
        QShortcut(QKeySequence("Ctrl+R"), self, self.update_wallet)
        QShortcut(QKeySequence("F5"), self, self.update_wallet)
        QShortcut(QKeySequence("Ctrl+PgUp"), self, lambda: wrtabs.setCurrentIndex((wrtabs.currentIndex() - 1)%wrtabs.count()))
        QShortcut(QKeySequence("Ctrl+PgDown"), self, lambda: wrtabs.setCurrentIndex((wrtabs.currentIndex() + 1)%wrtabs.count()))

        for i in range(wrtabs.count()):
            QShortcut(QKeySequence("Alt+" + str(i + 1)), self, lambda i=i: wrtabs.setCurrentIndex(i))

        self.payment_request_ok_signal.connect(self.payment_request_ok)
        self.payment_request_error_signal.connect(self.payment_request_error)
        self.history_list.setFocus(True)

        # network callbacks
        if self.network:
            self.network_signal.connect(self.on_network_qt)
            interests = ['wallet_updated', 'network_updated', 'blockchain_updated',
                         'new_transaction', 'status',
                         'banner', 'verified', 'fee', 'fee_histogram', 'on_quotes',
                         'on_history', 'channel', 'channels_updated',
                         'invoice_status', 'request_status', 'on_token']
            # To avoid leaking references to "self" that prevent the
            # window from being GC-ed when closed, callbacks should be
            # methods of this class only, and specifically not be
            # partials, lambdas or methods of subobjects.  Hence...
            self.network.register_callback(self.on_network, interests)
            # set initial message
            self.console.showMessage(self.network.banner)

        # update fee slider in case we missed the callback
        #self.fee_slider.update()
        self.load_wallet(wallet)
        gui_object.timer.timeout.connect(self.timer_actions)
        self.fetch_alias()

        # If the option hasn't been set yet
        if config.get('check_updates') is None:
            choice = self.question(title="Qtum Electrum - " + _("Enable update check"),
                                   msg=_("For security reasons we advise that you always use the latest version of Electrum.") + " " +
                                       _("Would you like to be notified when there is a newer version of Electrum available?"))
            config.set_key('check_updates', bool(choice), save=True)

        if config.get('check_updates', False):
            # The references to both the thread and the window need to be stored somewhere
            # to prevent GC from getting in our way.
            def on_version_received(v):
                if UpdateCheck.is_newer(v):
                    self.update_check_button.setText(_("Update to Qtum Electrum {} is available").format(v))
                    self.update_check_button.clicked.connect(lambda: self.show_update_check(v))
                    self.update_check_button.show()
            self._update_check_thread = UpdateCheckThread(self)
            self._update_check_thread.checked.connect(on_version_received)
            self._update_check_thread.start()

    def setup_exception_hook(self):
        Exception_Hook(self)

    def on_fx_history(self):
        self.history_model.refresh('fx_history')
        self.address_list.update()

    def on_fx_token(self):
        self.token_hist_model.refresh('fx_token')
        self.token_hist_list.update()
        self.token_balance_list.update()

    def on_fx_quotes(self):
        self.update_status()
        # Refresh edits with the new rate
        edit = self.fiat_send_e if self.fiat_send_e.is_last_edited else self.amount_e
        edit.textEdited.emit(edit.text())
        edit = self.fiat_receive_e if self.fiat_receive_e.is_last_edited else self.receive_amount_e
        edit.textEdited.emit(edit.text())
        # History tab needs updating if it used spot
        if self.fx.history_used_spot:
            self.history_model.refresh('fx_quotes')
        self.address_list.update()

    def toggle_tab(self, tab):
        show = not self.config.get('show_{}_tab'.format(tab.tab_name), False)
        self.config.set_key('show_{}_tab'.format(tab.tab_name), show)
        item_text = (_("Hide {}") if show else _("Show {}")).format(tab.tab_description)
        tab.menu_action.setText(item_text)
        if show:
            # Find out where to place the tab
            index = len(self.tabs)
            for i in range(len(self.tabs)):
                try:
                    if tab.tab_pos < self.tabs.widget(i).tab_pos:
                        index = i
                        break
                except AttributeError:
                    pass
            self.tabs.insertTab(index, tab, tab.tab_icon, tab.tab_description.replace("&", ""))
        else:
            i = self.tabs.indexOf(tab)
            self.tabs.removeTab(i)

    def push_top_level_window(self, window):
        '''Used for e.g. tx dialog box to ensure new dialogs are appropriately
        parented.  This used to be done by explicitly providing the parent
        window, but that isn't something hardware wallet prompts know.'''
        self.tl_windows.append(window)

    def pop_top_level_window(self, window):
        self.tl_windows.remove(window)

    def top_level_window(self, test_func=None):
        '''Do the right thing in the presence of tx dialog windows'''
        override = self.tl_windows[-1] if self.tl_windows else None
        if override and test_func and not test_func(override):
            override = None  # only override if ok for test_func
        return self.top_level_window_recurse(override, test_func)

    def diagnostic_name(self):
        #return '{}:{}'.format(self.__class__.__name__, self.wallet.diagnostic_name())
        return self.wallet.diagnostic_name()

    def is_hidden(self):
        return self.isMinimized() or self.isHidden()

    def show_or_hide(self):
        if self.is_hidden():
            self.bring_to_top()
        else:
            self.hide()

    def bring_to_top(self):
        self.show()
        self.raise_()

    def on_error(self, exc_info):
        e = exc_info[1]
        if isinstance(e, UserCancelled):
            pass
        elif isinstance(e, UserFacingException):
            self.show_error(str(e))
        else:
            try:
                self.logger.error("on_error", exc_info=exc_info)
            except OSError:
                pass  # see #4418
            self.show_error(repr(e))

    def on_network(self, event, *args):
        # Handle in GUI thread
        self.network_signal.emit(event, args)

    def on_network_qt(self, event, args=None):
        # Handle a network message in the GUI thread
        if event == 'wallet_updated':
            wallet = args[0]
            if wallet == self.wallet:
                self.need_update.set()
        elif event == 'network_updated':
            self.gui_object.network_updated_signal_obj.network_updated_signal \
                .emit(event, args)
            self.network_signal.emit('status', None)
        elif event == 'blockchain_updated':
            # to update number of confirmations in history
            self.need_update.set()
        elif event == 'new_transaction':
            wallet, tx = args
            if wallet == self.wallet:
                self.tx_notification_queue.put(tx)
        elif event == 'on_quotes':
            self.on_fx_quotes()
        elif event == 'on_history':
            self.on_fx_history()
        elif event == 'on_token':
            self.on_fx_token()
        elif event == 'channels_updated':
            self.channels_list.update_rows.emit(*args)
        elif event == 'channel':
            self.channels_list.update_single_row.emit(*args)
            self.update_status()
        elif event == 'request_status':
            self.on_request_status(*args)
        elif event == 'invoice_status':
            self.on_invoice_status(*args)
        elif event == 'status':
            self.update_status()
        elif event == 'banner':
            self.console.showMessage(args[0])
        elif event == 'verified':
            wallet, tx_hash, tx_mined_status = args
            if wallet == self.wallet:
                self.history_model.update_tx_mined_status(tx_hash, tx_mined_status)
        elif event == 'fee':
            if self.config.is_dynfee():
                #self.fee_slider.update()
                self.require_fee_update = True
        elif event == 'fee_histogram':
            if self.config.is_dynfee():
                #self.fee_slider.update()
                self.require_fee_update = True
            self.history_model.on_fee_histogram()
        else:
            self.logger.info(f"unexpected network event: {event} {args}")

    def fetch_alias(self):
        self.alias_info = None
        alias = self.config.get('alias')
        if alias:
            alias = str(alias)
            def f():
                self.alias_info = self.contacts.resolve_openalias(alias)
                self.alias_received_signal.emit()
            t = threading.Thread(target=f)
            t.setDaemon(True)
            t.start()

    def close_wallet(self):
        if self.wallet:
            self.logger.info(f'close_wallet {self.wallet.storage.path}')
        run_hook('close_wallet', self.wallet)

    @profiler
    def load_wallet(self, wallet):
        wallet.thread = TaskThread(self, self.on_error)
        self.update_recently_visited(wallet.storage.path)
        if wallet.lnworker:
            wallet.network.trigger_callback('channels_updated', wallet)
        self.need_update.set()
        # Once GUI has been initialized check if we want to announce something since the callback has been called before the GUI was initialized
        # update menus
        self.seed_menu.setEnabled(self.wallet.has_seed())
        self.update_lock_icon()
        self.update_buttons_on_seed()
        self.update_console()
        self.clear_receive_tab()
        self.request_list.update()
        self.channels_list.update()
        self.tabs.show()
        self.init_geometry()
        if self.config.get('hide_gui') and self.gui_object.tray.isVisible():
            self.hide()
        else:
            self.show()
        self.watching_only_changed()
        run_hook('load_wallet', wallet, self)
        try:
            wallet.try_detecting_internal_addresses_corruption()
        except InternalAddressCorruption as e:
            self.show_error(str(e))
            send_exception_to_crash_reporter(e)

    def init_geometry(self):
        winpos = self.wallet.storage.get("winpos-qt")
        try:
            screen = self.app.desktop().screenGeometry()
            assert screen.contains(QRect(*winpos))
            self.setGeometry(*winpos)
        except:
            self.logger.info("using default geometry")
            self.setGeometry(100, 100, 840, 400)

    def watching_only_changed(self):
        name = "Qtum Electrum Testnet" if constants.net.TESTNET else "Qtum Electrum"
        title = '%s %s  -  %s' % (name, ELECTRUM_VERSION,
                                        self.wallet.basename())
        extra = [self.wallet.storage.get('wallet_type', '?')]
        if self.wallet.is_watching_only():
            extra.append(_('watching only'))
        title += '  [%s]'% ', '.join(extra)
        self.setWindowTitle(title)
        self.password_menu.setEnabled(self.wallet.may_have_password())
        self.import_privkey_menu.setVisible(self.wallet.can_import_privkey())
        self.import_address_menu.setVisible(self.wallet.can_import_address())
        self.export_menu.setEnabled(self.wallet.can_export())

    def warn_if_watching_only(self):
        if self.wallet.is_watching_only():
            msg = ' '.join([
                _("This wallet is watching-only."),
                _("This means you will not be able to spend QTUMs with it."),
                _("Make sure you own the seed phrase or the private keys, before you request QTUMs to be sent to this wallet.")
            ])
            self.show_warning(msg, title=_('Watch-only wallet'))

    def warn_if_testnet(self):
        if not constants.net.TESTNET:
            return
        # user might have opted out already
        if self.config.get('dont_show_testnet_warning', False):
            return
        # only show once per process lifecycle
        if getattr(self.gui_object, '_warned_testnet', False):
            return
        self.gui_object._warned_testnet = True
        msg = ''.join([
            _("You are in testnet mode."), ' ',
            _("Testnet coins are worthless."), '\n',
            _("Testnet is separate from the main Qtum network. It is used for testing.")
        ])
        cb = QCheckBox(_("Don't show this again."))
        cb_checked = False
        def on_cb(x):
            nonlocal cb_checked
            cb_checked = x == Qt.Checked
        cb.stateChanged.connect(on_cb)
        self.show_warning(msg, title=_('Testnet'), checkbox=cb)
        if cb_checked:
            self.config.set_key('dont_show_testnet_warning', True)

    def open_wallet(self):
        try:
            wallet_folder = self.get_wallet_folder()
        except FileNotFoundError as e:
            self.show_error(str(e))
            return
        filename, __ = QFileDialog.getOpenFileName(self, "Select your wallet file", wallet_folder)
        if not filename:
            return
        self.gui_object.new_window(filename)


    def backup_wallet(self):
        path = self.wallet.storage.path
        wallet_folder = os.path.dirname(path)
        filename, __ = QFileDialog.getSaveFileName(self, _('Enter a filename for the copy of your wallet'), wallet_folder)
        if not filename:
            return
        new_path = os.path.join(wallet_folder, filename)
        if new_path != path:
            try:
                shutil.copy2(path, new_path)
                self.show_message(_("A copy of your wallet file was created in")+" '%s'" % str(new_path), title=_("Wallet backup created"))
            except BaseException as reason:
                self.show_critical(_("Qtum Electrum was unable to copy your wallet file to the specified location.") + "\n" + str(reason), title=_("Unable to create backup"))

    def update_recently_visited(self, filename):
        recent = self.config.get('recently_open', [])
        try:
            sorted(recent)
        except:
            recent = []
        if filename in recent:
            recent.remove(filename)
        recent.insert(0, filename)
        recent = [path for path in recent if os.path.exists(path)]
        recent = recent[:5]
        self.config.set_key('recently_open', recent)
        self.recently_visited_menu.clear()
        for i, k in enumerate(sorted(recent)):
            b = os.path.basename(k)
            def loader(k):
                return lambda: self.gui_object.new_window(k)
            self.recently_visited_menu.addAction(b, loader(k)).setShortcut(QKeySequence("Ctrl+%d"%(i+1)))
        self.recently_visited_menu.setEnabled(len(recent))

    def get_wallet_folder(self):
        return os.path.dirname(os.path.abspath(self.wallet.storage.path))

    def new_wallet(self):
        try:
            wallet_folder = self.get_wallet_folder()
        except FileNotFoundError as e:
            self.show_error(str(e))
            return
        filename = get_new_wallet_name(wallet_folder)
        full_path = os.path.join(wallet_folder, filename)
        self.gui_object.start_new_window(full_path, None)

    def init_menubar(self):
        menubar = QMenuBar()

        file_menu = menubar.addMenu(_("&File"))
        self.recently_visited_menu = file_menu.addMenu(_("&Recently open"))
        file_menu.addAction(_("&Open"), self.open_wallet).setShortcut(QKeySequence.Open)
        file_menu.addAction(_("&New/Restore"), self.new_wallet).setShortcut(QKeySequence.New)
        file_menu.addAction(_("&Save Copy"), self.backup_wallet).setShortcut(QKeySequence.SaveAs)
        file_menu.addAction(_("Delete"), self.remove_wallet)
        file_menu.addSeparator()
        file_menu.addAction(_("&Quit"), self.close)

        wallet_menu = menubar.addMenu(_("&Wallet"))
        wallet_menu.addAction(_("&Information"), self.show_wallet_info)
        wallet_menu.addSeparator()
        self.password_menu = wallet_menu.addAction(_("&Password"), self.change_password_dialog)
        self.seed_menu = wallet_menu.addAction(_("&Seed"), self.show_seed_dialog)
        self.private_keys_menu = wallet_menu.addMenu(_("&Private keys"))
        self.private_keys_menu.addAction(_("&Sweep"), self.sweep_key_dialog)
        self.import_privkey_menu = self.private_keys_menu.addAction(_("&Import"), self.do_import_privkey)
        self.export_menu = self.private_keys_menu.addAction(_("&Export"), self.export_privkeys_dialog)
        self.import_address_menu = wallet_menu.addAction(_("Import addresses"), self.import_addresses)
        wallet_menu.addSeparator()

        addresses_menu = wallet_menu.addMenu(_("&Addresses"))
        addresses_menu.addAction(_("&Filter"), lambda: self.address_list.toggle_toolbar(self.config))
        labels_menu = wallet_menu.addMenu(_("&Labels"))
        labels_menu.addAction(_("&Import"), self.do_import_labels)
        labels_menu.addAction(_("&Export"), self.do_export_labels)
        history_menu = wallet_menu.addMenu(_("&History"))
        history_menu.addAction(_("&Filter"), lambda: self.history_list.toggle_toolbar(self.config))
        history_menu.addAction(_("&Summary"), self.history_list.show_summary)
        history_menu.addAction(_("&Plot"), self.history_list.plot_history_dialog)
        history_menu.addAction(_("&Export"), self.history_list.export_history_dialog)
        contacts_menu = wallet_menu.addMenu(_("Contacts"))
        contacts_menu.addAction(_("&New"), self.new_contact_dialog)
        contacts_menu.addAction(_("Import"), lambda: self.contact_list.import_contacts())
        contacts_menu.addAction(_("Export"), lambda: self.contact_list.export_contacts())
        invoices_menu = wallet_menu.addMenu(_("Invoices"))
        invoices_menu.addAction(_("Import"), lambda: self.invoice_list.import_invoices())
        invoices_menu.addAction(_("Export"), lambda: self.invoice_list.export_invoices())

        try:
            addr_type, __ = b58_address_to_hash160(self.addresses[0])
        except:
            addr_type = constants.net.SEGWIT_HRP
        if not isinstance(self.wallet.keystore, TrezorKeyStore) and addr_type == constants.net.ADDRTYPE_P2PKH and not self.wallet.is_watching_only():
            token_menu = wallet_menu.addMenu(_("&Token"))
            token_menu.addAction(_("Add Token"), lambda: self.token_add_dialog())

            smart_cotract_menu = wallet_menu.addMenu(_("&Smart Contract"))
            smart_cotract_menu.addAction(_("Add Contract"), lambda: self.contract_add_dialog())
            smart_cotract_menu.addAction(_("Create Contract"), lambda: self.contract_create_dialog())

        wallet_menu.addSeparator()
        wallet_menu.addAction(_("Find"), self.toggle_search).setShortcut(QKeySequence("Ctrl+F"))

        def add_toggle_action(view_menu, tab):
            is_shown = self.config.get('show_{}_tab'.format(tab.tab_name), False)
            item_name = (_("Hide") if is_shown else _("Show")) + " " + tab.tab_description
            tab.menu_action = view_menu.addAction(item_name, lambda: self.toggle_tab(tab))

        view_menu = menubar.addMenu(_("&View"))
        add_toggle_action(view_menu, self.addresses_tab)
        add_toggle_action(view_menu, self.utxo_tab)
        if self.wallet.has_lightning():
            add_toggle_action(view_menu, self.channels_tab)
        add_toggle_action(view_menu, self.contacts_tab)
        add_toggle_action(view_menu, self.console_tab)
        add_toggle_action(view_menu, self.smart_contract_tab)

        tools_menu = menubar.addMenu(_("&Tools"))

        # Settings / Preferences are all reserved keywords in macOS using this as work around
<<<<<<< HEAD
        tools_menu.addAction(_("Qtum Electrum preferences") if sys.platform == 'darwin' else _("Preferences"), self.settings_dialog)
        tools_menu.addAction(_("&Network"), lambda: self.gui_object.show_network_dialog(self))
=======
        tools_menu.addAction(_("Electrum preferences") if sys.platform == 'darwin' else _("Preferences"), self.settings_dialog)
        if self.network:
            tools_menu.addAction(_("&Network"), self.gui_object.show_network_dialog)
>>>>>>> d3fd87eb
        if self.wallet.has_lightning():
            tools_menu.addAction(_("&Lightning"), self.gui_object.show_lightning_dialog)
            tools_menu.addAction(_("&Watchtower"), self.gui_object.show_watchtower_dialog)
        tools_menu.addAction(_("&Plugins"), self.plugins_dialog)
        tools_menu.addSeparator()
        tools_menu.addAction(_("&Sign/verify message"), self.sign_verify_message)
        tools_menu.addAction(_("&Encrypt/decrypt message"), self.encrypt_message)
        tools_menu.addSeparator()

        paytomany_menu = tools_menu.addAction(_("&Pay to many"), self.paytomany)

        raw_transaction_menu = tools_menu.addMenu(_("&Load transaction"))
        raw_transaction_menu.addAction(_("&From file"), self.do_process_from_file)
        raw_transaction_menu.addAction(_("&From text"), self.do_process_from_text)
        raw_transaction_menu.addAction(_("&From the blockchain"), self.do_process_from_txid)
        raw_transaction_menu.addAction(_("&From QR code"), self.read_tx_from_qrcode)
        self.raw_transaction_menu = raw_transaction_menu
        run_hook('init_menubar_tools', self, tools_menu)

        help_menu = menubar.addMenu(_("&Help"))
        help_menu.addAction(_("&About"), self.show_about)
        help_menu.addAction(_("&Check for updates"), self.show_update_check)
        help_menu.addAction(_("&Official website"), lambda: webopen("https://github.com/qtumproject/qtum-electrum/"))
        help_menu.addSeparator()
        help_menu.addAction(_("&Documentation"), lambda: webopen("http://docs.electrum.org/")).setShortcut(QKeySequence.HelpContents)
        help_menu.addAction(_("&Report Bug"), self.show_report_bug)
        help_menu.addSeparator()
        help_menu.addAction(_("&Donate to server"), self.donate_to_server)

        self.setMenuBar(menubar)

    def donate_to_server(self):
        d = self.network.get_donation_address()
        if d:
            host = self.network.get_parameters().host
            self.pay_to_URI('qtum:%s?message=donation for %s'%(d, host))
        else:
            self.show_error(_('No donation address for this server'))

    def show_about(self):
        QMessageBox.about(self, "Qtum Electrum",
                          (_("Version")+" %s" % ELECTRUM_VERSION + "\n\n" +
                           _("This software is based on Electrum to support Qtum.") + " " +
                           _("Electrum's focus is speed, with low resource usage and simplifying Bitcoin.") + " " +
                           _("You do not need to perform regular backups, because your wallet can be "
                              "recovered from a secret phrase that you can memorize or write on paper.") + " " +
                           _("Startup times are instant because it operates in conjunction with high-performance "
                              "servers that handle the most complicated parts of the Bitcoin system.") + "\n\n" +
                           _("Uses icons from the Icons8 icon pack (icons8.com).")))

    def show_update_check(self, version=None):
        self.gui_object._update_check = UpdateCheck(self, version)

    def show_report_bug(self):
        msg = ' '.join([
            _("Please report any bugs as issues on github:<br/>"),
            f'''<a href="{constants.GIT_REPO_ISSUES_URL}">{constants.GIT_REPO_ISSUES_URL}</a><br/><br/>''',
            _("Before reporting a bug, upgrade to the most recent version of Electrum (latest release or git HEAD), and include the version number in your report."),
            _("Try to explain not only what the bug is, but how it occurs.")
         ])
        self.show_message(msg, title="Qtum Electrum - " + _("Reporting Bugs"), rich_text=True)

    def notify_transactions(self):
        if self.tx_notification_queue.qsize() == 0:
            return
        if not self.wallet.up_to_date:
            return  # no notifications while syncing
        now = time.time()
        rate_limit = 20  # seconds
        if self.tx_notification_last_time + rate_limit > now:
            return
        self.tx_notification_last_time = now
        self.logger.info("Notifying GUI about new transactions")
        txns = []
        while True:
            try:
                txns.append(self.tx_notification_queue.get_nowait())
            except queue.Empty:
                break
        # Combine the transactions if there are at least three
        if len(txns) >= 3:
            total_amount = 0
            for tx in txns:
                is_relevant, is_mine, v, fee = self.wallet.get_wallet_delta(tx)
                if not is_relevant:
                    continue
                total_amount += v
            self.notify(_("{} new transactions: Total amount received in the new transactions {}")
                        .format(len(txns), self.format_amount_and_units(total_amount)))
        else:
            for tx in txns:
                is_relevant, is_mine, v, fee = self.wallet.get_wallet_delta(tx)
                if not is_relevant:
                    continue
                self.notify(_("New transaction: {}").format(self.format_amount_and_units(v)))

    def notify(self, message):
        if self.tray:
            try:
                # this requires Qt 5.9
                self.tray.showMessage("Qtum Electrum", message, read_QIcon("electrum_dark_icon"), 20000)
            except TypeError:
                self.tray.showMessage("Qtum Electrum", message, QSystemTrayIcon.Information, 20000)



    # custom wrappers for getOpenFileName and getSaveFileName, that remember the path selected by the user
    def getOpenFileName(self, title, filter = ""):
        directory = self.config.get('io_dir', os.path.expanduser('~'))
        fileName, __ = QFileDialog.getOpenFileName(self, title, directory, filter)
        if fileName and directory != os.path.dirname(fileName):
            self.config.set_key('io_dir', os.path.dirname(fileName), True)
        return fileName

    def getSaveFileName(self, title, filename, filter = ""):
        directory = self.config.get('io_dir', os.path.expanduser('~'))
        path = os.path.join( directory, filename )
        fileName, __ = QFileDialog.getSaveFileName(self, title, path, filter)
        if fileName and directory != os.path.dirname(fileName):
            self.config.set_key('io_dir', os.path.dirname(fileName), True)
        return fileName

    def timer_actions(self):
        self.request_list.refresh_status()
        # Note this runs in the GUI thread
        if self.need_update.is_set():
            self.need_update.clear()
            self.update_wallet()
        elif not self.wallet.up_to_date:
            # this updates "synchronizing" progress
            self.update_status()
        # resolve aliases
        # FIXME this is a blocking network call that has a timeout of 5 sec
        self.payto_e.resolve()
        # update fee
        if self.require_fee_update:
            #self.do_update_fee()
            self.require_fee_update = False
        self.notify_transactions()

    def format_amount(self, x, is_diff=False, whitespaces=False, num_zeros=None, decimal_point=None):
        if num_zeros is None:
            num_zeros = self.num_zeros
        if decimal_point is None:
            decimal_point = self.decimal_point
        return format_satoshis(x, num_zeros, decimal_point, is_diff=is_diff, whitespaces=whitespaces)

    def format_amount_and_units(self, amount):
        text = self.format_amount(amount) + ' '+ self.base_unit()
        x = self.fx.format_amount_and_units(amount) if self.fx else None
        if text and x:
            text += ' (%s)'%x
        return text

    def format_fee_rate(self, fee_rate):
        # fee_rate is in sat/kB
        return format_fee_satoshis(fee_rate/1000, num_zeros=self.num_zeros) + ' sat/byte'

    def get_decimal_point(self):
        return self.decimal_point

    def base_unit(self):
        return decimal_point_to_base_unit_name(self.decimal_point)

    def connect_fields(self, window, btc_e, fiat_e, fee_e):

        def edit_changed(edit):
            if edit.follows:
                return
            edit.setStyleSheet(ColorScheme.DEFAULT.as_stylesheet())
            fiat_e.is_last_edited = (edit == fiat_e)
            amount = edit.get_amount()
            rate = self.fx.exchange_rate() if self.fx else Decimal('NaN')
            if rate.is_nan() or amount is None:
                if edit is fiat_e:
                    btc_e.setText("")
                    if fee_e:
                        fee_e.setText("")
                else:
                    fiat_e.setText("")
            else:
                if edit is fiat_e:
                    btc_e.follows = True
                    btc_e.setAmount(int(amount / Decimal(rate) * COIN))
                    btc_e.setStyleSheet(ColorScheme.BLUE.as_stylesheet())
                    btc_e.follows = False
                    if fee_e:
                        window.update_fee()
                else:
                    fiat_e.follows = True
                    fiat_e.setText(self.fx.ccy_amount_str(
                        amount * Decimal(rate) / COIN, False))
                    fiat_e.setStyleSheet(ColorScheme.BLUE.as_stylesheet())
                    fiat_e.follows = False

        btc_e.follows = False
        fiat_e.follows = False
        fiat_e.textChanged.connect(partial(edit_changed, fiat_e))
        btc_e.textChanged.connect(partial(edit_changed, btc_e))
        fiat_e.is_last_edited = False

    def update_status(self):
        if not self.wallet:
            return

        if self.network is None:
            text = _("Offline")
            icon = read_QIcon("status_disconnected.png")

        elif self.network.is_connected():
            server_height = self.network.get_server_height()
            server_lag = self.network.get_local_height() - server_height
            fork_str = "_fork" if len(self.network.get_blockchains())>1 else ""
            # Server height can be 0 after switching to a new server
            # until we get a headers subscription request response.
            # Display the synchronizing message in that case.
            if not self.wallet.up_to_date or server_height == 0:
                num_sent, num_answered = self.wallet.get_history_sync_state_details()
                text = ("{} ({}/{})"
                        .format(_("Synchronizing..."), num_answered, num_sent))
                icon = read_QIcon("status_waiting.png")
            elif server_lag > 1:
                text = _("Server is lagging ({} blocks)").format(server_lag)
                icon = read_QIcon("status_lagging%s.png"%fork_str)
            else:
                c, u, x = self.wallet.get_balance()
                text =  _("Balance" ) + ": %s "%(self.format_amount_and_units(c))
                if u:
                    text +=  " [%s unconfirmed]"%(self.format_amount(u, is_diff=True).strip())
                if x:
                    text +=  " [%s unmatured]"%(self.format_amount(x, is_diff=True).strip())
                if self.wallet.lnworker:
                    l = self.wallet.lnworker.get_balance()
                    text += u'    \U0001f5f2 %s'%(self.format_amount_and_units(l).strip())

                # append fiat balance and price
                if self.fx.is_enabled():
                    text += self.fx.get_fiat_status_text(c + u + x,
                        self.base_unit(), self.get_decimal_point()) or ''
                if not self.network.proxy:
                    icon = read_QIcon("status_connected%s.png"%fork_str)
                else:
                    icon = read_QIcon("status_connected_proxy%s.png"%fork_str)
        else:
            icon = read_QIcon("status_disconnected.png")
            if self.network.proxy:
                text = "{} ({})".format(_("Not connected"), _("proxy enabled"))
            elif self.network.downloading_headers:
                text = _("Downloading headers...")
                icon = read_QIcon("status_waiting.png")
            else:
                text = _("Not connected")

        self.tray.setToolTip("%s (%s)" % (text, self.wallet.basename()))
        self.balance_label.setText(text)
        self.status_button.setIcon(icon)

    def update_wallet(self):
        self.update_status()
        if self.wallet.up_to_date or not self.network or not self.network.is_connected():
            self.update_tabs()

    def update_tabs(self, wallet=None):
        if wallet is None:
            wallet = self.wallet
        if wallet != self.wallet:
            return
        self.history_model.refresh('update_tabs')
        self.request_list.update()
        self.address_list.update()
        self.utxo_list.update()
        self.contact_list.update()
        self.invoice_list.update()

        self.token_balance_list.update()
        self.token_hist_model.refresh('update_tabs')
        self.token_hist_list.update()
        self.smart_contract_list.update()

        self.update_completions()

    def create_channels_tab(self, wallet):
        self.channels_list = ChannelsList(self)
        t = self.channels_list.get_toolbar()
        return self.create_list_tab(self.channels_list, t)

    def create_history_tab(self):
        self.history_model = HistoryModel(self)
        self.history_list = l = HistoryList(self, self.history_model)
        self.history_model.set_view(self.history_list)
        l.searchable_list = l
        toolbar = l.create_toolbar(self.config)
        toolbar_shown = bool(self.config.get('show_toolbar_history', False))
        l.show_toolbar(toolbar_shown)
        return self.create_list_tab(l, toolbar)

    def show_address(self, addr):
        from . import address_dialog
        d = address_dialog.AddressDialog(self, addr)
        d.exec_()

    def show_transaction(self, tx, *, tx_desc=None):
        '''tx_desc is set only for txs created in the Send tab'''
        show_transaction(tx, parent=self, desc=tx_desc)

    def create_receive_tab(self):
        # A 4-column grid layout.  All the stretch is in the last column.
        # The exchange rate plugin adds a fiat widget in column 2
        self.receive_grid = grid = QGridLayout()
        grid.setSpacing(8)
        grid.setColumnStretch(3, 1)

        self.receive_message_e = QLineEdit()
        grid.addWidget(QLabel(_('Description')), 0, 0)
        grid.addWidget(self.receive_message_e, 0, 1, 1, 4)
        self.receive_message_e.textChanged.connect(self.update_receive_qr)

        self.receive_amount_e = BTCAmountEdit(self.get_decimal_point)
        grid.addWidget(QLabel(_('Requested amount')), 1, 0)
        grid.addWidget(self.receive_amount_e, 1, 1)
        self.receive_amount_e.textChanged.connect(self.update_receive_qr)

        self.fiat_receive_e = AmountEdit(self.fx.get_currency if self.fx else '')
        if not self.fx or not self.fx.is_enabled():
            self.fiat_receive_e.setVisible(False)
        grid.addWidget(self.fiat_receive_e, 1, 2, Qt.AlignLeft)

        self.connect_fields(self, self.receive_amount_e, self.fiat_receive_e, None)
        self.connect_fields(self, self.amount_e, self.fiat_send_e, None)

        self.expires_combo = QComboBox()
        evl = sorted(pr_expiration_values.items())
        evl_keys = [i[0] for i in evl]
        evl_values = [i[1] for i in evl]
        default_expiry = self.config.get('request_expiry', 3600)
        try:
            i = evl_keys.index(default_expiry)
        except ValueError:
            i = 0
        self.expires_combo.addItems(evl_values)
        self.expires_combo.setCurrentIndex(i)
        self.expires_combo.setFixedWidth(self.receive_amount_e.width())
        def on_expiry(i):
            self.config.set_key('request_expiry', evl_keys[i])
        self.expires_combo.currentIndexChanged.connect(on_expiry)
        msg = ' '.join([
            _('Expiration date of your request.'),
            _('This information is seen by the recipient if you send them a signed payment request.'),
            _('Expired requests have to be deleted manually from your list, in order to free the corresponding Qtum addresses.'),
            _('The qtum address never expires and will always be part of this electrum wallet.'),
        ])
        grid.addWidget(HelpLabel(_('Request expires'), msg), 2, 0)
        grid.addWidget(self.expires_combo, 2, 1)
        self.expires_label = QLineEdit('')
        self.expires_label.setReadOnly(1)
        self.expires_label.setFocusPolicy(Qt.NoFocus)
        self.expires_label.hide()
        grid.addWidget(self.expires_label, 2, 1)

        self.clear_invoice_button = QPushButton(_('Clear'))
        self.clear_invoice_button.clicked.connect(self.clear_receive_tab)
        self.create_invoice_button = QPushButton(_('On-chain'))
        self.create_invoice_button.setIcon(read_QIcon("bitcoin.png"))
        self.create_invoice_button.clicked.connect(lambda: self.create_invoice(False))
        self.receive_buttons = buttons = QHBoxLayout()
        buttons.addStretch(1)
        buttons.addWidget(self.clear_invoice_button)
        buttons.addWidget(self.create_invoice_button)
        if self.wallet.has_lightning():
            self.create_lightning_invoice_button = QPushButton(_('Lightning'))
            self.create_lightning_invoice_button.setIcon(read_QIcon("lightning.png"))
            self.create_lightning_invoice_button.clicked.connect(lambda: self.create_invoice(True))
            buttons.addWidget(self.create_lightning_invoice_button)
        grid.addLayout(buttons, 4, 3, 1, 2)

        self.receive_address_e = ButtonsTextEdit()
        self.receive_address_e.addCopyButton(self.app)
        self.receive_address_e.setReadOnly(True)
        self.receive_address_e.textChanged.connect(self.update_receive_qr)
        self.receive_address_e.textChanged.connect(self.update_receive_address_styling)
        self.receive_address_e.setFocusPolicy(Qt.ClickFocus)

        self.receive_qr = QRCodeWidget(fixedSize=230)
        self.receive_qr.mouseReleaseEvent = lambda x: self.toggle_qr_window()
        self.receive_qr.enterEvent = lambda x: self.app.setOverrideCursor(QCursor(Qt.PointingHandCursor))
        self.receive_qr.leaveEvent = lambda x: self.app.setOverrideCursor(QCursor(Qt.ArrowCursor))

        self.receive_requests_label = QLabel(_('Incoming payments'))

        from .request_list import RequestList
        self.request_list = RequestList(self)

        # layout
        vbox_g = QVBoxLayout()
        vbox_g.addLayout(grid)
        vbox_g.addStretch()

        self.receive_widgets = QTabWidget()
        self.receive_widgets.addTab(self.receive_qr, _('QR Code'))
        self.receive_widgets.addTab(self.receive_address_e, _('Text'))

        hbox = QHBoxLayout()
        hbox.addLayout(vbox_g)
        hbox.addStretch()
        hbox.addWidget(self.receive_widgets)

        w = QWidget()
        w.searchable_list = self.request_list
        vbox = QVBoxLayout(w)
        vbox.addLayout(hbox)

        vbox.addStretch(1)
        vbox.addWidget(self.receive_requests_label)
        vbox.addWidget(self.request_list)
        vbox.setStretchFactor(self.request_list, 1000)

        return w

    def delete_request(self, key):
        self.wallet.delete_request(key)
        self.request_list.update()
        self.clear_receive_tab()

    def delete_lightning_payreq(self, payreq_key):
        self.wallet.lnworker.delete_invoice(payreq_key)
        self.request_list.update()
        self.invoice_list.update()
        self.clear_receive_tab()

    def sign_payment_request(self, addr):
        alias = self.config.get('alias')
        alias_privkey = None
        if alias and self.alias_info:
            alias_addr, alias_name, validated = self.alias_info
            if alias_addr:
                if self.wallet.is_mine(alias_addr):
                    msg = _('This payment request will be signed.') + '\n' + _('Please enter your password')
                    password = None
                    if self.wallet.has_keystore_encryption():
                        password = self.password_dialog(msg)
                        if not password:
                            return
                    try:
                        self.wallet.sign_payment_request(addr, alias, alias_addr, password)
                    except Exception as e:
                        self.show_error(repr(e))
                        return
                else:
                    return

    def create_invoice(self, is_lightning):
        amount = self.receive_amount_e.get_amount()
        message = self.receive_message_e.text()
        expiry = self.config.get('request_expiry', 3600)
        if is_lightning:
            key = self.wallet.lnworker.add_request(amount, message, expiry)
        else:
            key = self.create_bitcoin_request(amount, message, expiry)
            self.address_list.update()
        self.request_list.update()
        self.request_list.select_key(key)
        # clear request fields
        self.receive_amount_e.setText('')
        self.receive_message_e.setText('')

    def create_bitcoin_request(self, amount, message, expiration):
        addr = self.wallet.get_unused_address()
        if addr is None:
            if not self.wallet.is_deterministic():
                msg = [
                    _('No more addresses in your wallet.'),
                    _('You are using a non-deterministic wallet, which cannot create new addresses.'),
                    _('If you want to create new addresses, use a deterministic wallet instead.')
                   ]
                self.show_message(' '.join(msg))
                return
            if not self.question(_("Warning: The next address will not be recovered automatically if you restore your wallet from seed; you may need to add it manually.\n\nThis occurs because you have too many unused addresses in your wallet. To avoid this situation, use the existing addresses first.\n\nCreate anyway?")):
                return
            addr = self.wallet.create_new_address(False)
        req = self.wallet.make_payment_request(addr, amount, message, expiration)
        try:
            self.wallet.add_payment_request(req)
        except Exception as e:
            self.logger.exception('Error adding payment request')
            self.show_error(_('Error adding payment request') + ':\n' + repr(e))
        else:
            self.sign_payment_request(addr)
        return addr

    def do_copy(self, content: str, *, title: str = None) -> None:
        self.app.clipboard().setText(content)
        if title is None:
            tooltip_text = _("Text copied to clipboard").format(title)
        else:
            tooltip_text = _("{} copied to clipboard").format(title)
        QToolTip.showText(QCursor.pos(), tooltip_text, self)

    def export_payment_request(self, addr):
        r = self.wallet.receive_requests.get(addr)
        pr = paymentrequest.serialize_request(r).SerializeToString()
        name = r['id'] + '.bip70'
        fileName = self.getSaveFileName(_("Select where to save your payment request"), name, "*.bip70")
        if fileName:
            with open(fileName, "wb+") as f:
                f.write(util.to_bytes(pr))
            self.show_message(_("Request saved successfully"))
            self.saved = True

    def clear_receive_tab(self):
        self.receive_address_e.setText('')
        self.receive_message_e.setText('')
        self.receive_amount_e.setAmount(None)
        self.expires_label.hide()
        self.expires_combo.show()

    def toggle_qr_window(self):
        from . import qrwindow
        if not self.qr_window:
            self.qr_window = qrwindow.QR_Window(self)
            self.qr_window.setVisible(True)
            self.qr_window_geometry = self.qr_window.geometry()
        else:
            if not self.qr_window.isVisible():
                self.qr_window.setVisible(True)
                self.qr_window.setGeometry(self.qr_window_geometry)
            else:
                self.qr_window_geometry = self.qr_window.geometry()
                self.qr_window.setVisible(False)
        self.update_receive_qr()

    def show_send_tab(self):
        self.tabs.setCurrentIndex(self.tabs.indexOf(self.send_tab))

    def show_receive_tab(self):
        self.tabs.setCurrentIndex(self.tabs.indexOf(self.receive_tab))

    def receive_at(self, addr):
        if not bitcoin.is_address(addr):
            return
        self.show_receive_tab()
        self.receive_address_e.setText(addr)

    def update_receive_qr(self):
        uri = str(self.receive_address_e.text())
        self.receive_qr.setData(uri)
        if self.qr_window and self.qr_window.isVisible():
            self.qr_window.qrw.setData(uri)

    def update_receive_address_styling(self):
        addr = str(self.receive_address_e.text())
        # note: 'addr' could be ln invoice or BIP21 URI
        try:
            uri = util.parse_URI(addr)
        except InvalidBitcoinURI:
            pass
        else:
            addr = uri.get('address')
        if is_address(addr) and self.wallet.is_used(addr):
            self.receive_address_e.setStyleSheet(ColorScheme.RED.as_stylesheet(True))
            self.receive_address_e.setToolTip(_("This address has already been used. "
                                                "For better privacy, do not reuse it for new payments."))
        else:
            self.receive_address_e.setStyleSheet("")
            self.receive_address_e.setToolTip("")

    def create_send_tab(self):
        # A 4-column grid layout.  All the stretch is in the last column.
        # The exchange rate plugin adds a fiat widget in column 2
        self.send_grid = grid = QGridLayout()
        grid.setSpacing(8)
        grid.setColumnStretch(3, 1)

        from .paytoedit import PayToEdit
        self.amount_e = BTCAmountEdit(self.get_decimal_point)
        self.payto_e = PayToEdit(self)
        msg = _('Recipient of the funds.') + '\n\n'\
              + _('You may enter a Qtum address, a label from your list of contacts (a list of completions will be proposed), or an alias (email-like address that forwards to a Qtum address)')
        payto_label = HelpLabel(_('Pay to'), msg)
        grid.addWidget(payto_label, 1, 0)
        grid.addWidget(self.payto_e, 1, 1, 1, -1)

        completer = QCompleter()
        completer.setCaseSensitivity(False)
        self.payto_e.set_completer(completer)
        completer.setModel(self.completions)

        msg = _('Description of the transaction (not mandatory).') + '\n\n'\
              + _('The description is not sent to the recipient of the funds. It is stored in your wallet file, and displayed in the \'History\' tab.')
        description_label = HelpLabel(_('Description'), msg)
        grid.addWidget(description_label, 2, 0)
        self.message_e = FreezableLineEdit()
        self.message_e.setMinimumWidth(700)
        grid.addWidget(self.message_e, 2, 1, 1, -1)

        msg = _('Amount to be sent.') + '\n\n' \
              + _('The amount will be displayed in red if you do not have enough funds in your wallet.') + ' ' \
              + _('Note that if you have frozen some of your addresses, the available funds will be lower than your total balance.') + '\n\n' \
              + _('Keyboard shortcut: type "!" to send all your coins.')
        amount_label = HelpLabel(_('Amount'), msg)
        grid.addWidget(amount_label, 3, 0)
        grid.addWidget(self.amount_e, 3, 1)

        self.fiat_send_e = AmountEdit(self.fx.get_currency if self.fx else '')
        if not self.fx or not self.fx.is_enabled():
            self.fiat_send_e.setVisible(False)
        grid.addWidget(self.fiat_send_e, 3, 2)
        self.amount_e.frozen.connect(
            lambda: self.fiat_send_e.setFrozen(self.amount_e.isReadOnly()))

        self.max_button = EnterButton(_("Max"), self.spend_max)
        self.max_button.setFixedWidth(100)
        self.max_button.setCheckable(True)
        grid.addWidget(self.max_button, 3, 3)

        self.save_button = EnterButton(_("Save"), self.do_save_invoice)
        self.send_button = EnterButton(_("Pay"), self.do_pay)
        self.clear_button = EnterButton(_("Clear"), self.do_clear)

        buttons = QHBoxLayout()
        buttons.addStretch(1)
        buttons.addWidget(self.clear_button)
        buttons.addWidget(self.save_button)
        buttons.addWidget(self.send_button)
        grid.addLayout(buttons, 6, 1, 1, 4)

        self.amount_e.shortcut.connect(self.spend_max)

        def reset_max(text):
            self.max_button.setChecked(False)
            enable = not bool(text) and not self.amount_e.isReadOnly()
            #self.max_button.setEnabled(enable)
        self.amount_e.textEdited.connect(reset_max)
        self.fiat_send_e.textEdited.connect(reset_max)

        self.set_onchain(False)

        self.invoices_label = QLabel(_('Outgoing payments'))
        from .invoice_list import InvoiceList
        self.invoice_list = InvoiceList(self)

        vbox0 = QVBoxLayout()
        vbox0.addLayout(grid)
        hbox = QHBoxLayout()
        hbox.addLayout(vbox0)
        hbox.addStretch(1)
        w = QWidget()
        vbox = QVBoxLayout(w)
        vbox.addLayout(hbox)
        vbox.addStretch(1)
        vbox.addWidget(self.invoices_label)
        vbox.addWidget(self.invoice_list)
        vbox.setStretchFactor(self.invoice_list, 1000)
        w.searchable_list = self.invoice_list
        run_hook('create_send_tab', grid)
        return w

    def spend_max(self):
        if run_hook('abort_send', self):
            return
        outputs = self.payto_e.get_outputs(True)
        if not outputs:
            return
        self.max_button.setChecked(True)
        make_tx = lambda fee_est: self.wallet.make_unsigned_transaction(
            coins=self.get_coins(),
            outputs=outputs,
            fee=fee_est,
            is_sweep=False)

        tx = make_tx(None)
        amount = tx.output_value()
        __, x_fee_amount = run_hook('get_tx_extra_fee', self.wallet, tx) or (None, 0)
        amount_after_all_fees = amount - x_fee_amount
        self.amount_e.setAmount(amount_after_all_fees)

    def get_contact_payto(self, key):
        _type, label = self.contacts.get(key)
        return label + '  <' + key + '>' if _type == 'address' else key

    def update_completions(self):
        l = [self.get_contact_payto(key) for key in self.contacts.keys()]
        self.completions.setStringList(l)

    def protected(func):
        '''Password request wrapper.  The password is passed to the function
        as the 'password' named argument.  "None" indicates either an
        unencrypted wallet, or the user cancelled the password request.
        An empty input is passed as the empty string.'''
        def request_password(self, *args, **kwargs):
            parent = self.top_level_window()
            password = None
            while self.wallet.has_keystore_encryption():
                password = self.password_dialog(parent=parent)
                if password is None:
                    # User cancelled password input
                    return
                try:
                    self.wallet.check_password(password)
                    break
                except Exception as e:
                    self.show_error(str(e), parent=parent)
                    continue

            kwargs['password'] = password
            return func(self, *args, **kwargs)
        return request_password

    @protected
    def protect(self, func, args, password):
        return func(*args, password)

    def read_outputs(self) -> List[PartialTxOutput]:
        if self.payment_request:
            outputs = self.payment_request.get_outputs()
        else:
            outputs = self.payto_e.get_outputs(self.max_button.isChecked())
        return outputs

    def check_send_tab_onchain_outputs_and_show_errors(self, outputs: List[PartialTxOutput]) -> bool:
        """Returns whether there are errors with outputs.
        Also shows error dialog to user if so.
        """
        if not outputs:
            self.show_error(_('No outputs'))
            return True

        for o in outputs:
            if o.scriptpubkey is None:
                self.show_error(_('Qtum Address is None'))
                return True
            if o.value is None:
                self.show_error(_('Invalid Amount'))
                return True

        return False  # no errors

    def check_send_tab_payto_line_and_show_errors(self) -> bool:
        """Returns whether there are errors.
        Also shows error dialog to user if so.
        """
        pr = self.payment_request
        if pr:
            if pr.has_expired():
                self.show_error(_('Payment request has expired'))
                return True

        if not pr:
            errors = self.payto_e.get_errors()
            if errors:
                self.show_warning(_("Invalid Lines found:") + "\n\n" +
                                  '\n'.join([_("Line #") + f"{err.idx+1}: {err.line_content[:40]}... ({repr(err.exc)})"
                                             for err in errors]))
                return True

            if self.payto_e.is_alias and self.payto_e.validated is False:
                alias = self.payto_e.toPlainText()
                msg = _('WARNING: the alias "{}" could not be validated via an additional '
                        'security check, DNSSEC, and thus may not be correct.').format(alias) + '\n'
                msg += _('Do you wish to continue?')
                if not self.question(msg):
                    return True

        return False  # no errors

    def pay_lightning_invoice(self, invoice, amount_sat=None):
        attempts = LN_NUM_PAYMENT_ATTEMPTS
        def task():
            self.wallet.lnworker.pay(invoice, amount_sat, attempts)
        self.do_clear()
        self.wallet.thread.add(task)
        self.invoice_list.update()

    def on_request_status(self, key, status):
        if key not in self.wallet.receive_requests:
            return
        if status == PR_PAID:
            self.notify(_('Payment received') + '\n' + key)
            self.need_update.set()

    def on_invoice_status(self, key, status):
        if key not in self.wallet.invoices:
            return
        self.invoice_list.update_item(key, status)
        if status == PR_PAID:
            self.show_message(_('Payment succeeded'))
            self.need_update.set()
        elif status == PR_FAILED:
            self.show_error(_('Payment failed'))
        else:
            pass

    def read_invoice(self):
        if self.check_send_tab_payto_line_and_show_errors():
            return
        if not self.is_onchain:
            invoice = self.payto_e.lightning_invoice
            if not invoice:
                return
            if not self.wallet.lnworker:
                self.show_error(_('Lightning is disabled'))
                return
            invoice_dict = self.wallet.lnworker.parse_bech32_invoice(invoice)
            if invoice_dict.get('amount') is None:
                amount = self.amount_e.get_amount()
                if amount:
                    invoice_dict['amount'] = amount
                else:
                    self.show_error(_('No amount'))
                    return
            return invoice_dict
        else:
            outputs = self.read_outputs()
            if self.check_send_tab_onchain_outputs_and_show_errors(outputs):
                return
            message = self.message_e.text()
            return self.wallet.create_invoice(outputs, message, self.payment_request, self.payto_URI)

    def do_save_invoice(self):
        invoice = self.read_invoice()
        if not invoice:
            return
        self.wallet.save_invoice(invoice)
        self.do_clear()
        self.invoice_list.update()

    def do_pay(self):
        invoice = self.read_invoice()
        if not invoice:
            return
        self.wallet.save_invoice(invoice)
        self.invoice_list.update()
        self.do_clear()
        self.do_pay_invoice(invoice)

    def pay_multiple_invoices(self, invoices):
        outputs = []
        for invoice in invoices:
            outputs += invoice['outputs']
        self.pay_onchain_dialog(self.get_coins(), outputs)

    def do_pay_invoice(self, invoice):
        if invoice['type'] == PR_TYPE_LN:
            self.pay_lightning_invoice(invoice['invoice'], amount_sat=invoice['amount'])
        elif invoice['type'] == PR_TYPE_ONCHAIN:
            outputs = invoice['outputs']
            self.pay_onchain_dialog(self.get_coins(), outputs)
        else:
            raise Exception('unknown invoice type')

    def get_coins(self, *, nonlocal_only=False) -> Sequence[PartialTxInput]:
        coins = self.get_manually_selected_coins()
        if coins is not None:
            return coins
        else:
            return self.wallet.get_spendable_coins(None, nonlocal_only=nonlocal_only)

    def get_manually_selected_coins(self) -> Optional[Sequence[PartialTxInput]]:
        """Return a list of selected coins or None.
        Note: None means selection is not being used,
              while an empty sequence means the user specifically selected that.
        """
        return self.utxo_list.get_spend_list()

    def pay_onchain_dialog(self, inputs: Sequence[PartialTxInput],
                           outputs: List[PartialTxOutput], *,
                           external_keypairs=None) -> None:
        # trustedcoin requires this
        if run_hook('abort_send', self):
            return
        is_sweep = bool(external_keypairs)
        make_tx = lambda fee_est: self.wallet.make_unsigned_transaction(
            coins=inputs,
            outputs=outputs,
            fee=fee_est,
            is_sweep=is_sweep)
        output_values = [x.value for x in outputs]
        if output_values.count('!') > 1:
            self.show_error(_("More than one output set to spend max"))
            return
        if self.config.get('advanced_preview'):
            self.preview_tx_dialog(make_tx=make_tx,
                                   external_keypairs=external_keypairs)
            return

        output_value = '!' if '!' in output_values else sum(output_values)
        d = ConfirmTxDialog(window=self, make_tx=make_tx, output_value=output_value, is_sweep=is_sweep)
        d.update_tx()
        if d.not_enough_funds:
            self.show_message(_('Not Enough Funds'))
            return
        cancelled, is_send, password, tx = d.run()
        if cancelled:
            return
        if is_send:
            def sign_done(success):
                if success:
                    self.broadcast_or_show(tx)
            self.sign_tx_with_password(tx, callback=sign_done, password=password,
                                       external_keypairs=external_keypairs)
        else:
            self.preview_tx_dialog(make_tx=make_tx,
                                   external_keypairs=external_keypairs)

    def preview_tx_dialog(self, *, make_tx, external_keypairs=None):
        d = PreviewTxDialog(make_tx=make_tx, external_keypairs=external_keypairs,
                            window=self)
        d.show()

    def broadcast_or_show(self, tx: Transaction):
        if not self.network:
            self.show_error(_("You can't broadcast a transaction without a live network connection."))
            self.show_transaction(tx)
        elif not tx.is_complete():
            self.show_transaction(tx)
        else:
            self.broadcast_transaction(tx)

    @protected
    def sign_tx(self, tx, *, callback, external_keypairs, password):
        self.sign_tx_with_password(tx, callback=callback, password=password, external_keypairs=external_keypairs)

    def sign_tx_with_password(self, tx: PartialTransaction, *, callback, password, external_keypairs=None):
        '''Sign the transaction in a separate thread.  When done, calls
        the callback with a success code of True or False.
        '''
        def on_success(result):
            callback(True)
        def on_failure(exc_info):
            self.on_error(exc_info)
            callback(False)
        on_success = run_hook('tc_sign_wrapper', self.wallet, tx, on_success, on_failure) or on_success
        if external_keypairs:
            # can sign directly
            task = partial(tx.sign, external_keypairs)
        else:
            task = partial(self.wallet.sign_transaction, tx, password)
        msg = _('Signing transaction...')
        WaitingDialog(self, msg, task, on_success, on_failure)

    def broadcast_transaction(self, tx: Transaction):

        def broadcast_thread():
            # non-GUI thread
            pr = self.payment_request
            if pr and pr.has_expired():
                self.payment_request = None
                return False, _("Invoice has expired")
            try:
                self.network.run_from_another_thread(self.network.broadcast_transaction(tx))
            except TxBroadcastError as e:
                return False, e.get_message_for_gui()
            except BestEffortRequestFailed as e:
                return False, repr(e)
            # success
            txid = tx.txid()
            if pr:
                self.payment_request = None
                refund_address = self.wallet.get_receiving_address()
                coro = pr.send_payment_and_receive_paymentack(tx.serialize(), refund_address)
                fut = asyncio.run_coroutine_threadsafe(coro, self.network.asyncio_loop)
                ack_status, ack_msg = fut.result(timeout=20)
                self.logger.info(f"Payment ACK: {ack_status}. Ack message: {ack_msg}")
            return True, txid

        # Capture current TL window; override might be removed on return
        parent = self.top_level_window(lambda win: isinstance(win, MessageBoxMixin))

        def broadcast_done(result):
            # GUI thread
            if result:
                success, msg = result
                if success:
                    parent.show_message(_('Payment sent.') + '\n' + msg)
                    self.invoice_list.update()
                    self.do_clear()
                else:
                    msg = msg or ''
                    parent.show_error(msg)

        WaitingDialog(self, _('Broadcasting transaction...'),
                      broadcast_thread, broadcast_done, self.on_error)

    def mktx_for_open_channel(self, funding_sat):
        coins = self.get_coins(nonlocal_only=True)
        make_tx = lambda fee_est: self.wallet.lnworker.mktx_for_open_channel(coins=coins,
                                                                             funding_sat=funding_sat,
                                                                             fee_est=fee_est)
        return make_tx

    def open_channel(self, connect_str, funding_sat, push_amt):
        # use ConfirmTxDialog
        # we need to know the fee before we broadcast, because the txid is required
        # however, the user must not be allowed to broadcast early
        make_tx = self.mktx_for_open_channel(funding_sat)
        d = ConfirmTxDialog(window=self, make_tx=make_tx, output_value=funding_sat, is_sweep=False)
        cancelled, is_send, password, funding_tx = d.run()
        if not is_send:
            return
        if cancelled:
            return
        # read funding_sat from tx; converts '!' to int value
        funding_sat = funding_tx.output_value_for_address(ln_dummy_address())
        def task():
            return self.wallet.lnworker.open_channel(connect_str=connect_str,
                                                     funding_tx=funding_tx,
                                                     funding_sat=funding_sat,
                                                     push_amt_sat=push_amt,
                                                     password=password)
        def on_success(args):
            chan, funding_tx = args
            n = chan.constraints.funding_txn_minimum_depth
            message = '\n'.join([
                _('Channel established.'),
                _('Remote peer ID') + ':' + chan.node_id.hex(),
                _('This channel will be usable after {} confirmations').format(n)
            ])
            if not funding_tx.is_complete():
                message += '\n\n' + _('Please sign and broadcast the funding transaction')
            self.show_message(message)
            if not funding_tx.is_complete():
                self.show_transaction(funding_tx)

        def on_failure(exc_info):
            type_, e, traceback = exc_info
            self.show_error(_('Could not open channel: {}').format(e))
        WaitingDialog(self, _('Opening channel...'), task, on_success, on_failure)

    def query_choice(self, msg, choices):
        # Needed by QtHandler for hardware wallets
        dialog = WindowModalDialog(self.top_level_window())
        clayout = ChoicesLayout(msg, choices)
        vbox = QVBoxLayout(dialog)
        vbox.addLayout(clayout.layout())
        vbox.addLayout(Buttons(OkButton(dialog)))
        if not dialog.exec_():
            return None
        return clayout.selected_index()

    def lock_amount(self, b):
        self.amount_e.setFrozen(b)
        self.max_button.setEnabled(not b)

    def prepare_for_payment_request(self):
        self.show_send_tab()
        self.payto_e.is_pr = True
        for e in [self.payto_e, self.message_e]:
            e.setFrozen(True)
        self.lock_amount(True)
        self.payto_e.setText(_("please wait..."))
        return True

    def delete_invoice(self, key):
        self.wallet.delete_invoice(key)
        self.invoice_list.update()

    def payment_request_ok(self):
        pr = self.payment_request
        if not pr:
            return
        key = pr.get_id()
        invoice = self.wallet.get_invoice(key)
        if invoice and invoice['status'] == PR_PAID:
            self.show_message("invoice already paid")
            self.do_clear()
            self.payment_request = None
            return
        self.payto_e.is_pr = True
        if not pr.has_expired():
            self.payto_e.setGreen()
        else:
            self.payto_e.setExpired()
        self.payto_e.setText(pr.get_requestor())
        self.amount_e.setText(format_satoshis_plain(pr.get_amount(), self.decimal_point))
        self.message_e.setText(pr.get_memo())
        # signal to set fee
        self.amount_e.textEdited.emit("")

    def payment_request_error(self):
        pr = self.payment_request
        if not pr:
            return
        self.show_message(pr.error)
        self.payment_request = None
        self.do_clear()

    def on_pr(self, request):
        self.payment_request = request
        if self.payment_request.verify(self.contacts):
            self.payment_request_ok_signal.emit()
        else:
            self.payment_request_error_signal.emit()

    def parse_lightning_invoice(self, invoice):
        """Parse ln invoice, and prepare the send tab for it."""
        from electrum.lnaddr import lndecode, LnDecodeException
        try:
            lnaddr = lndecode(invoice, expected_hrp=constants.net.SEGWIT_HRP)
        except Exception as e:
            raise LnDecodeException(e) from e
        pubkey = bh2u(lnaddr.pubkey.serialize())
        for k,v in lnaddr.tags:
            if k == 'd':
                description = v
                break
        else:
             description = ''
        self.payto_e.setFrozen(True)
        self.payto_e.setText(pubkey)
        self.message_e.setText(description)
        if lnaddr.amount is not None:
            self.amount_e.setAmount(lnaddr.amount * COIN)
        #self.amount_e.textEdited.emit("")
        self.set_onchain(False)

    def set_onchain(self, b):
        self.is_onchain = b
        self.max_button.setEnabled(b)

    def pay_to_URI(self, URI):
        if not URI:
            return
        try:
            out = util.parse_URI(URI, self.on_pr)
        except InvalidBitcoinURI as e:
            self.show_error(_("Error parsing URI") + f":\n{e}")
            return
        self.show_send_tab()
        self.payto_URI = out
        r = out.get('r')
        sig = out.get('sig')
        name = out.get('name')
        if r or (name and sig):
            self.prepare_for_payment_request()
            return
        address = out.get('address')
        amount = out.get('amount')
        label = out.get('label')
        message = out.get('message')
        # use label as description (not BIP21 compliant)
        if label and not message:
            message = label
        if address:
            self.payto_e.setText(address)
        if message:
            self.message_e.setText(message)
        if amount:
            self.amount_e.setAmount(amount)
            self.amount_e.textEdited.emit("")


    def do_clear(self):
        self.max_button.setChecked(False)
        self.payment_request = None
        self.payto_URI = None
        self.payto_e.is_pr = False
        self.is_onchain = False
        self.set_onchain(False)
        for e in [self.payto_e, self.message_e, self.amount_e]:
            e.setText('')
            e.setFrozen(False)
        self.update_status()
        run_hook('do_clear', self)

    def set_frozen_state_of_addresses(self, addrs, freeze: bool):
        self.wallet.set_frozen_state_of_addresses(addrs, freeze)
        self.address_list.update()
        self.utxo_list.update()

    def set_frozen_state_of_coins(self, utxos: Sequence[PartialTxInput], freeze: bool):
        self.wallet.set_frozen_state_of_coins(utxos, freeze)
        self.utxo_list.update()

    def create_list_tab(self, l, toolbar=None):
        w = QWidget()
        w.searchable_list = l
        vbox = QVBoxLayout()
        w.setLayout(vbox)
        #vbox.setContentsMargins(0, 0, 0, 0)
        #vbox.setSpacing(0)
        if toolbar:
            vbox.addLayout(toolbar)
        vbox.addWidget(l)
        return w

    def create_addresses_tab(self):
        from .address_list import AddressList
        self.address_list = l = AddressList(self)
        toolbar = l.create_toolbar(self.config)
        toolbar_shown = bool(self.config.get('show_toolbar_addresses', False))
        l.show_toolbar(toolbar_shown)
        return self.create_list_tab(l, toolbar)

    def create_utxo_tab(self):
        from .utxo_list import UTXOList
        self.utxo_list = UTXOList(self)
        return self.create_list_tab(self.utxo_list)

    def create_contacts_tab(self):
        from .contact_list import ContactList
        self.contact_list = l = ContactList(self)
        return self.create_list_tab(l)

    def remove_address(self, addr):
        if self.question(_("Do you want to remove {} from your wallet?").format(addr)):
            self.wallet.delete_address(addr)
            self.need_update.set()  # history, addresses, coins
            self.clear_receive_tab()

    def paytomany(self):
        self.show_send_tab()
        self.payto_e.paytomany()
        msg = '\n'.join([
            _('Enter a list of outputs in the \'Pay to\' field.'),
            _('One output per line.'),
            _('Format: address, amount'),
            _('You may load a CSV file using the file icon.')
        ])
        self.show_message(msg, title=_('Pay to many'))

    def payto_contacts(self, labels):
        paytos = [self.get_contact_payto(label) for label in labels]
        self.show_send_tab()
        if len(paytos) == 1:
            self.payto_e.setText(paytos[0])
            self.amount_e.setFocus()
        else:
            text = "\n".join([payto + ", 0" for payto in paytos])
            self.payto_e.setText(text)
            self.payto_e.setFocus()

    def set_contact(self, label, address):
        if not is_address(address):
            self.show_error(_('Invalid Address'))
            self.contact_list.update()  # Displays original unchanged value
            return False
        self.contacts[address] = ('address', label)
        self.contact_list.update()
        self.history_list.update()
        self.update_completions()
        return True

    def delete_contacts(self, labels):
        if not self.question(_("Remove {} from your list of contacts?")
                             .format(" + ".join(labels))):
            return
        for label in labels:
            self.contacts.pop(label)
        self.history_list.update()
        self.contact_list.update()
        self.update_completions()

    def show_invoice(self, key):
        invoice = self.wallet.get_invoice(key)
        if invoice is None:
            self.show_error('Cannot find payment request in wallet.')
            return
        bip70 = invoice.get('bip70')
        if bip70:
            pr = paymentrequest.PaymentRequest(bytes.fromhex(bip70))
            pr.verify(self.contacts)
            self.show_bip70_details(pr)

    def show_bip70_details(self, pr):
        key = pr.get_id()
        d = WindowModalDialog(self, _("BIP70 Invoice"))
        vbox = QVBoxLayout(d)
        grid = QGridLayout()
        grid.addWidget(QLabel(_("Requestor") + ':'), 0, 0)
        grid.addWidget(QLabel(pr.get_requestor()), 0, 1)
        grid.addWidget(QLabel(_("Amount") + ':'), 1, 0)
        outputs_str = '\n'.join(map(lambda x: self.format_amount(x[2])+ self.base_unit() + ' @ ' + x[1], pr.get_outputs()))
        grid.addWidget(QLabel(outputs_str), 1, 1)
        expires = pr.get_expiration_date()
        grid.addWidget(QLabel(_("Memo") + ':'), 2, 0)
        grid.addWidget(QLabel(pr.get_memo()), 2, 1)
        grid.addWidget(QLabel(_("Signature") + ':'), 3, 0)
        grid.addWidget(QLabel(pr.get_verify_status()), 3, 1)
        if expires:
            grid.addWidget(QLabel(_("Expires") + ':'), 4, 0)
            grid.addWidget(QLabel(format_time(expires)), 4, 1)
        vbox.addLayout(grid)
        def do_export():
            name = str(key) + '.bip70'
            fn = self.getSaveFileName(_("Save invoice to file"), name, filter="*.bip70")
            if not fn:
                return
            with open(fn, 'wb') as f:
                data = f.write(pr.raw)
            self.show_message(_('Invoice saved as' + ' ' + fn))
        exportButton = EnterButton(_('Save'), do_export)
        def do_delete():
            if self.question(_('Delete invoice?')):
                self.wallet.delete_invoices(key)
                self.history_list.update()
                self.invoice_list.update()
                d.close()
        deleteButton = EnterButton(_('Delete'), do_delete)
        vbox.addLayout(Buttons(exportButton, deleteButton, CloseButton(d)))
        d.exec_()

    def pay_bip70_invoice(self, key):
        pr = self.wallet.get_invoice(key)
        self.payment_request = pr
        self.prepare_for_payment_request()
        pr.error = None  # this forces verify() to re-run
        if pr.verify(self.contacts):
            self.payment_request_ok()
        else:
            self.payment_request_error()

    def create_console_tab(self):
        from .console import Console
        self.console = console = Console()
        return console

    def update_console(self):
        console = self.console
        console.history = self.wallet.storage.get("qt-console-history", [])
        console.history_index = len(console.history)

        console.updateNamespace({
            'wallet': self.wallet,
            'network': self.network,
            'plugins': self.gui_object.plugins,
            'window': self,
            'config': self.config,
            'electrum': electrum,
            'daemon': self.gui_object.daemon,
            'util': util,
            'bitcoin': bitcoin,
        })

        c = commands.Commands(config=self.config,
                              network=self.network,
                              callback=lambda: self.console.set_json(True))
        methods = {}
        def mkfunc(f, method):
            return lambda *args, **kwargs: f(method,
                                             args,
                                             self.password_dialog,
                                             **{**kwargs, 'wallet': self.wallet})
        for m in dir(c):
            if m[0]=='_' or m in ['network','wallet','config']: continue
            methods[m] = mkfunc(c._run, m)

        console.updateNamespace(methods)

    def create_status_bar(self):

        sb = QStatusBar()
        sb.setFixedHeight(35)

        self.balance_label = QLabel("Loading wallet...")
        self.balance_label.setTextInteractionFlags(Qt.TextSelectableByMouse)
        self.balance_label.setStyleSheet("""QLabel { padding: 0 }""")
        sb.addWidget(self.balance_label)

        self.search_box = QLineEdit()
        self.search_box.textChanged.connect(self.do_search)
        self.search_box.hide()
        sb.addPermanentWidget(self.search_box)

        self.update_check_button = QPushButton("")
        self.update_check_button.setFlat(True)
        self.update_check_button.setCursor(QCursor(Qt.PointingHandCursor))
        self.update_check_button.setIcon(read_QIcon("update.png"))
        self.update_check_button.hide()
        sb.addPermanentWidget(self.update_check_button)

        self.password_button = StatusBarButton(QIcon(), _("Password"), self.change_password_dialog )
        sb.addPermanentWidget(self.password_button)

        sb.addPermanentWidget(StatusBarButton(read_QIcon("preferences.png"), _("Preferences"), self.settings_dialog ) )
        self.seed_button = StatusBarButton(read_QIcon("seed.png"), _("Seed"), self.show_seed_dialog )
        sb.addPermanentWidget(self.seed_button)
        if self.wallet.has_lightning():
            self.lightning_button = StatusBarButton(read_QIcon("lightning.png"), _("Lightning Network"), self.gui_object.show_lightning_dialog)
            sb.addPermanentWidget(self.lightning_button)
        if self.network:
            self.status_button = StatusBarButton(read_QIcon("status_disconnected.png"), _("Network"), self.gui_object.show_network_dialog)
        sb.addPermanentWidget(self.status_button)
        run_hook('create_status_bar', sb)
        self.setStatusBar(sb)

    def create_coincontrol_statusbar(self):
        self.coincontrol_sb = sb = QStatusBar()
        sb.setSizeGripEnabled(False)
        #sb.setFixedHeight(3 * char_width_in_lineedit())
        sb.setStyleSheet('QStatusBar::item {border: None;} '
                         + ColorScheme.GREEN.as_stylesheet(True))

        self.coincontrol_label = QLabel()
        self.coincontrol_label.setSizePolicy(QSizePolicy.Preferred, QSizePolicy.Preferred)
        self.coincontrol_label.setTextInteractionFlags(Qt.TextSelectableByMouse)
        sb.addWidget(self.coincontrol_label)

        clear_cc_button = EnterButton(_('Reset'), lambda: self.utxo_list.set_spend_list(None))
        clear_cc_button.setStyleSheet("margin-right: 5px;")
        sb.addPermanentWidget(clear_cc_button)

        sb.setVisible(False)
        return sb

    def set_coincontrol_msg(self, msg: Optional[str]) -> None:
        if not msg:
            self.coincontrol_label.setText("")
            self.coincontrol_sb.setVisible(False)
            return
        self.coincontrol_label.setText(msg)
        self.coincontrol_sb.setVisible(True)

    def update_lock_icon(self):
        icon = read_QIcon("lock.png") if self.wallet.has_password() else read_QIcon("unlock.png")
        self.password_button.setIcon(icon)

    def update_buttons_on_seed(self):
        self.seed_button.setVisible(self.wallet.has_seed())
        self.password_button.setVisible(self.wallet.may_have_password())
        self.send_button.setVisible(not self.wallet.is_watching_only())

    def change_password_dialog(self):
        from electrum.storage import StorageEncryptionVersion
        if self.wallet.get_available_storage_encryption_version() == StorageEncryptionVersion.XPUB_PASSWORD:
            from .password_dialog import ChangePasswordDialogForHW
            d = ChangePasswordDialogForHW(self, self.wallet)
            ok, encrypt_file = d.run()
            if not ok:
                return

            try:
                hw_dev_pw = self.wallet.keystore.get_password_for_storage_encryption()
            except UserCancelled:
                return
            except BaseException as e:
                self.logger.exception('')
                self.show_error(repr(e))
                return
            old_password = hw_dev_pw if self.wallet.has_password() else None
            new_password = hw_dev_pw if encrypt_file else None
        else:
            from .password_dialog import ChangePasswordDialogForSW
            d = ChangePasswordDialogForSW(self, self.wallet)
            ok, old_password, new_password, encrypt_file = d.run()

        if not ok:
            return
        try:
            self.wallet.update_password(old_password, new_password, encrypt_file)
        except InvalidPassword as e:
            self.show_error(str(e))
            return
        except BaseException:
            self.logger.exception('Failed to update password')
            self.show_error(_('Failed to update password'))
            return
        msg = _('Password was updated successfully') if self.wallet.has_password() else _('Password is disabled, this wallet is not protected')
        self.show_message(msg, title=_("Success"))
        self.update_lock_icon()

    def toggle_search(self):
        self.search_box.setHidden(not self.search_box.isHidden())
        if not self.search_box.isHidden():
            self.search_box.setFocus(1)
        else:
            self.do_search('')

    def do_search(self, t):
        tab = self.tabs.currentWidget()
        if hasattr(tab, 'searchable_list'):
            tab.searchable_list.filter(t)

    def new_contact_dialog(self):
        d = WindowModalDialog(self, _("New Contact"))
        vbox = QVBoxLayout(d)
        vbox.addWidget(QLabel(_('New Contact') + ':'))
        grid = QGridLayout()
        line1 = QLineEdit()
        line1.setFixedWidth(32 * char_width_in_lineedit())
        line2 = QLineEdit()
        line2.setFixedWidth(32 * char_width_in_lineedit())
        grid.addWidget(QLabel(_("Address")), 1, 0)
        grid.addWidget(line1, 1, 1)
        grid.addWidget(QLabel(_("Name")), 2, 0)
        grid.addWidget(line2, 2, 1)
        vbox.addLayout(grid)
        vbox.addLayout(Buttons(CancelButton(d), OkButton(d)))
        if d.exec_():
            self.set_contact(line2.text(), line1.text())

    def disable_lightning(self):
        warning = _('This will delete your lightning private keys')
        r = self.question(_('Disable Lightning payments?') + '\n\n' + warning)
        if not r:
            return
        self.wallet.remove_lightning()
        self.show_warning(_('Lightning keys have been removed. This wallet will be closed'))
        self.close()

    def enable_lightning(self):
        warning1 = _("Lightning support in Electrum is experimental. Do not put large amounts in lightning channels.")
        warning2 = _("Funds stored in lightning channels are not recoverable from your seed. You must backup your wallet file everytime you create a new channel.")
        r = self.question(_('Enable Lightning payments?') + '\n\n' + _('WARNINGS') + ': ' + '\n\n' + warning1 + '\n\n' + warning2)
        if not r:
            return
        self.wallet.init_lightning()
        self.show_warning(_('Lightning keys have been initialized. This wallet will be closed'))
        self.close()

    def show_wallet_info(self):
        dialog = WindowModalDialog(self, _("Wallet Information"))
        dialog.setMinimumSize(500, 100)
        mpk_list = self.wallet.get_master_public_keys()
        vbox = QVBoxLayout()
        wallet_type = self.wallet.storage.get('wallet_type', '')
        if self.wallet.is_watching_only():
            wallet_type += ' [{}]'.format(_('watching-only'))
        seed_available = _('True') if self.wallet.has_seed() else _('False')
        keystore_types = [k.get_type_text() for k in self.wallet.get_keystores()]
        grid = QGridLayout()
        basename = os.path.basename(self.wallet.storage.path)
        grid.addWidget(QLabel(_("Wallet name")+ ':'), 0, 0)
        grid.addWidget(QLabel(basename), 0, 1)
        grid.addWidget(QLabel(_("Wallet type")+ ':'), 1, 0)
        grid.addWidget(QLabel(wallet_type), 1, 1)
        grid.addWidget(QLabel(_("Script type")+ ':'), 2, 0)
        grid.addWidget(QLabel(self.wallet.txin_type), 2, 1)
        grid.addWidget(QLabel(_("Seed available") + ':'), 3, 0)
        grid.addWidget(QLabel(str(seed_available)), 3, 1)
        if len(keystore_types) <= 1:
            grid.addWidget(QLabel(_("Keystore type") + ':'), 4, 0)
            ks_type = str(keystore_types[0]) if keystore_types else _('No keystore')
            grid.addWidget(QLabel(ks_type), 4, 1)
        # lightning
        if self.wallet.has_lightning():
            lightning_b = QPushButton(_('Disable'))
            lightning_b.clicked.connect(dialog.close)
            lightning_b.clicked.connect(self.disable_lightning)
            lightning_label = QLabel(_('Enabled'))
            lightning_b.setDisabled(bool(self.wallet.lnworker.channels))
        else:
            lightning_b = QPushButton(_('Enable'))
            lightning_b.clicked.connect(dialog.close)
            lightning_b.clicked.connect(self.enable_lightning)
            lightning_label = QLabel(_('Disabled'))
        grid.addWidget(QLabel(_('Lightning')), 5, 0)
        grid.addWidget(lightning_label, 5, 1)
        grid.addWidget(lightning_b, 5, 2)
        vbox.addLayout(grid)

        if self.wallet.is_deterministic():
            mpk_text = ShowQRTextEdit()
            mpk_text.setMaximumHeight(150)
            mpk_text.addCopyButton(self.app)

            def show_mpk(index):
                mpk_text.setText(mpk_list[index])
                mpk_text.repaint()  # macOS hack for #4777
                
            # only show the combobox in case multiple accounts are available
            if len(mpk_list) > 1:
                # only show the combobox if multiple master keys are defined
                def label(idx, ks):
                    if isinstance(self.wallet, Multisig_Wallet) and hasattr(ks, 'label'):
                        return _("cosigner") + f' {idx+1}: {ks.get_type_text()} {ks.label}'
                    else:
                        return _("keystore") + f' {idx+1}'

                labels = [label(idx, ks) for idx, ks in enumerate(self.wallet.get_keystores())]

                on_click = lambda clayout: show_mpk(clayout.selected_index())
                labels_clayout = ChoicesLayout(_("Master Public Keys"), labels, on_click)
                vbox.addLayout(labels_clayout.layout())
            else:
                vbox.addWidget(QLabel(_("Master Public Key")))

            show_mpk(0)
            vbox.addWidget(mpk_text)

        vbox.addStretch(1)
        btns = run_hook('wallet_info_buttons', self, dialog) or Buttons(CloseButton(dialog))
        vbox.addLayout(btns)
        dialog.setLayout(vbox)
        dialog.exec_()

    def remove_wallet(self):
        if self.question('\n'.join([
                _('Delete wallet file?'),
                "%s"%self.wallet.storage.path,
                _('If your wallet contains funds, make sure you have saved its seed.')])):
            self._delete_wallet()

    @protected
    def _delete_wallet(self, password):
        wallet_path = self.wallet.storage.path
        basename = os.path.basename(wallet_path)
        r = self.gui_object.daemon.delete_wallet(wallet_path)
        self.close()
        if r:
            self.show_error(_("Wallet removed: {}").format(basename))
        else:
            self.show_error(_("Wallet file not found: {}").format(basename))

    @protected
    def show_seed_dialog(self, password):
        if not self.wallet.has_seed():
            self.show_message(_('This wallet has no seed'))
            return
        keystore = self.wallet.get_keystore()
        try:
            seed = keystore.get_seed(password)
            passphrase = keystore.get_passphrase(password)
        except BaseException as e:
            self.show_error(repr(e))
            return
        from .seed_dialog import SeedDialog
        d = SeedDialog(self, seed, passphrase)
        d.exec_()

    def show_qrcode(self, data, title = _("QR code"), parent=None):
        if not data:
            return
        d = QRDialog(data, parent or self, title)
        d.exec_()

    @protected
    def show_private_key(self, address, password):
        if not address:
            return
        try:
            pk = self.wallet.export_private_key(address, password)
        except Exception as e:
            self.logger.exception('')
            self.show_message(repr(e))
            return
        xtype = bitcoin.deserialize_privkey(pk)[0]
        d = WindowModalDialog(self, _("Private key"))
        d.setMinimumSize(600, 150)
        vbox = QVBoxLayout()
        vbox.addWidget(QLabel(_("Address") + ': ' + address))
        vbox.addWidget(QLabel(_("Script type") + ': ' + xtype))
        vbox.addWidget(QLabel(_("Private key") + ':'))
        keys_e = ShowQRTextEdit(text=pk)
        keys_e.addCopyButton(self.app)
        vbox.addWidget(keys_e)
        # if redeem_script:
        #     vbox.addWidget(QLabel(_("Redeem Script") + ':'))
        #     rds_e = ShowQRTextEdit(text=redeem_script)
        #     rds_e.addCopyButton(self.app)
        #     vbox.addWidget(rds_e)
        vbox.addLayout(Buttons(CloseButton(d)))
        d.setLayout(vbox)
        d.exec_()

    msg_sign = _("Signing with an address actually means signing with the corresponding "
                "private key, and verifying with the corresponding public key. The "
                "address you have entered does not have a unique public key, so these "
                "operations cannot be performed.") + '\n\n' + \
               _('The operation is undefined. Not just in Electrum, but in general.')

    @protected
    def do_sign(self, address, message, signature, password):
        address  = address.text().strip()
        message = message.toPlainText().strip()
        if not bitcoin.is_address(address):
            self.show_message(_('Invalid Qtum address.'))
            return
        if self.wallet.is_watching_only():
            self.show_message(_('This is a watching-only wallet.'))
            return
        if not self.wallet.is_mine(address):
            self.show_message(_('Address not in wallet.'))
            return
        txin_type = self.wallet.get_txin_type(address)
        if txin_type not in ['p2pkh', 'p2wpkh', 'p2wpkh-p2sh']:
            self.show_message(_('Cannot sign messages with this type of address:') + \
                              ' ' + txin_type + '\n\n' + self.msg_sign)
            return
        task = partial(self.wallet.sign_message, address, message, password)

        def show_signed_message(sig):
            try:
                signature.setText(base64.b64encode(sig).decode('ascii'))
            except RuntimeError:
                # (signature) wrapped C/C++ object has been deleted
                pass

        self.wallet.thread.add(task, on_success=show_signed_message)

    def do_verify(self, address, message, signature):
        address  = address.text().strip()
        message = message.toPlainText().strip().encode('utf-8')
        if not bitcoin.is_address(address):
            self.show_message(_('Invalid Qtum address.'))
            return
        try:
            # This can throw on invalid base64
            sig = base64.b64decode(str(signature.toPlainText()))
            verified = ecc.verify_message_with_address(address, sig, message)
        except Exception as e:
            verified = False
        if verified:
            self.show_message(_("Signature verified"))
        else:
            self.show_error(_("Wrong signature"))

    def sign_verify_message(self, address=''):
        d = WindowModalDialog(self, _('Sign/verify Message'))
        d.setMinimumSize(610, 290)

        layout = QGridLayout(d)

        message_e = QTextEdit()
        message_e.setAcceptRichText(False)
        layout.addWidget(QLabel(_('Message')), 1, 0)
        layout.addWidget(message_e, 1, 1)
        layout.setRowStretch(2,3)

        address_e = QLineEdit()
        address_e.setText(address)
        layout.addWidget(QLabel(_('Address')), 2, 0)
        layout.addWidget(address_e, 2, 1)

        signature_e = QTextEdit()
        signature_e.setAcceptRichText(False)
        layout.addWidget(QLabel(_('Signature')), 3, 0)
        layout.addWidget(signature_e, 3, 1)
        layout.setRowStretch(3,1)

        hbox = QHBoxLayout()

        b = QPushButton(_("Sign"))
        b.clicked.connect(lambda: self.do_sign(address_e, message_e, signature_e))
        hbox.addWidget(b)

        b = QPushButton(_("Verify"))
        b.clicked.connect(lambda: self.do_verify(address_e, message_e, signature_e))
        hbox.addWidget(b)

        b = QPushButton(_("Close"))
        b.clicked.connect(d.accept)
        hbox.addWidget(b)
        layout.addLayout(hbox, 4, 1)
        d.exec_()

    @protected
    def do_decrypt(self, message_e, pubkey_e, encrypted_e, password):
        if self.wallet.is_watching_only():
            self.show_message(_('This is a watching-only wallet.'))
            return
        cyphertext = encrypted_e.toPlainText()
        task = partial(self.wallet.decrypt_message, pubkey_e.text(), cyphertext, password)

        def setText(text):
            try:
                message_e.setText(text.decode('utf-8'))
            except RuntimeError:
                # (message_e) wrapped C/C++ object has been deleted
                pass

        self.wallet.thread.add(task, on_success=setText)

    def do_encrypt(self, message_e, pubkey_e, encrypted_e):
        message = message_e.toPlainText()
        message = message.encode('utf-8')
        try:
            public_key = ecc.ECPubkey(bfh(pubkey_e.text()))
        except BaseException as e:
            self.logger.exception('Invalid Public key')
            self.show_warning(_('Invalid Public key'))
            return
        encrypted = public_key.encrypt_message(message)
        encrypted_e.setText(encrypted.decode('ascii'))

    def encrypt_message(self, address=''):
        d = WindowModalDialog(self, _('Encrypt/decrypt Message'))
        d.setMinimumSize(610, 490)

        layout = QGridLayout(d)

        message_e = QTextEdit()
        message_e.setAcceptRichText(False)
        layout.addWidget(QLabel(_('Message')), 1, 0)
        layout.addWidget(message_e, 1, 1)
        layout.setRowStretch(2,3)

        pubkey_e = QLineEdit()
        if address:
            pubkey = self.wallet.get_public_key(address)
            pubkey_e.setText(pubkey)
        layout.addWidget(QLabel(_('Public key')), 2, 0)
        layout.addWidget(pubkey_e, 2, 1)

        encrypted_e = QTextEdit()
        encrypted_e.setAcceptRichText(False)
        layout.addWidget(QLabel(_('Encrypted')), 3, 0)
        layout.addWidget(encrypted_e, 3, 1)
        layout.setRowStretch(3,1)

        hbox = QHBoxLayout()
        b = QPushButton(_("Encrypt"))
        b.clicked.connect(lambda: self.do_encrypt(message_e, pubkey_e, encrypted_e))
        hbox.addWidget(b)

        b = QPushButton(_("Decrypt"))
        b.clicked.connect(lambda: self.do_decrypt(message_e, pubkey_e, encrypted_e))
        hbox.addWidget(b)

        b = QPushButton(_("Close"))
        b.clicked.connect(d.accept)
        hbox.addWidget(b)

        layout.addLayout(hbox, 4, 1)
        d.exec_()

    def password_dialog(self, msg=None, parent=None):
        from .password_dialog import PasswordDialog
        parent = parent or self
        d = PasswordDialog(parent, msg)
        return d.run()

    def tx_from_text(self, data: Union[str, bytes]) -> Union[None, 'PartialTransaction', 'Transaction']:
        from electrum.transaction import tx_from_any
        try:
            return tx_from_any(data)
        except BaseException as e:
            self.show_critical(_("Electrum was unable to parse your transaction") + ":\n" + repr(e))
            return

    def read_tx_from_qrcode(self):
        from electrum import qrscanner
        try:
            data = qrscanner.scan_barcode(self.config.get_video_device())
        except BaseException as e:
            self.show_error(repr(e))
            return
        if not data:
            return
        # if the user scanned a bitcoin URI
        if str(data).startswith("qtum:"):
            self.pay_to_URI(data)
            return
        # else if the user scanned an offline signed tx
        tx = self.tx_from_text(data)
        if not tx:
            return
        self.show_transaction(tx)

    def read_tx_from_file(self) -> Optional[Transaction]:
        fileName = self.getOpenFileName(_("Select your transaction file"),
                                        TRANSACTION_FILE_EXTENSION_FILTER)
        if not fileName:
            return
        try:
            with open(fileName, "rb") as f:
                file_content = f.read()  # type: Union[str, bytes]
        except (ValueError, IOError, os.error) as reason:
            self.show_critical(_("Electrum was unable to open your transaction file") + "\n" + str(reason),
                               title=_("Unable to read file or no transaction found"))
            return
        return self.tx_from_text(file_content)

    def do_process_from_text(self):
        text = text_dialog(self, _('Input raw transaction'), _("Transaction:"), _("Load transaction"))
        if not text:
            return
        tx = self.tx_from_text(text)
        if tx:
            self.show_transaction(tx)

    def do_process_from_file(self):
        tx = self.read_tx_from_file()
        if tx:
            self.show_transaction(tx)

    def do_process_from_txid(self):
        from electrum import transaction
        txid, ok = QInputDialog.getText(self, _('Lookup transaction'), _('Transaction ID') + ':')
        if ok and txid:
            txid = str(txid).strip()
            try:
                raw_tx = self.network.run_from_another_thread(
                    self.network.get_transaction(txid, timeout=10))
            except Exception as e:
                self.show_message(_("Error getting transaction from network") + ":\n" + repr(e))
                return
            tx = transaction.Transaction(raw_tx)
            self.show_transaction(tx)

    @protected
    def export_privkeys_dialog(self, password):
        if self.wallet.is_watching_only():
            self.show_message(_("This is a watching-only wallet"))
            return

        if isinstance(self.wallet, Multisig_Wallet):
            self.show_message(_('WARNING: This is a multi-signature wallet.') + '\n' +
                              _('It cannot be "backed up" by simply exporting these private keys.'))

        d = WindowModalDialog(self, _('Private keys'))
        d.setMinimumSize(980, 300)
        vbox = QVBoxLayout(d)

        msg = "%s\n%s\n%s" % (_("WARNING: ALL your private keys are secret."),
                              _("Exposing a single private key can compromise your entire wallet!"),
                              _("In particular, DO NOT use 'redeem private key' services proposed by third parties."))
        vbox.addWidget(QLabel(msg))

        e = QTextEdit()
        e.setReadOnly(True)
        vbox.addWidget(e)

        defaultname = 'electrum-private-keys.csv'
        select_msg = _('Select file to export your private keys to')
        hbox, filename_e, csv_button = filename_field(self, self.config, defaultname, select_msg)
        vbox.addLayout(hbox)

        b = OkButton(d, _('Export'))
        b.setEnabled(False)
        vbox.addLayout(Buttons(CancelButton(d), b))

        private_keys = {}
        addresses = self.wallet.get_addresses()
        done = False
        cancelled = False
        def privkeys_thread():
            for addr in addresses:
                time.sleep(0.1)
                if done or cancelled:
                    break
                privkey = self.wallet.export_private_key(addr, password)
                private_keys[addr] = privkey
                self.computing_privkeys_signal.emit()
            if not cancelled:
                self.computing_privkeys_signal.disconnect()
                self.show_privkeys_signal.emit()

        def show_privkeys():
            s = "\n".join( map( lambda x: x[0] + "\t"+ x[1], private_keys.items()))
            e.setText(s)
            b.setEnabled(True)
            self.show_privkeys_signal.disconnect()
            nonlocal done
            done = True

        def on_dialog_closed(*args):
            nonlocal done
            nonlocal cancelled
            if not done:
                cancelled = True
                self.computing_privkeys_signal.disconnect()
                self.show_privkeys_signal.disconnect()

        self.computing_privkeys_signal.connect(lambda: e.setText("Please wait... %d/%d"%(len(private_keys),len(addresses))))
        self.show_privkeys_signal.connect(show_privkeys)
        d.finished.connect(on_dialog_closed)
        threading.Thread(target=privkeys_thread).start()

        if not d.exec_():
            done = True
            return

        filename = filename_e.text()
        if not filename:
            return

        try:
            self.do_export_privkeys(filename, private_keys, csv_button.isChecked())
        except (IOError, os.error) as reason:
            txt = "\n".join([
                _("Electrum was unable to produce a private key-export."),
                str(reason)
            ])
            self.show_critical(txt, title=_("Unable to create csv"))

        except Exception as e:
            self.show_message(repr(e))
            return

        self.show_message(_("Private keys exported."))

    def do_export_privkeys(self, fileName, pklist, is_csv):
        with open(fileName, "w+") as f:
            if is_csv:
                transaction = csv.writer(f)
                transaction.writerow(["address", "private_key"])
                for addr, pk in pklist.items():
                    transaction.writerow(["%34s"%addr,pk])
            else:
                f.write(json.dumps(pklist, indent = 4))

    def do_import_labels(self):
        def import_labels(path):
            def _validate(data):
                return data  # TODO

            def import_labels_assign(data):
                for key, value in data.items():
                    self.wallet.set_label(key, value)
            import_meta(path, _validate, import_labels_assign)

        def on_import():
            self.need_update.set()
        import_meta_gui(self, _('labels'), import_labels, on_import)

    def do_export_labels(self):
        def export_labels(filename):
            export_meta(self.wallet.labels, filename)
        export_meta_gui(self, _('labels'), export_labels)

    def sweep_key_dialog(self):
        d = WindowModalDialog(self, title=_('Sweep private keys'))
        d.setMinimumSize(600, 300)
        vbox = QVBoxLayout(d)
        hbox_top = QHBoxLayout()
        hbox_top.addWidget(QLabel(_("Warning: Qtum Electrum has issue with sweeping P2PK utxos. \n"
                                "You'd better use  \"restore wallet\", import your private keys \n"
                                "and send total balance to another address instead.")))
        hbox_top.addWidget(QLabel(_("Enter private keys:")))
        hbox_top.addWidget(InfoButton(WIF_HELP_TEXT), alignment=Qt.AlignRight)
        vbox.addLayout(hbox_top)
        keys_e = ScanQRTextEdit(allow_multi=True)
        keys_e.setTabChangesFocus(True)
        vbox.addWidget(keys_e)

        addresses = self.wallet.get_unused_addresses()
        if not addresses:
            try:
                addresses = self.wallet.get_receiving_addresses()
            except AttributeError:
                addresses = self.wallet.get_addresses()
        h, address_e = address_field(addresses)
        vbox.addLayout(h)

        vbox.addStretch(1)
        button = OkButton(d, _('Sweep'))
        vbox.addLayout(Buttons(CancelButton(d), button))
        button.setEnabled(False)

        def get_address():
            addr = str(address_e.text()).strip()
            if bitcoin.is_address(addr):
                return addr

        def get_pk(*, raise_on_error=False):
            text = str(keys_e.toPlainText())
            return keystore.get_private_keys(text, raise_on_error=raise_on_error)

        def on_edit():
            valid_privkeys = False
            try:
                valid_privkeys = get_pk(raise_on_error=True) is not None
            except Exception as e:
                button.setToolTip(f'{_("Error")}: {repr(e)}')
            else:
                button.setToolTip('')
            button.setEnabled(get_address() is not None and valid_privkeys)
        on_address = lambda text: address_e.setStyleSheet((ColorScheme.DEFAULT if get_address() else ColorScheme.RED).as_stylesheet())
        keys_e.textChanged.connect(on_edit)
        address_e.textChanged.connect(on_edit)
        address_e.textChanged.connect(on_address)
        on_address(str(address_e.text()))
        if not d.exec_():
            return
        # user pressed "sweep"
        addr = get_address()
        try:
            self.wallet.check_address(addr)
        except InternalAddressCorruption as e:
            self.show_error(str(e))
            raise
        try:
            coins, keypairs = sweep_preparations(get_pk(), self.network)
        except Exception as e:  # FIXME too broad...
            self.show_message(repr(e))
            return
        scriptpubkey = bfh(bitcoin.address_to_script(addr))
        outputs = [PartialTxOutput(scriptpubkey=scriptpubkey, value='!')]
        self.warn_if_watching_only()
        self.pay_onchain_dialog(coins, outputs, external_keypairs=keypairs)

    def _do_import(self, title, header_layout, func):
        text = text_dialog(self, title, header_layout, _('Import'), allow_multi=True)
        if not text:
            return
        keys = str(text).split()
        good_inputs, bad_inputs = func(keys)
        if good_inputs:
            msg = '\n'.join(good_inputs[:10])
            if len(good_inputs) > 10: msg += '\n...'
            self.show_message(_("The following addresses were added")
                              + f' ({len(good_inputs)}):\n' + msg)
        if bad_inputs:
            msg = "\n".join(f"{key[:10]}... ({msg})" for key, msg in bad_inputs[:10])
            if len(bad_inputs) > 10: msg += '\n...'
            self.show_error(_("The following inputs could not be imported")
                            + f' ({len(bad_inputs)}):\n' + msg)
        self.address_list.update()
        self.history_list.update()

    def import_addresses(self):
        if not self.wallet.can_import_address():
            return
        title, msg = _('Import addresses'), _("Enter addresses")+':'
        self._do_import(title, msg, self.wallet.import_addresses)

    @protected
    def do_import_privkey(self, password):
        if not self.wallet.can_import_privkey():
            return
        title = _('Import private keys')
        header_layout = QHBoxLayout()
        header_layout.addWidget(QLabel(_("Enter private keys")+':'))
        header_layout.addWidget(InfoButton(WIF_HELP_TEXT), alignment=Qt.AlignRight)
        self._do_import(title, header_layout, lambda x: self.wallet.import_private_keys(x, password))

    def update_fiat(self):
        b = self.fx and self.fx.is_enabled()
        self.fiat_send_e.setVisible(b)
        self.fiat_receive_e.setVisible(b)
        self.history_list.update()
        self.address_list.refresh_headers()
        self.address_list.update()
        self.update_status()

    def settings_dialog(self):
        from .settings_dialog import SettingsDialog
        d = SettingsDialog(self, self.config)
        self.alias_received_signal.connect(d.set_alias_color)
        d.exec_()
        self.alias_received_signal.disconnect(d.set_alias_color)
        if self.fx:
            self.fx.trigger_update()
        run_hook('close_settings_dialog')
        if d.need_restart:
            self.show_warning(_('Please restart Electrum to activate the new GUI settings'), title=_('Success'))

    def closeEvent(self, event):
        # It seems in some rare cases this closeEvent() is called twice
        if not self.cleaned_up:
            self.cleaned_up = True
            self.clean_up()
        event.accept()

    def clean_up(self):
        self.wallet.thread.stop()
        if self.network:
            self.network.unregister_callback(self.on_network)
        self.config.set_key("is_maximized", self.isMaximized())
        if not self.isMaximized():
            g = self.geometry()
            self.wallet.storage.put("winpos-qt", [g.left(),g.top(),
                                                  g.width(),g.height()])
        self.wallet.storage.put("qt-console-history", self.console.history[-50:])
        if self.qr_window:
            self.qr_window.close()
        self.close_wallet()

        self.gui_object.timer.timeout.disconnect(self.timer_actions)
        self.gui_object.close_window(self)

    def plugins_dialog(self):
        self.pluginsdialog = d = WindowModalDialog(self, _('Electrum Plugins'))

        plugins = self.gui_object.plugins

        vbox = QVBoxLayout(d)

        # plugins
        scroll = QScrollArea()
        scroll.setEnabled(True)
        scroll.setWidgetResizable(True)
        scroll.setMinimumSize(400,250)
        vbox.addWidget(scroll)

        w = QWidget()
        scroll.setWidget(w)
        w.setMinimumHeight(plugins.count() * 35)

        grid = QGridLayout()
        grid.setColumnStretch(0,1)
        w.setLayout(grid)

        settings_widgets = {}

        def enable_settings_widget(p, name, i):
            widget = settings_widgets.get(name)
            if not widget and p and p.requires_settings():
                widget = settings_widgets[name] = p.settings_widget(d)
                grid.addWidget(widget, i, 1)
            if widget:
                widget.setEnabled(bool(p and p.is_enabled()))

        def do_toggle(cb, name, i):
            p = plugins.toggle(name)
            cb.setChecked(bool(p))
            enable_settings_widget(p, name, i)
            run_hook('init_qt', self.gui_object)

        for i, descr in enumerate(plugins.descriptions.values()):
            full_name = descr['__name__']
            prefix, _separator, name = full_name.rpartition('.')
            p = plugins.get(name)
            if descr.get('registers_keystore'):
                continue
            try:
                cb = QCheckBox(descr['fullname'])
                plugin_is_loaded = p is not None
                cb_enabled = (not plugin_is_loaded and plugins.is_available(name, self.wallet)
                              or plugin_is_loaded and p.can_user_disable())
                cb.setEnabled(cb_enabled)
                cb.setChecked(plugin_is_loaded and p.is_enabled())
                grid.addWidget(cb, i, 0)
                enable_settings_widget(p, name, i)
                cb.clicked.connect(partial(do_toggle, cb, name, i))
                msg = descr['description']
                if descr.get('requires'):
                    msg += '\n\n' + _('Requires') + ':\n' + '\n'.join(map(lambda x: x[1], descr.get('requires')))
                grid.addWidget(HelpButton(msg), i, 2)
            except Exception:
                self.logger.exception(f"cannot display plugin {name}")
        grid.setRowStretch(len(plugins.descriptions.values()), 1)
        vbox.addLayout(Buttons(CloseButton(d)))
        d.exec_()

    def cpfp(self, parent_tx: Transaction, new_tx: PartialTransaction) -> None:
        total_size = parent_tx.estimated_size() + new_tx.estimated_size()
        parent_txid = parent_tx.txid()
        assert parent_txid
        parent_fee = self.wallet.get_tx_fee(parent_txid)
        if parent_fee is None:
            self.show_error(_("Can't CPFP: unknown fee for parent transaction."))
            return
        d = WindowModalDialog(self, _('Child Pays for Parent'))
        vbox = QVBoxLayout(d)
        msg = (
            "A CPFP is a transaction that sends an unconfirmed output back to "
            "yourself, with a high fee. The goal is to have miners confirm "
            "the parent transaction in order to get the fee attached to the "
            "child transaction.")
        vbox.addWidget(WWLabel(_(msg)))
        msg2 = ("The proposed fee is computed using your "
            "fee/kB settings, applied to the total size of both child and "
            "parent transactions. After you broadcast a CPFP transaction, "
            "it is normal to see a new unconfirmed transaction in your history.")
        vbox.addWidget(WWLabel(_(msg2)))
        grid = QGridLayout()
        grid.addWidget(QLabel(_('Total size') + ':'), 0, 0)
        grid.addWidget(QLabel('%d bytes'% total_size), 0, 1)
        max_fee = new_tx.output_value()
        grid.addWidget(QLabel(_('Input amount') + ':'), 1, 0)
        grid.addWidget(QLabel(self.format_amount(max_fee) + ' ' + self.base_unit()), 1, 1)
        output_amount = QLabel('')
        grid.addWidget(QLabel(_('Output amount') + ':'), 2, 0)
        grid.addWidget(output_amount, 2, 1)
        fee_e = BTCAmountEdit(self.get_decimal_point)
        # FIXME with dyn fees, without estimates, there are all kinds of crashes here
        combined_fee = QLabel('')
        combined_feerate = QLabel('')
        def on_fee_edit(x):
            out_amt = max_fee - fee_e.get_amount()
            out_amt_str = (self.format_amount(out_amt) + ' ' + self.base_unit()) if out_amt else ''
            output_amount.setText(out_amt_str)
            comb_fee = parent_fee + fee_e.get_amount()
            comb_fee_str = (self.format_amount(comb_fee) + ' ' + self.base_unit()) if comb_fee else ''
            combined_fee.setText(comb_fee_str)
            comb_feerate = comb_fee / total_size * 1000
            comb_feerate_str = self.format_fee_rate(comb_feerate) if comb_feerate else ''
            combined_feerate.setText(comb_feerate_str)
        fee_e.textChanged.connect(on_fee_edit)
        def get_child_fee_from_total_feerate(fee_per_kb):
            fee = fee_per_kb * total_size / 1000 - parent_fee
            fee = min(max_fee, fee)
            fee = max(total_size, fee)  # pay at least 1 sat/byte for combined size
            return fee
        suggested_feerate = self.config.fee_per_kb()
        if suggested_feerate is None:
            self.show_error(f'''{_("Can't CPFP'")}: {_('Dynamic fee estimates not available')}''')
            return
        fee = get_child_fee_from_total_feerate(suggested_feerate)
        fee_e.setAmount(fee)
        grid.addWidget(QLabel(_('Fee for child') + ':'), 3, 0)
        grid.addWidget(fee_e, 3, 1)
        def on_rate(dyn, pos, fee_rate):
            fee = get_child_fee_from_total_feerate(fee_rate)
            fee_e.setAmount(fee)
        fee_slider = FeeSlider(self, self.config, on_rate)
        fee_slider.update()
        grid.addWidget(fee_slider, 4, 1)
        grid.addWidget(QLabel(_('Total fee') + ':'), 5, 0)
        grid.addWidget(combined_fee, 5, 1)
        grid.addWidget(QLabel(_('Total feerate') + ':'), 6, 0)
        grid.addWidget(combined_feerate, 6, 1)
        vbox.addLayout(grid)
        vbox.addLayout(Buttons(CancelButton(d), OkButton(d)))
        if not d.exec_():
            return
        fee = fee_e.get_amount()
        if fee > max_fee:
            self.show_error(_('Max fee exceeded'))
            return
        new_tx = self.wallet.cpfp(parent_tx, fee)
        new_tx.set_rbf(True)
        self.show_transaction(new_tx)

    def bump_fee_dialog(self, tx: Transaction):
        txid = tx.txid()
        assert txid
        fee = self.wallet.get_tx_fee(txid)
        if fee is None:
            self.show_error(_("Can't bump fee: unknown fee for original transaction."))
            return
        tx_label = self.wallet.get_label(txid)
        tx_size = tx.estimated_size()
        old_fee_rate = fee / tx_size  # sat/vbyte
        d = WindowModalDialog(self, _('Bump Fee'))
        vbox = QVBoxLayout(d)
        vbox.addWidget(WWLabel(_("Increase your transaction's fee to improve its position in mempool.")))
        vbox.addWidget(QLabel(_('Current Fee') + ': %s'% self.format_amount(fee) + ' ' + self.base_unit()))
        vbox.addWidget(QLabel(_('Current Fee rate') + ': %s' % self.format_fee_rate(1000 * old_fee_rate)))
        vbox.addWidget(QLabel(_('New Fee rate') + ':'))

        def on_textedit_rate():
            fee_slider.deactivate()
        feerate_e = FeerateEdit(lambda: 0)
        feerate_e.setAmount(max(old_fee_rate * 1.5, old_fee_rate + 1))
        feerate_e.textEdited.connect(on_textedit_rate)
        vbox.addWidget(feerate_e)

        def on_slider_rate(dyn, pos, fee_rate):
            fee_slider.activate()
            if fee_rate is not None:
                feerate_e.setAmount(fee_rate / 1000)
        fee_slider = FeeSlider(self, self.config, on_slider_rate)
        fee_slider.deactivate()
        vbox.addWidget(fee_slider)
        cb = QCheckBox(_('Final'))
        vbox.addWidget(cb)
        vbox.addLayout(Buttons(CancelButton(d), OkButton(d)))
        if not d.exec_():
            return
        is_final = cb.isChecked()
        new_fee_rate = feerate_e.get_amount()
        try:
            new_tx = self.wallet.bump_fee(tx=tx, new_fee_rate=new_fee_rate, coins=self.get_coins())
        except CannotBumpFee as e:
            self.show_error(str(e))
            return
        if is_final:
            new_tx.set_rbf(False)
        self.show_transaction(new_tx, tx_desc=tx_label)

    def save_transaction_into_wallet(self, tx: Transaction):
        win = self.top_level_window()
        try:
            if not self.wallet.add_transaction(tx):
                win.show_error(_("Transaction could not be saved.") + "\n" +
                               _("It conflicts with current history."))
                return False
        except AddTransactionException as e:
            win.show_error(e)
            return False
        else:
            self.wallet.storage.write()
            # need to update at least: history_list, utxo_list, address_list
            self.need_update.set()
            msg = (_("Transaction added to wallet history.") + '\n\n' +
                   _("Note: this is an offline transaction, if you want the network "
                     "to see it, you need to broadcast it."))
            win.msg_box(QPixmap(icon_path("offline_tx.png")), None, _('Success'), msg)
            return True

    def set_token(self, token: 'Token'):
        self.wallet.add_token(token)
        self.token_balance_list.update()
        self.token_hist_list.update()
        self.token_hist_model.refresh('set_token')

    def delete_token(self, key: str):
        token_name = self.wallet.db.get_token(key).name
        if not self.question(_("Remove {} from your token list ?")
                             .format(token_name)):
            return
        self.wallet.delete_token(key)
        self.token_balance_list.update()
        self.token_hist_model.refresh('delete_token')

    def create_tokens_tab(self):
        from .token_list import TokenBalanceList, TokenHistoryModel, TokenHistoryList
        self.token_balance_list = tbl = TokenBalanceList(self)
        self.token_hist_model = TokenHistoryModel(self)
        self.token_hist_list = thl = TokenHistoryList(self, self.token_hist_model)
        self.token_hist_model.set_view(self.token_hist_list)
        splitter = QSplitter(self)
        splitter.addWidget(tbl)
        splitter.addWidget(thl)
        splitter.setOrientation(Qt.Vertical)
        return splitter

    def token_add_dialog(self):
        d = TokenAddDialog(self)
        d.show()

    def token_info_dialog(self, token: 'Token'):
        d = TokenInfoDialog(self, token)
        d.show()

    def token_send_dialog(self, token: 'Token'):
        d = TokenSendDialog(self, token)
        d.show()

    def do_token_pay(self, token: 'Token', pay_to, amount, gas_limit, gas_price, dialog, preview=False):
        try:
            datahex = 'a9059cbb{}{:064x}'.format(pay_to.zfill(64), amount)
            script = contract_script(gas_limit, gas_price, datahex, token.contract_addr, opcodes.OP_CALL)
            outputs = [PartialTxOutput(scriptpubkey=script, value=0)]
            tx_desc = _('Pay out {} {}').format(amount / (10 ** token.decimals), token.symbol)
            self._smart_contract_broadcast(outputs, tx_desc, gas_limit * gas_price,
                                           token.bind_addr, dialog, None, preview)
        except (BaseException,) as e:
            traceback.print_exc(file=sys.stderr)
            dialog.show_message(str(e))

    def _smart_contract_broadcast(self, outputs, desc, gas_fee, sender, dialog, broadcast_done=None, preview=False):
        coins = self.get_coins()
        try:
            tx = self.wallet.make_unsigned_transaction(coins=coins,
                                                       outputs=outputs,
                                                       fee=None,
                                                       change_addr=sender,
                                                       gas_fee=gas_fee,
                                                       sender=sender,
                                                       is_sweep=False)
        except NotEnoughFunds:
            dialog.show_message(_("Insufficient funds"))
            return
        except BaseException as e:
            traceback.print_exc(file=sys.stdout)
            dialog.show_message(str(e))
            return
        if preview:
            self.show_transaction(tx)
            return

        fee = tx.get_fee()

        if fee < self.wallet.relayfee() * tx.estimated_size() / 1000:
            dialog.show_message(
                _("This transaction requires a higher fee, or it will not be propagated by the network"))
            return

        # confirmation dialog
        msg = [
            _(desc),
            _("Mining fee") + ": " + self.format_amount_and_units(fee - gas_fee),
            _("Gas fee") + ": " + self.format_amount_and_units(gas_fee),
        ]

        confirm_rate = simple_config.FEERATE_WARNING_HIGH_FEE
        if fee - gas_fee > confirm_rate * tx.estimated_size() / 1000:
            msg.append(_('Warning') + ': ' + _("The fee for this transaction seems unusually high."))

        if self.wallet.has_keystore_encryption():
            msg.append("")
            msg.append(_("Enter your password to proceed"))
            password = self.password_dialog('\n'.join(msg))
            if not password:
                return
        else:
            msg.append(_('Proceed?'))
            password = None
            if not self.question('\n'.join(msg)):
                return

        def sign_done(success):
            if success:
                if not tx.is_complete():
                    self.show_transaction(tx)
                    self.do_clear()
                else:
                    self.broadcast_transaction(tx, tx_desc=desc)
                    if broadcast_done:
                        broadcast_done(tx)

        self.sign_tx_with_password(tx, sign_done, password)

    def create_smart_contract_tab(self):
        from .smart_contract_list import SmartContractList
        self.smart_contract_list = l = SmartContractList(self)
        return self.create_list_tab(l)

    def set_smart_contract(self, name: str, address: str, interface: list) -> bool:
        if not is_hash160(address):
            self.show_error(_('Invalid Address'))
            self.smart_contract_list.update()
            return False
        self.wallet.db.smart_contracts[address] = (name, interface)
        self.smart_contract_list.update()
        return True

    def delete_samart_contact(self, address: str) -> bool:
        if not self.question(_("Remove {} from your list of smart contracts?".format(
                self.wallet.db.smart_contracts[address][0]))):
            return False
        self.wallet.db.smart_contracts.pop(address)
        self.smart_contract_list.update()
        return True

    def call_smart_contract(self, address, abi, args, sender, dialog):
        data = eth_abi_encode(abi, args)
        try:
            result = self.network.run_from_another_thread(self.network.call_contract(address, data, sender))
        except BaseException as e:
            self.logger.exception('')
            dialog.show_message(str(e))
            return
        types = list([x['type'] for x in abi.get('outputs', [])])
        try:
            if isinstance(result, dict):
                output = eth_abi.decode_abi(types, binascii.a2b_hex(result['executionResult']['output']))
            else:
                output = eth_abi.decode_abi(types, binascii.a2b_hex(result))

            def decode_x(x):
                if isinstance(x, bytes):
                    try:
                        return x.decode()
                    except UnicodeDecodeError:
                        return str(x)
                return str(x)

            output = ','.join([decode_x(x) for x in output])
            dialog.show_message(output)
        except (BaseException,) as e:
            self.logger.exception('')
            dialog.show_message(f'{e} {result}')

    def sendto_smart_contract(self, address, abi, args, gas_limit, gas_price, amount, sender, dialog, preview):
        try:
            abi_encoded = eth_abi_encode(abi, args)
            script = contract_script(gas_limit, gas_price, abi_encoded, address, opcodes.OP_CALL)
            outputs = [PartialTxOutput(scriptpubkey=script, value=amount)]
            tx_desc = 'contract sendto {}'.format(self.wallet.db.smart_contracts[address][0])
            self._smart_contract_broadcast(outputs, tx_desc, gas_limit * gas_price, sender, dialog, None, preview)
        except (BaseException,) as e:
            self.logger.exception('')
            dialog.show_message(str(e))

    def create_smart_contract(self, name, bytecode, abi, constructor, args, gas_limit, gas_price, sender, dialog, preview):

        def broadcast_done(tx):
            if is_opcreate_script(bfh(tx.outputs()[0].address)):
                reversed_txid = binascii.a2b_hex(tx.txid())[::-1]
                output_index = b'\x00\x00\x00\x00'
                contract_addr = bh2u(hash_160(reversed_txid + output_index))
                self.set_smart_contract(name, contract_addr, abi)
        try:
            abi_encoded = ''
            if constructor:
                abi_encoded = eth_abi_encode(constructor, args)
            script = contract_script(gas_limit, gas_price, bytecode + abi_encoded, None, opcodes.OP_CREATE)
            outputs = [PartialTxOutput(scriptpubkey=script, value=0)]
            self._smart_contract_broadcast(outputs, 'create contract {}'.format(name), gas_limit * gas_price,
                                           sender, dialog, broadcast_done, preview)
        except (BaseException,) as e:
            self.logger.exception('')
            dialog.show_message(str(e))

    def contract_create_dialog(self):
        d = ContractCreateDialog(self)
        d.show()

    def contract_add_dialog(self):
        d = ContractEditDialog(self)
        d.show()

    def contract_edit_dialog(self, address):
        name, interface = self.wallet.db.smart_contracts[address]
        contract = {
            'name': name,
            'interface': interface,
            'address': address
        }
        d = ContractEditDialog(self, contract)
        d.show()

    def contract_func_dialog(self, address):
        name, interface = self.wallet.db.smart_contracts[address]
        contract = {
            'name': name,
            'interface': interface,
            'address': address
        }
        d = ContractFuncDialog(self, contract)
        d.show()
<|MERGE_RESOLUTION|>--- conflicted
+++ resolved
@@ -39,35 +39,22 @@
 import asyncio
 from typing import Optional, TYPE_CHECKING, Sequence, List, Union
 
-<<<<<<< HEAD
 import eth_abi
 
 from PyQt5.QtGui import QPixmap, QKeySequence, QIcon, QCursor, QFont
-=======
-from PyQt5.QtGui import QPixmap, QKeySequence, QIcon, QCursor
->>>>>>> d3fd87eb
 from PyQt5.QtCore import Qt, QRect, QStringListModel, QSize, pyqtSignal
 from PyQt5.QtWidgets import (QMessageBox, QComboBox, QSystemTrayIcon, QTabWidget,
                              QMenuBar, QFileDialog, QCheckBox, QLabel,
                              QVBoxLayout, QGridLayout, QLineEdit,
                              QHBoxLayout, QPushButton, QScrollArea, QTextEdit,
                              QShortcut, QMainWindow, QCompleter, QInputDialog,
-<<<<<<< HEAD
-                             QWidget, QMenu, QSizePolicy, QStatusBar, QSplitter)
+                             QWidget, QSizePolicy, QStatusBar, QToolTip)
 
 import electrum
 from electrum import (keystore, simple_config, ecc, constants, util, bitcoin, commands,
                       coinchooser, paymentrequest)
 from electrum.bitcoin import COIN, is_address, TYPE_ADDRESS, b58_address_to_hash160, Token, opcodes, \
     TYPE_SCRIPT, is_hash160, hash_160, eth_abi_encode
-=======
-                             QWidget, QSizePolicy, QStatusBar, QToolTip)
-
-import electrum
-from electrum import (keystore, ecc, constants, util, bitcoin, commands,
-                      paymentrequest)
-from electrum.bitcoin import COIN, is_address
->>>>>>> d3fd87eb
 from electrum.plugin import run_hook
 from electrum.i18n import _
 from electrum.util import (format_time, format_satoshis, format_fee_satoshis,
@@ -684,14 +671,9 @@
         tools_menu = menubar.addMenu(_("&Tools"))
 
         # Settings / Preferences are all reserved keywords in macOS using this as work around
-<<<<<<< HEAD
         tools_menu.addAction(_("Qtum Electrum preferences") if sys.platform == 'darwin' else _("Preferences"), self.settings_dialog)
-        tools_menu.addAction(_("&Network"), lambda: self.gui_object.show_network_dialog(self))
-=======
-        tools_menu.addAction(_("Electrum preferences") if sys.platform == 'darwin' else _("Preferences"), self.settings_dialog)
         if self.network:
             tools_menu.addAction(_("&Network"), self.gui_object.show_network_dialog)
->>>>>>> d3fd87eb
         if self.wallet.has_lightning():
             tools_menu.addAction(_("&Lightning"), self.gui_object.show_lightning_dialog)
             tools_menu.addAction(_("&Watchtower"), self.gui_object.show_watchtower_dialog)
