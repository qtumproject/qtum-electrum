--- conflicted
+++ resolved
@@ -49,11 +49,7 @@
                              QVBoxLayout, QGridLayout, QLineEdit,
                              QHBoxLayout, QPushButton, QScrollArea, QTextEdit,
                              QShortcut, QMainWindow, QCompleter, QInputDialog,
-<<<<<<< HEAD
-                             QWidget, QSizePolicy, QStatusBar, QToolTip, QSplitter)
-=======
-                             QWidget, QSizePolicy, QStatusBar, QToolTip, QDialog)
->>>>>>> 1448bfe9
+                             QWidget, QSizePolicy, QStatusBar, QToolTip, QSplitter, QDialog)
 
 import electrum
 from electrum import (keystore, simple_config, ecc, constants, util, bitcoin, commands,
@@ -283,12 +279,8 @@
                          'new_transaction', 'status',
                          'banner', 'verified', 'fee', 'fee_histogram', 'on_quotes',
                          'on_history', 'channel', 'channels_updated',
-<<<<<<< HEAD
-                         'invoice_status', 'request_status', 'on_token']
-=======
-                         'payment_failed', 'payment_succeeded',
+                         'payment_failed', 'payment_succeeded', 'on_token',
                          'invoice_status', 'request_status', 'ln_gossip_sync_progress']
->>>>>>> 1448bfe9
             # To avoid leaking references to "self" that prevent the
             # window from being GC-ed when closed, callbacks should be
             # methods of this class only, and specifically not be
@@ -1151,29 +1143,6 @@
         vbox_g = QVBoxLayout()
         vbox_g.addLayout(grid)
         vbox_g.addStretch()
-<<<<<<< HEAD
-
-        receive_tabbed_widgets = QTabWidget()
-        receive_tabbed_widgets.addTab(self.receive_qr, _('QR Code'))
-        receive_tabbed_widgets.addTab(self.receive_payreq_e, _('Text'))
-
-        vbox_receive_address = QVBoxLayout()
-        vbox_receive_address.setContentsMargins(0, 0, 0, 0)
-        vbox_receive_address.setSpacing(0)
-        vbox_receive_address.addWidget(receive_address_label)
-        vbox_receive_address.addWidget(self.receive_address_e)
-        self.receive_address_widgets = QWidget()
-        self.receive_address_widgets.setLayout(vbox_receive_address)
-        size_policy = self.receive_address_widgets.sizePolicy()
-        size_policy.setRetainSizeWhenHidden(True)
-        self.receive_address_widgets.setSizePolicy(size_policy)
-
-        vbox_receive = QVBoxLayout()
-        vbox_receive.addWidget(receive_tabbed_widgets)
-        vbox_receive.addWidget(self.receive_address_widgets)
-
-=======
->>>>>>> 1448bfe9
         hbox = QHBoxLayout()
         hbox.addLayout(vbox_g)
         hbox.addStretch()
