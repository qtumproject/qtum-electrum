#!/usr/bin/env python
#
# Electrum - lightweight Bitcoin client
# Copyright (C) 2012 thomasv@gitorious
#
# Permission is hereby granted, free of charge, to any person
# obtaining a copy of this software and associated documentation files
# (the "Software"), to deal in the Software without restriction,
# including without limitation the rights to use, copy, modify, merge,
# publish, distribute, sublicense, and/or sell copies of the Software,
# and to permit persons to whom the Software is furnished to do so,
# subject to the following conditions:
#
# The above copyright notice and this permission notice shall be
# included in all copies or substantial portions of the Software.
#
# THE SOFTWARE IS PROVIDED "AS IS", WITHOUT WARRANTY OF ANY KIND,
# EXPRESS OR IMPLIED, INCLUDING BUT NOT LIMITED TO THE WARRANTIES OF
# MERCHANTABILITY, FITNESS FOR A PARTICULAR PURPOSE AND
# NONINFRINGEMENT. IN NO EVENT SHALL THE AUTHORS OR COPYRIGHT HOLDERS
# BE LIABLE FOR ANY CLAIM, DAMAGES OR OTHER LIABILITY, WHETHER IN AN
# ACTION OF CONTRACT, TORT OR OTHERWISE, ARISING FROM, OUT OF OR IN
# CONNECTION WITH THE SOFTWARE OR THE USE OR OTHER DEALINGS IN THE
# SOFTWARE.
import sys
import binascii
import time
import threading
import os
import traceback
import json
import weakref
import csv
from decimal import Decimal
import base64
from functools import partial
import queue
import asyncio
from typing import Optional, TYPE_CHECKING, Sequence, List, Union

import eth_abi

from PyQt5.QtGui import QPixmap, QKeySequence, QIcon, QCursor, QFont
from PyQt5.QtCore import Qt, QRect, QStringListModel, QSize, pyqtSignal
from PyQt5.QtWidgets import (QMessageBox, QComboBox, QSystemTrayIcon, QTabWidget,
                             QMenuBar, QFileDialog, QCheckBox, QLabel,
                             QVBoxLayout, QGridLayout, QLineEdit,
                             QHBoxLayout, QPushButton, QScrollArea, QTextEdit,
                             QShortcut, QMainWindow, QCompleter, QInputDialog,
                             QWidget, QSizePolicy, QStatusBar, QToolTip, QSplitter, QDialog,
                             QMenu, QAction, QStackedWidget)

import electrum
from electrum.bitcoin import COIN, is_address, TYPE_ADDRESS, b58_address_to_hash160, Token, opcodes, \
    TYPE_SCRIPT, is_hash160, hash_160, eth_abi_encode, Delegation, DELEGATE_ABI, DELEGATION_CONTRACT
from electrum import (simple_config, keystore, ecc, constants, util, bitcoin, commands,
                      paymentrequest)
from electrum.plugin import run_hook, BasePlugin
from electrum.i18n import _
from electrum.util import (format_time,
                           UserCancelled, profiler,
                           bfh, InvalidPassword,
                           UserFacingException,
                           get_new_wallet_name, send_exception_to_crash_reporter,
                           InvalidBitcoinURI, maybe_extract_bolt11_invoice, NotEnoughFunds,
                           NoDynamicFeeEstimates, MultipleSpendMaxTxOutputs,
                           AddTransactionException)
from electrum.invoices import PR_TYPE_ONCHAIN, PR_TYPE_LN, PR_DEFAULT_EXPIRATION_WHEN_CREATING, Invoice
from electrum.invoices import PR_PAID, PR_FAILED, pr_expiration_values, LNInvoice, OnchainInvoice
from electrum.transaction import (Transaction, PartialTxInput,
                                  PartialTransaction, PartialTxOutput)
<<<<<<< HEAD
from electrum.transaction import contract_script, decode_opcreate_script, decode_opsender_script
from electrum.address_synchronizer import AddTransactionException
=======
>>>>>>> ea3e3ddb
from electrum.wallet import (Multisig_Wallet, CannotBumpFee, Abstract_Wallet,
                             sweep_preparations, InternalAddressCorruption)
from electrum.version import ELECTRUM_VERSION
from electrum.network import Network, TxBroadcastError, BestEffortRequestFailed, UntrustedServerReturnedError
from electrum.exchange_rate import FxThread
from electrum.simple_config import SimpleConfig
from electrum.logging import Logger
from electrum.lnutil import ln_dummy_address
from electrum.lnaddr import lndecode, LnDecodeException
from electrum.plugins.trezor.trezor import TrezorKeyStore

from .exception_window import Exception_Hook
from .amountedit import AmountEdit, BTCAmountEdit, FreezableLineEdit, FeerateEdit
from .qrcodewidget import QRCodeWidget, QRDialog
from .qrtextedit import ShowQRTextEdit, ScanQRTextEdit
from .transaction_dialog import show_transaction
from .fee_slider import FeeSlider, FeeComboBox
from .util import (read_QIcon, ColorScheme, text_dialog, icon_path, WaitingDialog,
                   WindowModalDialog, ChoicesLayout, HelpLabel, Buttons,
                   OkButton, InfoButton, WWLabel, TaskThread, CancelButton,
                   CloseButton, HelpButton, MessageBoxMixin, EnterButton,
                   import_meta_gui, export_meta_gui,
                   filename_field, address_field, char_width_in_lineedit, webopen,
                   TRANSACTION_FILE_EXTENSION_FILTER_ANY, MONOSPACE_FONT)
from .util import ButtonsTextEdit
from .installwizard import WIF_HELP_TEXT
from .history_list import HistoryList, HistoryModel
from .update_checker import UpdateCheck, UpdateCheckThread
from .channels_list import ChannelsList
from .confirm_tx_dialog import ConfirmTxDialog
from .transaction_dialog import PreviewTxDialog
from .token_dialog import TokenAddDialog, TokenInfoDialog, TokenSendDialog
from .smart_contract_dialog import ContractCreateDialog, ContractEditDialog, ContractFuncDialog
from .delegation_dialog import DelegationDialog

if TYPE_CHECKING:
    from . import ElectrumGui


LN_NUM_PAYMENT_ATTEMPTS = 10

class StatusBarButton(QPushButton):
    def __init__(self, icon, tooltip, func):
        QPushButton.__init__(self, icon, '')
        self.setToolTip(tooltip)
        self.setFlat(True)
        self.setMaximumWidth(25)
        self.clicked.connect(self.onPress)
        self.func = func
        self.setIconSize(QSize(25,25))
        self.setCursor(QCursor(Qt.PointingHandCursor))

    def onPress(self, checked=False):
        '''Drops the unwanted PyQt5 "checked" argument'''
        self.func()

    def keyPressEvent(self, e):
        if e.key() in [ Qt.Key_Return, Qt.Key_Enter ]:
            self.func()


def protected(func):
    '''Password request wrapper.  The password is passed to the function
        as the 'password' named argument.  "None" indicates either an
        unencrypted wallet, or the user cancelled the password request.
        An empty input is passed as the empty string.'''
    def request_password(self, *args, **kwargs):
        parent = self.top_level_window()
        password = None
        while self.wallet.has_keystore_encryption():
            password = self.password_dialog(parent=parent)
            if password is None:
                # User cancelled password input
                return
            try:
                self.wallet.check_password(password)
                break
            except Exception as e:
                self.show_error(str(e), parent=parent)
                continue

        kwargs['password'] = password
        return func(self, *args, **kwargs)
    return request_password


class ElectrumWindow(QMainWindow, MessageBoxMixin, Logger):

    payment_request_ok_signal = pyqtSignal()
    payment_request_error_signal = pyqtSignal()
    network_signal = pyqtSignal(str, object)
    #ln_payment_attempt_signal = pyqtSignal(str)
    alias_received_signal = pyqtSignal()
    computing_privkeys_signal = pyqtSignal()
    show_privkeys_signal = pyqtSignal()
    show_error_signal = pyqtSignal(str)

    payment_request: Optional[paymentrequest.PaymentRequest]

    def __init__(self, gui_object: 'ElectrumGui', wallet: Abstract_Wallet):
        QMainWindow.__init__(self)

        self.gui_object = gui_object
        self.config = config = gui_object.config  # type: SimpleConfig
        self.gui_thread = gui_object.gui_thread
        assert wallet, "no wallet"
        self.wallet = wallet

        self.setup_exception_hook()

        self.network = gui_object.daemon.network  # type: Network
        self.fx = gui_object.daemon.fx  # type: FxThread
        self.contacts = wallet.contacts
        self.tray = gui_object.tray
        self.app = gui_object.app
        self.cleaned_up = False
        self.payment_request = None  # type: Optional[paymentrequest.PaymentRequest]
        self.payto_URI = None
        self.checking_accounts = False
        self.qr_window = None
        self.pluginsdialog = None
        self.showing_cert_mismatch_error = False
        self.tl_windows = []
        Logger.__init__(self)

        self.tx_notification_queue = queue.Queue()
        self.tx_notification_last_time = 0

        self.create_status_bar()
        self.need_update = threading.Event()

        self.completions = QStringListModel()

        coincontrol_sb = self.create_coincontrol_statusbar()

        self.tabs = tabs = QTabWidget(self)
        self.send_tab = self.create_send_tab()
        self.receive_tab = self.create_receive_tab()
        self.addresses_tab = self.create_addresses_tab()
        self.utxo_tab = self.create_utxo_tab()
        self.console_tab = self.create_console_tab()
        self.contacts_tab = self.create_contacts_tab()
        self.channels_tab = self.create_channels_tab()
        self.tokens_tab = self.create_tokens_tab()
        self.smart_contract_tab = self.create_smart_contract_tab()
        self.delegations_tab = self.create_delegations_tab()

        tabs.addTab(self.create_history_tab(), read_QIcon("tab_history.png"), _('History'))
        tabs.addTab(self.send_tab, read_QIcon("tab_send.png"), _('Send'))
        tabs.addTab(self.receive_tab, read_QIcon("tab_receive.png"), _('Receive'))
        tabs.addTab(self.tokens_tab, read_QIcon("tab_contacts.png"), _('Tokens'))

        def add_optional_tab(tabs, tab, icon, description, name):
            tab.tab_icon = icon
            tab.tab_description = description
            tab.tab_pos = len(tabs)
            tab.tab_name = name
            if self.config.get('show_{}_tab'.format(name), False):
                tabs.addTab(tab, icon, description.replace("&", ""))

        add_optional_tab(tabs, self.addresses_tab, read_QIcon("tab_addresses.png"), _("&Addresses"), "addresses")
        if self.wallet.has_lightning():
            add_optional_tab(tabs, self.channels_tab, read_QIcon("lightning.png"), _("Channels"), "channels")
        add_optional_tab(tabs, self.utxo_tab, read_QIcon("tab_coins.png"), _("Co&ins"), "utxo")
        add_optional_tab(tabs, self.contacts_tab, read_QIcon("tab_contacts.png"), _("Con&tacts"), "contacts")
        add_optional_tab(tabs, self.console_tab, read_QIcon("tab_console.png"), _("Con&sole"), "console")
        add_optional_tab(tabs, self.smart_contract_tab, read_QIcon("tab_console.png"), _('Smart Contract'), 'contract')
        add_optional_tab(tabs, self.delegations_tab, read_QIcon("tab_console.png"), _('Delegations'), 'delegations')

        tabs.setSizePolicy(QSizePolicy.Expanding, QSizePolicy.Expanding)

        central_widget = QWidget()
        vbox = QVBoxLayout(central_widget)
        vbox.setContentsMargins(0, 0, 0, 0)
        vbox.addWidget(tabs)
        vbox.addWidget(coincontrol_sb)

        self.setCentralWidget(central_widget)

        if self.config.get("is_maximized"):
            self.showMaximized()

        self.setWindowIcon(read_QIcon("electrum.png"))
        self.init_menubar()

        wrtabs = weakref.proxy(tabs)
        QShortcut(QKeySequence("Ctrl+W"), self, self.close)
        QShortcut(QKeySequence("Ctrl+Q"), self, self.close)
        QShortcut(QKeySequence("Ctrl+R"), self, self.update_wallet)
        QShortcut(QKeySequence("F5"), self, self.update_wallet)
        QShortcut(QKeySequence("Ctrl+PgUp"), self, lambda: wrtabs.setCurrentIndex((wrtabs.currentIndex() - 1)%wrtabs.count()))
        QShortcut(QKeySequence("Ctrl+PgDown"), self, lambda: wrtabs.setCurrentIndex((wrtabs.currentIndex() + 1)%wrtabs.count()))

        for i in range(wrtabs.count()):
            QShortcut(QKeySequence("Alt+" + str(i + 1)), self, lambda i=i: wrtabs.setCurrentIndex(i))

        self.payment_request_ok_signal.connect(self.payment_request_ok)
        self.payment_request_error_signal.connect(self.payment_request_error)
        self.show_error_signal.connect(self.show_error)
        self.history_list.setFocus(True)

        # network callbacks
        if self.network:
            self.network_signal.connect(self.on_network_qt)
            interests = ['wallet_updated', 'network_updated', 'blockchain_updated',
                         'new_transaction', 'status',
                         'banner', 'verified', 'fee', 'fee_histogram', 'on_quotes',
                         'on_history', 'channel', 'channels_updated',
                         'payment_failed', 'payment_succeeded', 'on_token', 'on_delegation',
                         'invoice_status', 'request_status', 'ln_gossip_sync_progress',
                         'cert_mismatch', 'gossip_db_loaded']
            # To avoid leaking references to "self" that prevent the
            # window from being GC-ed when closed, callbacks should be
            # methods of this class only, and specifically not be
            # partials, lambdas or methods of subobjects.  Hence...
            util.register_callback(self.on_network, interests)
            # set initial message
            self.console.showMessage(self.network.banner)

        # update fee slider in case we missed the callback
        #self.fee_slider.update()
        self.load_wallet(wallet)
        gui_object.timer.timeout.connect(self.timer_actions)
        self.fetch_alias()

        # If the option hasn't been set yet
        if config.get('check_updates') is None:
            choice = self.question(title="Qtum Electrum - " + _("Enable update check"),
                                   msg=_("For security reasons we advise that you always use the latest version of Electrum.") + " " +
                                       _("Would you like to be notified when there is a newer version of Electrum available?"))
            config.set_key('check_updates', bool(choice), save=True)

        if config.get('check_updates', False):
            # The references to both the thread and the window need to be stored somewhere
            # to prevent GC from getting in our way.
            def on_version_received(v):
                if UpdateCheck.is_newer(v):
                    self.update_check_button.setText(_("Update to Qtum Electrum {} is available").format(v))
                    self.update_check_button.clicked.connect(lambda: self.show_update_check(v))
                    self.update_check_button.show()
            self._update_check_thread = UpdateCheckThread()
            self._update_check_thread.checked.connect(on_version_received)
            self._update_check_thread.start()

    def setup_exception_hook(self):
        Exception_Hook.maybe_setup(config=self.config,
                                   wallet=self.wallet)

    def run_coroutine_from_thread(self, coro, on_result=None):
        def task():
            try:
                f = asyncio.run_coroutine_threadsafe(coro, self.network.asyncio_loop)
                r = f.result()
                if on_result:
                    on_result(r)
            except Exception as e:
                self.logger.exception("exception in coro scheduled via window.wallet")
                self.show_error_signal.emit(str(e))
        self.wallet.thread.add(task)

    def on_fx_history(self):
        self.history_model.refresh('fx_history')
        self.address_list.update()

    def on_fx_token(self):
        self.token_hist_model.refresh('fx_token')
        self.token_hist_list.update()
        self.token_balance_list.update()

    def on_fx_delegation(self):
        self.delegation_list.update()

    def on_fx_quotes(self):
        self.update_status()
        # Refresh edits with the new rate
        edit = self.fiat_send_e if self.fiat_send_e.is_last_edited else self.amount_e
        edit.textEdited.emit(edit.text())
        edit = self.fiat_receive_e if self.fiat_receive_e.is_last_edited else self.receive_amount_e
        edit.textEdited.emit(edit.text())
        # History tab needs updating if it used spot
        if self.fx.history_used_spot:
            self.history_model.refresh('fx_quotes')
        self.address_list.update()

    def toggle_tab(self, tab):
        show = not self.config.get('show_{}_tab'.format(tab.tab_name), False)
        self.config.set_key('show_{}_tab'.format(tab.tab_name), show)
        item_text = (_("Hide {}") if show else _("Show {}")).format(tab.tab_description)
        tab.menu_action.setText(item_text)
        if show:
            # Find out where to place the tab
            index = len(self.tabs)
            for i in range(len(self.tabs)):
                try:
                    if tab.tab_pos < self.tabs.widget(i).tab_pos:
                        index = i
                        break
                except AttributeError:
                    pass
            self.tabs.insertTab(index, tab, tab.tab_icon, tab.tab_description.replace("&", ""))
        else:
            i = self.tabs.indexOf(tab)
            self.tabs.removeTab(i)

    def push_top_level_window(self, window):
        '''Used for e.g. tx dialog box to ensure new dialogs are appropriately
        parented.  This used to be done by explicitly providing the parent
        window, but that isn't something hardware wallet prompts know.'''
        self.tl_windows.append(window)

    def pop_top_level_window(self, window):
        self.tl_windows.remove(window)

    def top_level_window(self, test_func=None):
        '''Do the right thing in the presence of tx dialog windows'''
        override = self.tl_windows[-1] if self.tl_windows else None
        if override and test_func and not test_func(override):
            override = None  # only override if ok for test_func
        return self.top_level_window_recurse(override, test_func)

    def diagnostic_name(self):
        #return '{}:{}'.format(self.__class__.__name__, self.wallet.diagnostic_name())
        return self.wallet.diagnostic_name()

    def is_hidden(self):
        return self.isMinimized() or self.isHidden()

    def show_or_hide(self):
        if self.is_hidden():
            self.bring_to_top()
        else:
            self.hide()

    def bring_to_top(self):
        self.show()
        self.raise_()

    def on_error(self, exc_info):
        e = exc_info[1]
        if isinstance(e, UserCancelled):
            pass
        elif isinstance(e, UserFacingException):
            self.show_error(str(e))
        else:
            # TODO would be nice if we just sent these to the crash reporter...
            #      anything we don't want to send there, we should explicitly catch
            # send_exception_to_crash_reporter(e)
            try:
                self.logger.error("on_error", exc_info=exc_info)
            except OSError:
                pass  # see #4418
            self.show_error(repr(e))

    def on_network(self, event, *args):
        # Handle in GUI thread
        self.network_signal.emit(event, args)

    def on_network_qt(self, event, args=None):
        # Handle a network message in the GUI thread
        # note: all windows get events from all wallets!
        if event == 'wallet_updated':
            wallet = args[0]
            if wallet == self.wallet:
                self.need_update.set()
        elif event == 'network_updated':
            self.gui_object.network_updated_signal_obj.network_updated_signal \
                .emit(event, args)
            self.network_signal.emit('status', None)
        elif event == 'blockchain_updated':
            # to update number of confirmations in history
            self.need_update.set()
        elif event == 'new_transaction':
            wallet, tx = args
            if wallet == self.wallet:
                self.tx_notification_queue.put(tx)
        elif event == 'on_quotes':
            self.on_fx_quotes()
        elif event == 'on_history':
            self.on_fx_history()
        elif event == 'on_token':
            self.on_fx_token()
        elif event == 'on_delegation':
            self.on_fx_delegation()
        elif event == 'gossip_db_loaded':
            self.channels_list.gossip_db_loaded.emit(*args)
        elif event == 'channels_updated':
            wallet = args[0]
            if wallet == self.wallet:
                self.channels_list.update_rows.emit(*args)
        elif event == 'channel':
            wallet = args[0]
            if wallet == self.wallet:
                self.channels_list.update_single_row.emit(*args)
                self.update_status()
        elif event == 'request_status':
            self.on_request_status(*args)
        elif event == 'invoice_status':
            self.on_invoice_status(*args)
        elif event == 'payment_succeeded':
            wallet = args[0]
            if wallet == self.wallet:
                self.on_payment_succeeded(*args)
        elif event == 'payment_failed':
            wallet = args[0]
            if wallet == self.wallet:
                self.on_payment_failed(*args)
        elif event == 'status':
            self.update_status()
        elif event == 'banner':
            self.console.showMessage(args[0])
        elif event == 'verified':
            wallet, tx_hash, tx_mined_status = args
            if wallet == self.wallet:
                self.history_model.update_tx_mined_status(tx_hash, tx_mined_status)
        elif event == 'fee':
            pass
        elif event == 'fee_histogram':
            self.history_model.on_fee_histogram()
        elif event == 'ln_gossip_sync_progress':
            self.update_lightning_icon()
        elif event == 'cert_mismatch':
            self.show_cert_mismatch_error()
        else:
            self.logger.info(f"unexpected network event: {event} {args}")

    def fetch_alias(self):
        self.alias_info = None
        alias = self.config.get('alias')
        if alias:
            alias = str(alias)
            def f():
                self.alias_info = self.contacts.resolve_openalias(alias)
                self.alias_received_signal.emit()
            t = threading.Thread(target=f)
            t.setDaemon(True)
            t.start()

    def close_wallet(self):
        if self.wallet:
            self.logger.info(f'close_wallet {self.wallet.storage.path}')
            self.wallet.thread = None
        run_hook('close_wallet', self.wallet)

    @profiler
    def load_wallet(self, wallet):
        wallet.thread = TaskThread(self, self.on_error)
        self.update_recently_visited(wallet.storage.path)
        if wallet.has_lightning():
            util.trigger_callback('channels_updated', wallet)
        self.need_update.set()
        # Once GUI has been initialized check if we want to announce something since the callback has been called before the GUI was initialized
        # update menus
        self.seed_menu.setEnabled(self.wallet.has_seed())
        self.update_lock_icon()
        self.update_buttons_on_seed()
        self.update_console()
        self.clear_receive_tab()
        self.request_list.update()
        self.channels_list.update()
        self.tabs.show()
        self.init_geometry()
        if self.config.get('hide_gui') and self.gui_object.tray.isVisible():
            self.hide()
        else:
            self.show()
        self.watching_only_changed()
        run_hook('load_wallet', wallet, self)
        try:
            wallet.try_detecting_internal_addresses_corruption()
        except InternalAddressCorruption as e:
            self.show_error(str(e))
            send_exception_to_crash_reporter(e)

    def init_geometry(self):
        winpos = self.wallet.db.get("winpos-qt")
        try:
            screen = self.app.desktop().screenGeometry()
            assert screen.contains(QRect(*winpos))
            self.setGeometry(*winpos)
        except:
            self.logger.info("using default geometry")
            self.setGeometry(100, 100, 840, 400)

    def watching_only_changed(self):
        name = "Qtum Electrum Testnet" if constants.net.TESTNET else "Qtum Electrum"
        title = '%s %s  -  %s' % (name, ELECTRUM_VERSION,
                                        self.wallet.basename())
        extra = [self.wallet.db.get('wallet_type', '?')]
        if self.wallet.is_watching_only():
            extra.append(_('watching only'))
        title += '  [%s]'% ', '.join(extra)
        self.setWindowTitle(title)
        self.password_menu.setEnabled(self.wallet.may_have_password())
        self.import_privkey_menu.setVisible(self.wallet.can_import_privkey())
        self.import_address_menu.setVisible(self.wallet.can_import_address())
        self.export_menu.setEnabled(self.wallet.can_export())

    def warn_if_watching_only(self):
        if self.wallet.is_watching_only():
            msg = ' '.join([
                _("This wallet is watching-only."),
                _("This means you will not be able to spend QTUMs with it."),
                _("Make sure you own the seed phrase or the private keys, before you request QTUMs to be sent to this wallet.")
            ])
            self.show_warning(msg, title=_('Watch-only wallet'))

    def warn_if_testnet(self):
        if not constants.net.TESTNET:
            return
        # user might have opted out already
        if self.config.get('dont_show_testnet_warning', False):
            return
        # only show once per process lifecycle
        if getattr(self.gui_object, '_warned_testnet', False):
            return
        self.gui_object._warned_testnet = True
        msg = ''.join([
            _("You are in testnet mode."), ' ',
            _("Testnet coins are worthless."), '\n',
            _("Testnet is separate from the main Qtum network. It is used for testing.")
        ])
        cb = QCheckBox(_("Don't show this again."))
        cb_checked = False
        def on_cb(x):
            nonlocal cb_checked
            cb_checked = x == Qt.Checked
        cb.stateChanged.connect(on_cb)
        self.show_warning(msg, title=_('Testnet'), checkbox=cb)
        if cb_checked:
            self.config.set_key('dont_show_testnet_warning', True)

    def open_wallet(self):
        try:
            wallet_folder = self.get_wallet_folder()
        except FileNotFoundError as e:
            self.show_error(str(e))
            return
        filename, __ = QFileDialog.getOpenFileName(self, "Select your wallet file", wallet_folder)
        if not filename:
            return
        self.gui_object.new_window(filename)

    def select_backup_dir(self, b):
        name = self.config.get('backup_dir', '')
        dirname = QFileDialog.getExistingDirectory(self, "Select your wallet backup directory", name)
        if dirname:
            self.config.set_key('backup_dir', dirname)
            self.backup_dir_e.setText(dirname)

    def backup_wallet(self):
        d = WindowModalDialog(self, _("File Backup"))
        vbox = QVBoxLayout(d)
        grid = QGridLayout()
        backup_help = ""
        backup_dir = self.config.get('backup_dir')
        backup_dir_label = HelpLabel(_('Backup directory') + ':', backup_help)
        msg = _('Please select a backup directory')
        if self.wallet.has_lightning() and self.wallet.lnworker.channels:
            msg += '\n\n' + ' '.join([
                _("Note that lightning channels will be converted to channel backups."),
                _("You cannot use channel backups to perform lightning payments."),
                _("Channel backups can only be used to request your channels to be closed.")
            ])
        self.backup_dir_e = QPushButton(backup_dir)
        self.backup_dir_e.clicked.connect(self.select_backup_dir)
        grid.addWidget(backup_dir_label, 1, 0)
        grid.addWidget(self.backup_dir_e, 1, 1)
        vbox.addLayout(grid)
        vbox.addWidget(WWLabel(msg))
        vbox.addLayout(Buttons(CancelButton(d), OkButton(d)))
        if not d.exec_():
            return
        try:
            new_path = self.wallet.save_backup()
        except BaseException as reason:
            self.show_critical(_("Electrum was unable to copy your wallet file to the specified location.") + "\n" + str(reason), title=_("Unable to create backup"))
            return
        if new_path:
            msg = _("A copy of your wallet file was created in")+" '%s'" % str(new_path)
            self.show_message(msg, title=_("Wallet backup created"))
        else:
            self.show_message(_("You need to configure a backup directory in your preferences"), title=_("Backup not created"))

    def update_recently_visited(self, filename):
        recent = self.config.get('recently_open', [])
        try:
            sorted(recent)
        except:
            recent = []
        if filename in recent:
            recent.remove(filename)
        recent.insert(0, filename)
        recent = [path for path in recent if os.path.exists(path)]
        recent = recent[:5]
        self.config.set_key('recently_open', recent)
        self.recently_visited_menu.clear()
        for i, k in enumerate(sorted(recent)):
            b = os.path.basename(k)
            def loader(k):
                return lambda: self.gui_object.new_window(k)
            self.recently_visited_menu.addAction(b, loader(k)).setShortcut(QKeySequence("Ctrl+%d"%(i+1)))
        self.recently_visited_menu.setEnabled(len(recent))

    def get_wallet_folder(self):
        return os.path.dirname(os.path.abspath(self.wallet.storage.path))

    def new_wallet(self):
        try:
            wallet_folder = self.get_wallet_folder()
        except FileNotFoundError as e:
            self.show_error(str(e))
            return
        filename = get_new_wallet_name(wallet_folder)
        full_path = os.path.join(wallet_folder, filename)
        self.gui_object.start_new_window(full_path, None)

    def init_menubar(self):
        menubar = QMenuBar()

        file_menu = menubar.addMenu(_("&File"))
        self.recently_visited_menu = file_menu.addMenu(_("&Recently open"))
        file_menu.addAction(_("&Open"), self.open_wallet).setShortcut(QKeySequence.Open)
        file_menu.addAction(_("&New/Restore"), self.new_wallet).setShortcut(QKeySequence.New)
        file_menu.addAction(_("&Save backup"), self.backup_wallet).setShortcut(QKeySequence.SaveAs)
        file_menu.addAction(_("Delete"), self.remove_wallet)
        file_menu.addSeparator()
        file_menu.addAction(_("&Quit"), self.close)

        wallet_menu = menubar.addMenu(_("&Wallet"))
        wallet_menu.addAction(_("&Information"), self.show_wallet_info)
        wallet_menu.addSeparator()
        self.password_menu = wallet_menu.addAction(_("&Password"), self.change_password_dialog)
        self.seed_menu = wallet_menu.addAction(_("&Seed"), self.show_seed_dialog)
        self.private_keys_menu = wallet_menu.addMenu(_("&Private keys"))
        self.private_keys_menu.addAction(_("&Sweep"), self.sweep_key_dialog)
        self.import_privkey_menu = self.private_keys_menu.addAction(_("&Import"), self.do_import_privkey)
        self.export_menu = self.private_keys_menu.addAction(_("&Export"), self.export_privkeys_dialog)
        self.import_address_menu = wallet_menu.addAction(_("Import addresses"), self.import_addresses)
        wallet_menu.addSeparator()

        addresses_menu = wallet_menu.addMenu(_("&Addresses"))
        addresses_menu.addAction(_("&Filter"), lambda: self.address_list.toggle_toolbar(self.config))
        labels_menu = wallet_menu.addMenu(_("&Labels"))
        labels_menu.addAction(_("&Import"), self.do_import_labels)
        labels_menu.addAction(_("&Export"), self.do_export_labels)
        history_menu = wallet_menu.addMenu(_("&History"))
        history_menu.addAction(_("&Filter"), lambda: self.history_list.toggle_toolbar(self.config))
        history_menu.addAction(_("&Summary"), self.history_list.show_summary)
        history_menu.addAction(_("&Plot"), self.history_list.plot_history_dialog)
        history_menu.addAction(_("&Export"), self.history_list.export_history_dialog)
        contacts_menu = wallet_menu.addMenu(_("Contacts"))
        contacts_menu.addAction(_("&New"), self.new_contact_dialog)
        contacts_menu.addAction(_("Import"), lambda: self.import_contacts())
        contacts_menu.addAction(_("Export"), lambda: self.export_contacts())
        invoices_menu = wallet_menu.addMenu(_("Invoices"))
        invoices_menu.addAction(_("Import"), lambda: self.import_invoices())
        invoices_menu.addAction(_("Export"), lambda: self.export_invoices())
        requests_menu = wallet_menu.addMenu(_("Requests"))
        requests_menu.addAction(_("Import"), lambda: self.import_requests())
        requests_menu.addAction(_("Export"), lambda: self.export_requests())

        try:
            addr_type, __ = b58_address_to_hash160(self.addresses[0])
        except:
            addr_type = constants.net.SEGWIT_HRP
        if not isinstance(self.wallet.keystore, TrezorKeyStore) and addr_type == constants.net.ADDRTYPE_P2PKH and not self.wallet.is_watching_only():
            token_menu = wallet_menu.addMenu(_("&Token"))
            token_menu.addAction(_("Add Token"), lambda: self.token_add_dialog())

            smart_cotract_menu = wallet_menu.addMenu(_("&Smart Contract"))
            smart_cotract_menu.addAction(_("Add Contract"), lambda: self.contract_add_dialog())
            smart_cotract_menu.addAction(_("Create Contract"), lambda: self.contract_create_dialog())

        wallet_menu.addSeparator()
        wallet_menu.addAction(_("Find"), self.toggle_search).setShortcut(QKeySequence("Ctrl+F"))

        def add_toggle_action(view_menu, tab):
            is_shown = self.config.get('show_{}_tab'.format(tab.tab_name), False)
            item_name = (_("Hide") if is_shown else _("Show")) + " " + tab.tab_description
            tab.menu_action = view_menu.addAction(item_name, lambda: self.toggle_tab(tab))

        view_menu = menubar.addMenu(_("&View"))
        add_toggle_action(view_menu, self.addresses_tab)
        add_toggle_action(view_menu, self.utxo_tab)
        if self.wallet.has_lightning():
            add_toggle_action(view_menu, self.channels_tab)
        add_toggle_action(view_menu, self.contacts_tab)
        add_toggle_action(view_menu, self.console_tab)
        add_toggle_action(view_menu, self.smart_contract_tab)
        add_toggle_action(view_menu, self.delegations_tab)

        tools_menu = menubar.addMenu(_("&Tools"))  # type: QMenu
        preferences_action = tools_menu.addAction(_("Preferences"), self.settings_dialog)  # type: QAction
        if sys.platform == 'darwin':
            # "Settings"/"Preferences" are all reserved keywords in macOS.
            # preferences_action will get picked up based on name (and put into a standardized location,
            # and given a standard reserved hotkey)
            # Hence, this menu item will be at a "uniform location re macOS processes"
            preferences_action.setMenuRole(QAction.PreferencesRole)  # make sure OS recognizes it as preferences
            # Add another preferences item, to also have a "uniform location for Electrum between different OSes"
            tools_menu.addAction(_("Electrum preferences"), self.settings_dialog)

        tools_menu.addAction(_("&Network"), self.gui_object.show_network_dialog).setEnabled(bool(self.network))
        tools_menu.addAction(_("&Lightning Network"), self.gui_object.show_lightning_dialog).setEnabled(bool(self.wallet.has_lightning() and self.network))
        tools_menu.addAction(_("Local &Watchtower"), self.gui_object.show_watchtower_dialog).setEnabled(bool(self.network and self.network.local_watchtower))
        tools_menu.addAction(_("&Plugins"), self.plugins_dialog)
        tools_menu.addSeparator()
        tools_menu.addAction(_("&Sign/verify message"), self.sign_verify_message)
        tools_menu.addAction(_("&Encrypt/decrypt message"), self.encrypt_message)
        tools_menu.addSeparator()

        paytomany_menu = tools_menu.addAction(_("&Pay to many"), self.paytomany)

        raw_transaction_menu = tools_menu.addMenu(_("&Load transaction"))
        raw_transaction_menu.addAction(_("&From file"), self.do_process_from_file)
        raw_transaction_menu.addAction(_("&From text"), self.do_process_from_text)
        raw_transaction_menu.addAction(_("&From the blockchain"), self.do_process_from_txid)
        raw_transaction_menu.addAction(_("&From QR code"), self.read_tx_from_qrcode)
        self.raw_transaction_menu = raw_transaction_menu
        run_hook('init_menubar_tools', self, tools_menu)

        help_menu = menubar.addMenu(_("&Help"))
        help_menu.addAction(_("&About"), self.show_about)
        help_menu.addAction(_("&Check for updates"), self.show_update_check)
        help_menu.addAction(_("&Official website"), lambda: webopen("https://github.com/qtumproject/qtum-electrum/"))
        help_menu.addSeparator()
        help_menu.addAction(_("&Documentation"), lambda: webopen("http://docs.electrum.org/")).setShortcut(QKeySequence.HelpContents)
        help_menu.addAction(_("&Report Bug"), self.show_report_bug)
        help_menu.addSeparator()
        help_menu.addAction(_("&Donate to server"), self.donate_to_server)

        self.setMenuBar(menubar)

    def donate_to_server(self):
        d = self.network.get_donation_address()
        if d:
            host = self.network.get_parameters().server.host
            self.pay_to_URI('qtum:%s?message=donation for %s'%(d, host))
        else:
            self.show_error(_('No donation address for this server'))

    def show_about(self):
        QMessageBox.about(self, "Qtum Electrum",
                          (_("Version")+" %s" % ELECTRUM_VERSION + "\n\n" +
                           _("This software is based on Electrum to support Qtum.") + " " +
                           _("Electrum's focus is speed, with low resource usage and simplifying Bitcoin.") + " " +
                           _("You do not need to perform regular backups, because your wallet can be "
                              "recovered from a secret phrase that you can memorize or write on paper.") + " " +
                           _("Startup times are instant because it operates in conjunction with high-performance "
                              "servers that handle the most complicated parts of the Bitcoin system.") + "\n\n" +
                           _("Uses icons from the Icons8 icon pack (icons8.com).")))

    def show_update_check(self, version=None):
        self.gui_object._update_check = UpdateCheck(latest_version=version)

    def show_report_bug(self):
        msg = ' '.join([
            _("Please report any bugs as issues on github:<br/>"),
            f'''<a href="{constants.GIT_REPO_ISSUES_URL}">{constants.GIT_REPO_ISSUES_URL}</a><br/><br/>''',
            _("Before reporting a bug, upgrade to the most recent version of Electrum (latest release or git HEAD), and include the version number in your report."),
            _("Try to explain not only what the bug is, but how it occurs.")
         ])
        self.show_message(msg, title="Qtum Electrum - " + _("Reporting Bugs"), rich_text=True)

    def notify_transactions(self):
        if self.tx_notification_queue.qsize() == 0:
            return
        if not self.wallet.up_to_date:
            return  # no notifications while syncing
        now = time.time()
        rate_limit = 20  # seconds
        if self.tx_notification_last_time + rate_limit > now:
            return
        self.tx_notification_last_time = now
        self.logger.info("Notifying GUI about new transactions")
        txns = []
        while True:
            try:
                txns.append(self.tx_notification_queue.get_nowait())
            except queue.Empty:
                break
        # Combine the transactions if there are at least three
        if len(txns) >= 3:
            total_amount = 0
            for tx in txns:
                is_relevant, is_mine, v, fee = self.wallet.get_wallet_delta(tx)
                if not is_relevant:
                    continue
                total_amount += v
            self.notify(_("{} new transactions: Total amount received in the new transactions {}")
                        .format(len(txns), self.format_amount_and_units(total_amount)))
        else:
            for tx in txns:
                is_relevant, is_mine, v, fee = self.wallet.get_wallet_delta(tx)
                if not is_relevant:
                    continue
                self.notify(_("New transaction: {}").format(self.format_amount_and_units(v)))

    def notify(self, message):
        if self.tray:
            try:
                # this requires Qt 5.9
                self.tray.showMessage("Qtum Electrum", message, read_QIcon("electrum_dark_icon"), 20000)
            except TypeError:
                self.tray.showMessage("Qtum Electrum", message, QSystemTrayIcon.Information, 20000)



    # custom wrappers for getOpenFileName and getSaveFileName, that remember the path selected by the user
    def getOpenFileName(self, title, filter = ""):
        directory = self.config.get('io_dir', os.path.expanduser('~'))
        fileName, __ = QFileDialog.getOpenFileName(self, title, directory, filter)
        if fileName and directory != os.path.dirname(fileName):
            self.config.set_key('io_dir', os.path.dirname(fileName), True)
        return fileName

    def getSaveFileName(self, title, filename, filter="",
                        *, default_extension: str = None,
                        default_filter: str = None) -> Optional[str]:
        directory = self.config.get('io_dir', os.path.expanduser('~'))
        path = os.path.join(directory, filename)

        file_dialog = QFileDialog(self, title, path, filter)
        file_dialog.setAcceptMode(QFileDialog.AcceptSave)
        if default_extension:
            # note: on MacOS, the selected filter's first extension seems to have priority over this...
            file_dialog.setDefaultSuffix(default_extension)
        if default_filter:
            assert default_filter in filter, f"default_filter={default_filter!r} does not appear in filter={filter!r}"
            file_dialog.selectNameFilter(default_filter)
        if file_dialog.exec() != QDialog.Accepted:
            return None

        selected_path = file_dialog.selectedFiles()[0]
        if selected_path and directory != os.path.dirname(selected_path):
            self.config.set_key('io_dir', os.path.dirname(selected_path), True)
        return selected_path

    def timer_actions(self):
        self.request_list.refresh_status()
        # Note this runs in the GUI thread
        if self.need_update.is_set():
            self.need_update.clear()
            self.update_wallet()
        elif not self.wallet.up_to_date:
            # this updates "synchronizing" progress
            self.update_status()
        # resolve aliases
        # FIXME this is a blocking network call that has a timeout of 5 sec
        self.payto_e.resolve()
        self.notify_transactions()

    def format_amount(self, x, is_diff=False, whitespaces=False, num_zeros=None, decimal_point=None):
        # x is in sats
        return self.config.format_amount(x, is_diff, whitespaces, num_zeros, decimal_point)

    def format_amount_and_units(self, amount):
        # amount is in sats
        text = self.config.format_amount_and_units(amount)
        x = self.fx.format_amount_and_units(amount) if self.fx else None
        if text and x:
            text += ' (%s)'%x
        return text

    def format_fee_rate(self, fee_rate):
        return self.config.format_fee_rate(fee_rate)

    def get_decimal_point(self):
        return self.config.get_decimal_point()

    def base_unit(self):
        return self.config.get_base_unit()

    def connect_fields(self, window, btc_e, fiat_e, fee_e):

        def edit_changed(edit):
            if edit.follows:
                return
            edit.setStyleSheet(ColorScheme.DEFAULT.as_stylesheet())
            fiat_e.is_last_edited = (edit == fiat_e)
            amount = edit.get_amount()
            rate = self.fx.exchange_rate() if self.fx else Decimal('NaN')
            if rate.is_nan() or amount is None:
                if edit is fiat_e:
                    btc_e.setText("")
                    if fee_e:
                        fee_e.setText("")
                else:
                    fiat_e.setText("")
            else:
                if edit is fiat_e:
                    btc_e.follows = True
                    btc_e.setAmount(int(amount / Decimal(rate) * COIN))
                    btc_e.setStyleSheet(ColorScheme.BLUE.as_stylesheet())
                    btc_e.follows = False
                    if fee_e:
                        window.update_fee()
                else:
                    fiat_e.follows = True
                    fiat_e.setText(self.fx.ccy_amount_str(
                        amount * Decimal(rate) / COIN, False))
                    fiat_e.setStyleSheet(ColorScheme.BLUE.as_stylesheet())
                    fiat_e.follows = False

        btc_e.follows = False
        fiat_e.follows = False
        fiat_e.textChanged.connect(partial(edit_changed, fiat_e))
        btc_e.textChanged.connect(partial(edit_changed, btc_e))
        fiat_e.is_last_edited = False

    def update_status(self):
        if not self.wallet:
            return

        if self.network is None:
            text = _("Offline")
            icon = read_QIcon("status_disconnected.png")

        elif self.network.is_connected():
            server_height = self.network.get_server_height()
            server_lag = self.network.get_local_height() - server_height
            fork_str = "_fork" if len(self.network.get_blockchains()) > 1 else ""
            # Server height can be 0 after switching to a new server
            # until we get a headers subscription request response.
            # Display the synchronizing message in that case.
            if not self.wallet.up_to_date or server_height == 0:
                num_sent, num_answered = self.wallet.get_history_sync_state_details()
                text = ("{} ({}/{})"
                        .format(_("Synchronizing..."), num_answered, num_sent))
                icon = read_QIcon("status_waiting.png")
            elif server_lag > 1:
                text = _("Server is lagging ({} blocks)").format(server_lag)
                icon = read_QIcon("status_lagging%s.png"%fork_str)
            elif server_lag < (-1):
                text = _("Synchronizing headers...")
                icon = read_QIcon("status_waiting.png")
            else:
                c, u, x = self.wallet.get_balance()
                text =  _("Balance" ) + ": %s "%(self.format_amount_and_units(c))
                if u:
                    text +=  " [%s unconfirmed]"%(self.format_amount(u, is_diff=True).strip())
                if x:
                    text +=  " [%s unmatured]"%(self.format_amount(x, is_diff=True).strip())
                if self.wallet.has_lightning():
                    l = self.wallet.lnworker.get_balance()
                    text += u'    \U000026a1 %s'%(self.format_amount_and_units(l).strip())
                # append fiat balance and price
                if self.fx.is_enabled():
                    text += self.fx.get_fiat_status_text(c + u + x,
                        self.base_unit(), self.get_decimal_point()) or ''
                if not self.network.proxy:
                    icon = read_QIcon("status_connected%s.png"%fork_str)
                else:
                    icon = read_QIcon("status_connected_proxy%s.png"%fork_str)
        else:
            icon = read_QIcon("status_disconnected.png")
            if self.network.proxy:
                text = "{} ({})".format(_("Not connected"), _("proxy enabled"))
            elif self.network.downloading_headers:
                text = _("Downloading headers...")
                icon = read_QIcon("status_waiting.png")
            else:
                text = _("Not connected")

        self.tray.setToolTip("%s (%s)" % (text, self.wallet.basename()))
        self.balance_label.setText(text)
        if self.status_button:
            self.status_button.setIcon(icon)

    def update_wallet(self):
        self.update_status()
        if self.wallet.up_to_date or not self.network or not self.network.is_connected():
            self.update_tabs()

    def update_tabs(self, wallet=None):
        if wallet is None:
            wallet = self.wallet
        if wallet != self.wallet:
            return
        self.history_model.refresh('update_tabs')
        self.request_list.update()
        self.address_list.update()
        self.utxo_list.update()
        self.contact_list.update()
        self.invoice_list.update()

        self.token_balance_list.update()
        self.token_hist_model.refresh('update_tabs')
        self.token_hist_list.update()
        self.smart_contract_list.update()
        self.delegation_list.update()

        self.channels_list.update_rows.emit(wallet)
        self.update_completions()

    def create_channels_tab(self):
        self.channels_list = ChannelsList(self)
        t = self.channels_list.get_toolbar()
        return self.create_list_tab(self.channels_list, t)

    def create_history_tab(self):
        self.history_model = HistoryModel(self)
        self.history_list = l = HistoryList(self, self.history_model)
        self.history_model.set_view(self.history_list)
        l.searchable_list = l
        toolbar = l.create_toolbar(self.config)
        toolbar_shown = bool(self.config.get('show_toolbar_history', False))
        l.show_toolbar(toolbar_shown)
        return self.create_list_tab(l, toolbar)

    def show_address(self, addr):
        from . import address_dialog
        d = address_dialog.AddressDialog(self, addr)
        d.exec_()

    def show_channel(self, channel_id):
        from . import channel_details
        channel_details.ChannelDetailsDialog(self, channel_id).show()

    def show_transaction(self, tx, *, tx_desc=None):
        '''tx_desc is set only for txs created in the Send tab'''
        show_transaction(tx, parent=self, desc=tx_desc)

    def show_lightning_transaction(self, tx_item):
        from .lightning_tx_dialog import LightningTxDialog
        d = LightningTxDialog(self, tx_item)
        d.show()

    def create_receive_tab(self):
        # A 4-column grid layout.  All the stretch is in the last column.
        # The exchange rate plugin adds a fiat widget in column 2
        self.receive_grid = grid = QGridLayout()
        grid.setSpacing(8)
        grid.setColumnStretch(3, 1)

        self.receive_message_e = QLineEdit()
        grid.addWidget(QLabel(_('Description')), 0, 0)
        grid.addWidget(self.receive_message_e, 0, 1, 1, 4)
        self.receive_message_e.textChanged.connect(self.update_receive_qr)

        self.receive_amount_e = BTCAmountEdit(self.get_decimal_point)
        grid.addWidget(QLabel(_('Requested amount')), 1, 0)
        grid.addWidget(self.receive_amount_e, 1, 1)
        self.receive_amount_e.textChanged.connect(self.update_receive_qr)

        self.fiat_receive_e = AmountEdit(self.fx.get_currency if self.fx else '')
        if not self.fx or not self.fx.is_enabled():
            self.fiat_receive_e.setVisible(False)
        grid.addWidget(self.fiat_receive_e, 1, 2, Qt.AlignLeft)

        self.connect_fields(self, self.receive_amount_e, self.fiat_receive_e, None)
        self.connect_fields(self, self.amount_e, self.fiat_send_e, None)

        self.expires_combo = QComboBox()
        evl = sorted(pr_expiration_values.items())
        evl_keys = [i[0] for i in evl]
        evl_values = [i[1] for i in evl]
        default_expiry = self.config.get('request_expiry', PR_DEFAULT_EXPIRATION_WHEN_CREATING)
        try:
            i = evl_keys.index(default_expiry)
        except ValueError:
            i = 0
        self.expires_combo.addItems(evl_values)
        self.expires_combo.setCurrentIndex(i)
        self.expires_combo.setFixedWidth(self.receive_amount_e.width())
        def on_expiry(i):
            self.config.set_key('request_expiry', evl_keys[i])
        self.expires_combo.currentIndexChanged.connect(on_expiry)
        msg = ' '.join([
            _('Expiration date of your request.'),
            _('This information is seen by the recipient if you send them a signed payment request.'),
            _('Expired requests have to be deleted manually from your list, in order to free the corresponding Qtum addresses.'),
            _('The qtum address never expires and will always be part of this electrum wallet.'),
        ])
        grid.addWidget(HelpLabel(_('Expires after'), msg), 2, 0)
        grid.addWidget(self.expires_combo, 2, 1)
        self.expires_label = QLineEdit('')
        self.expires_label.setReadOnly(1)
        self.expires_label.setFocusPolicy(Qt.NoFocus)
        self.expires_label.hide()
        grid.addWidget(self.expires_label, 2, 1)

        self.clear_invoice_button = QPushButton(_('Clear'))
        self.clear_invoice_button.clicked.connect(self.clear_receive_tab)
        self.create_invoice_button = QPushButton(_('Request'))
        self.create_invoice_button.setIcon(read_QIcon("qtum.png"))
        self.create_invoice_button.setToolTip('Create on-chain request')
        self.create_invoice_button.clicked.connect(lambda: self.create_invoice(False))
        self.receive_buttons = buttons = QHBoxLayout()
        buttons.addStretch(1)
        buttons.addWidget(self.clear_invoice_button)
        buttons.addWidget(self.create_invoice_button)
        if self.wallet.has_lightning():
            self.create_invoice_button.setText(_('On-chain'))
            self.create_lightning_invoice_button = QPushButton(_('Lightning'))
            self.create_lightning_invoice_button.setToolTip('Create lightning request')
            self.create_lightning_invoice_button.setIcon(read_QIcon("lightning.png"))
            self.create_lightning_invoice_button.clicked.connect(lambda: self.create_invoice(True))
            buttons.addWidget(self.create_lightning_invoice_button)
        grid.addLayout(buttons, 4, 3, 1, 2)

        self.receive_payreq_e = ButtonsTextEdit()
        self.receive_payreq_e.setFont(QFont(MONOSPACE_FONT))
        self.receive_payreq_e.addCopyButton(self.app)
        self.receive_payreq_e.setReadOnly(True)
        self.receive_payreq_e.textChanged.connect(self.update_receive_qr)
        self.receive_payreq_e.setFocusPolicy(Qt.ClickFocus)

        self.receive_qr = QRCodeWidget(fixedSize=220)
        self.receive_qr.mouseReleaseEvent = lambda x: self.toggle_qr_window()
        self.receive_qr.enterEvent = lambda x: self.app.setOverrideCursor(QCursor(Qt.PointingHandCursor))
        self.receive_qr.leaveEvent = lambda x: self.app.setOverrideCursor(QCursor(Qt.ArrowCursor))

        self.receive_address_e = ButtonsTextEdit()
        self.receive_address_e.setFont(QFont(MONOSPACE_FONT))
        self.receive_address_e.addCopyButton(self.app)
        self.receive_address_e.setReadOnly(True)
        self.receive_address_e.textChanged.connect(self.update_receive_address_styling)

        qr_show = lambda: self.show_qrcode(str(self.receive_address_e.text()), _('Receiving address'), parent=self)
        qr_icon = "qrcode_white.png" if ColorScheme.dark_scheme else "qrcode.png"
        self.receive_address_e.addButton(qr_icon, qr_show, _("Show as QR code"))

        self.receive_requests_label = QLabel(_('Incoming payments'))

        from .request_list import RequestList
        self.request_list = RequestList(self)

        receive_tabs = QTabWidget()
        receive_tabs.addTab(self.receive_address_e, _('Address'))
        receive_tabs.addTab(self.receive_payreq_e, _('Request'))
        receive_tabs.addTab(self.receive_qr, _('QR Code'))
        receive_tabs.setCurrentIndex(self.config.get('receive_tabs_index', 0))
        receive_tabs.currentChanged.connect(lambda i: self.config.set_key('receive_tabs_index', i))
        receive_tabs_sp = receive_tabs.sizePolicy()
        receive_tabs_sp.setRetainSizeWhenHidden(True)
        receive_tabs.setSizePolicy(receive_tabs_sp)

        def maybe_hide_receive_tabs():
            receive_tabs.setVisible(bool(self.receive_payreq_e.text()))
        self.receive_payreq_e.textChanged.connect(maybe_hide_receive_tabs)
        maybe_hide_receive_tabs()

        # layout
        vbox_g = QVBoxLayout()
        vbox_g.addLayout(grid)
        vbox_g.addStretch()
        hbox = QHBoxLayout()
        hbox.addLayout(vbox_g)
        hbox.addStretch()
        hbox.addWidget(receive_tabs)

        w = QWidget()
        w.searchable_list = self.request_list
        vbox = QVBoxLayout(w)
        vbox.addLayout(hbox)

        vbox.addStretch(1)
        vbox.addWidget(self.receive_requests_label)
        vbox.addWidget(self.request_list)
        vbox.setStretchFactor(self.request_list, 1000)

        return w

    def delete_requests(self, keys):
        for key in keys:
            self.wallet.delete_request(key)
        self.request_list.update()
        self.clear_receive_tab()

    def delete_lightning_payreq(self, payreq_key):
        self.wallet.lnworker.delete_invoice(payreq_key)
        self.request_list.update()
        self.invoice_list.update()
        self.clear_receive_tab()

    def sign_payment_request(self, addr):
        alias = self.config.get('alias')
        if alias and self.alias_info:
            alias_addr, alias_name, validated = self.alias_info
            if alias_addr:
                if self.wallet.is_mine(alias_addr):
                    msg = _('This payment request will be signed.') + '\n' + _('Please enter your password')
                    password = None
                    if self.wallet.has_keystore_encryption():
                        password = self.password_dialog(msg)
                        if not password:
                            return
                    try:
                        self.wallet.sign_payment_request(addr, alias, alias_addr, password)
                    except Exception as e:
                        self.show_error(repr(e))
                        return
                else:
                    return

    def create_invoice(self, is_lightning):
        amount = self.receive_amount_e.get_amount()
        message = self.receive_message_e.text()
        expiry = self.config.get('request_expiry', PR_DEFAULT_EXPIRATION_WHEN_CREATING)
        if is_lightning:
            key = self.wallet.lnworker.add_request(amount, message, expiry)
        else:
            key = self.create_bitcoin_request(amount, message, expiry)
            if not key:
                return
            self.address_list.update()
        assert key is not None
        self.request_list.update()
        self.request_list.select_key(key)
        # clear request fields
        self.receive_amount_e.setText('')
        self.receive_message_e.setText('')
        # copy to clipboard
        r = self.wallet.get_request(key)
        content = r.invoice if r.is_lightning() else r.get_address()
        title = _('Invoice') if is_lightning else _('Address')
        self.do_copy(content, title=title)

    def create_bitcoin_request(self, amount, message, expiration) -> Optional[str]:
        addr = self.wallet.get_unused_address()
        if addr is None:
            if not self.wallet.is_deterministic():  # imported wallet
                msg = [
                    _('No more addresses in your wallet.'), ' ',
                    _('You are using a non-deterministic wallet, which cannot create new addresses.'), ' ',
                    _('If you want to create new addresses, use a deterministic wallet instead.'), '\n\n',
                    _('Creating a new payment request will reuse one of your addresses and overwrite an existing request. Continue anyway?'),
                   ]
                if not self.question(''.join(msg)):
                    return
                addr = self.wallet.get_receiving_address()
            else:  # deterministic wallet
                if not self.question(_("Warning: The next address will not be recovered automatically if you restore your wallet from seed; you may need to add it manually.\n\nThis occurs because you have too many unused addresses in your wallet. To avoid this situation, use the existing addresses first.\n\nCreate anyway?")):
                    return
                addr = self.wallet.create_new_address(False)
        req = self.wallet.make_payment_request(addr, amount, message, expiration)
        try:
            self.wallet.add_payment_request(req)
        except Exception as e:
            self.logger.exception('Error adding payment request')
            self.show_error(_('Error adding payment request') + ':\n' + repr(e))
        else:
            self.sign_payment_request(addr)
        return addr

    def do_copy(self, content: str, *, title: str = None) -> None:
        self.app.clipboard().setText(content)
        if title is None:
            tooltip_text = _("Text copied to clipboard").format(title)
        else:
            tooltip_text = _("{} copied to clipboard").format(title)
        QToolTip.showText(QCursor.pos(), tooltip_text, self)

    def clear_receive_tab(self):
        self.receive_payreq_e.setText('')
        self.receive_address_e.setText('')
        self.receive_message_e.setText('')
        self.receive_amount_e.setAmount(None)
        self.expires_label.hide()
        self.expires_combo.show()
        self.request_list.clearSelection()

    def toggle_qr_window(self):
        from . import qrwindow
        if not self.qr_window:
            self.qr_window = qrwindow.QR_Window(self)
            self.qr_window.setVisible(True)
            self.qr_window_geometry = self.qr_window.geometry()
        else:
            if not self.qr_window.isVisible():
                self.qr_window.setVisible(True)
                self.qr_window.setGeometry(self.qr_window_geometry)
            else:
                self.qr_window_geometry = self.qr_window.geometry()
                self.qr_window.setVisible(False)
        self.update_receive_qr()

    def show_send_tab(self):
        self.tabs.setCurrentIndex(self.tabs.indexOf(self.send_tab))

    def show_receive_tab(self):
        self.tabs.setCurrentIndex(self.tabs.indexOf(self.receive_tab))

    def update_receive_qr(self):
        uri = str(self.receive_payreq_e.text())
        if maybe_extract_bolt11_invoice(uri):
            # encode lightning invoices as uppercase so QR encoding can use
            # alphanumeric mode; resulting in smaller QR codes
            uri = uri.upper()
        self.receive_qr.setData(uri)
        if self.qr_window and self.qr_window.isVisible():
            self.qr_window.qrw.setData(uri)

    def update_receive_address_styling(self):
        addr = str(self.receive_address_e.text())
        if is_address(addr) and self.wallet.is_used(addr):
            self.receive_address_e.setStyleSheet(ColorScheme.RED.as_stylesheet(True))
            self.receive_address_e.setToolTip(_("This address has already been used. "
                                                "For better privacy, do not reuse it for new payments."))
        else:
            self.receive_address_e.setStyleSheet("")
            self.receive_address_e.setToolTip("")

    def create_send_tab(self):
        # A 4-column grid layout.  All the stretch is in the last column.
        # The exchange rate plugin adds a fiat widget in column 2
        self.send_grid = grid = QGridLayout()
        grid.setSpacing(8)
        grid.setColumnStretch(3, 1)

        from .paytoedit import PayToEdit
        self.amount_e = BTCAmountEdit(self.get_decimal_point)
        self.payto_e = PayToEdit(self)
        msg = _('Recipient of the funds.') + '\n\n'\
              + _('You may enter a Qtum address, a label from your list of contacts (a list of completions will be proposed), or an alias (email-like address that forwards to a Qtum address)')
        payto_label = HelpLabel(_('Pay to'), msg)
        grid.addWidget(payto_label, 1, 0)
        grid.addWidget(self.payto_e, 1, 1, 1, -1)

        completer = QCompleter()
        completer.setCaseSensitivity(False)
        self.payto_e.set_completer(completer)
        completer.setModel(self.completions)

        msg = _('Description of the transaction (not mandatory).') + '\n\n'\
              + _('The description is not sent to the recipient of the funds. It is stored in your wallet file, and displayed in the \'History\' tab.')
        description_label = HelpLabel(_('Description'), msg)
        grid.addWidget(description_label, 2, 0)
        self.message_e = FreezableLineEdit()
        self.message_e.setMinimumWidth(700)
        grid.addWidget(self.message_e, 2, 1, 1, -1)

        msg = _('Amount to be sent.') + '\n\n' \
              + _('The amount will be displayed in red if you do not have enough funds in your wallet.') + ' ' \
              + _('Note that if you have frozen some of your addresses, the available funds will be lower than your total balance.') + '\n\n' \
              + _('Keyboard shortcut: type "!" to send all your coins.')
        amount_label = HelpLabel(_('Amount'), msg)
        grid.addWidget(amount_label, 3, 0)
        grid.addWidget(self.amount_e, 3, 1)

        self.fiat_send_e = AmountEdit(self.fx.get_currency if self.fx else '')
        if not self.fx or not self.fx.is_enabled():
            self.fiat_send_e.setVisible(False)
        grid.addWidget(self.fiat_send_e, 3, 2)
        self.amount_e.frozen.connect(
            lambda: self.fiat_send_e.setFrozen(self.amount_e.isReadOnly()))

        self.max_button = EnterButton(_("Max"), self.spend_max)
        self.max_button.setFixedWidth(100)
        self.max_button.setCheckable(True)
        grid.addWidget(self.max_button, 3, 3)

        self.save_button = EnterButton(_("Save"), self.do_save_invoice)
        self.send_button = EnterButton(_("Pay"), self.do_pay)
        self.clear_button = EnterButton(_("Clear"), self.do_clear)

        buttons = QHBoxLayout()
        buttons.addStretch(1)
        buttons.addWidget(self.clear_button)
        buttons.addWidget(self.save_button)
        buttons.addWidget(self.send_button)
        grid.addLayout(buttons, 6, 1, 1, 4)

        self.amount_e.shortcut.connect(self.spend_max)

        def reset_max(text):
            self.max_button.setChecked(False)
            enable = not bool(text) and not self.amount_e.isReadOnly()
            #self.max_button.setEnabled(enable)
        self.amount_e.textEdited.connect(reset_max)
        self.fiat_send_e.textEdited.connect(reset_max)

        self.set_onchain(False)

        self.invoices_label = QLabel(_('Outgoing payments'))
        from .invoice_list import InvoiceList
        self.invoice_list = InvoiceList(self)

        vbox0 = QVBoxLayout()
        vbox0.addLayout(grid)
        hbox = QHBoxLayout()
        hbox.addLayout(vbox0)
        hbox.addStretch(1)
        w = QWidget()
        vbox = QVBoxLayout(w)
        vbox.addLayout(hbox)
        vbox.addStretch(1)
        vbox.addWidget(self.invoices_label)
        vbox.addWidget(self.invoice_list)
        vbox.setStretchFactor(self.invoice_list, 1000)
        w.searchable_list = self.invoice_list
        run_hook('create_send_tab', grid)
        return w

    def spend_max(self):
        if run_hook('abort_send', self):
            return
        outputs = self.payto_e.get_outputs(True)
        if not outputs:
            return
        make_tx = lambda fee_est: self.wallet.make_unsigned_transaction(
            coins=self.get_coins(),
            outputs=outputs,
            fee=fee_est,
            is_sweep=False)

        try:
            tx = make_tx(None)
        except (NotEnoughFunds, NoDynamicFeeEstimates, MultipleSpendMaxTxOutputs) as e:
            self.max_button.setChecked(False)
            self.show_error(str(e))
            return

        self.max_button.setChecked(True)
        amount = tx.output_value()
        __, x_fee_amount = run_hook('get_tx_extra_fee', self.wallet, tx) or (None, 0)
        amount_after_all_fees = amount - x_fee_amount
        self.amount_e.setAmount(amount_after_all_fees)

    def get_contact_payto(self, key):
        _type, label = self.contacts.get(key)
        return label + '  <' + key + '>' if _type == 'address' else key

    def update_completions(self):
        l = [self.get_contact_payto(key) for key in self.contacts.keys()]
        self.completions.setStringList(l)

    @protected
    def protect(self, func, args, password):
        return func(*args, password)

    def read_outputs(self) -> List[PartialTxOutput]:
        if self.payment_request:
            outputs = self.payment_request.get_outputs()
        else:
            outputs = self.payto_e.get_outputs(self.max_button.isChecked())
        return outputs

    def check_send_tab_onchain_outputs_and_show_errors(self, outputs: List[PartialTxOutput]) -> bool:
        """Returns whether there are errors with outputs.
        Also shows error dialog to user if so.
        """
        if not outputs:
            self.show_error(_('No outputs'))
            return True

        for o in outputs:
            if o.scriptpubkey is None:
                self.show_error(_('Qtum Address is None'))
                return True
            if o.value is None:
                self.show_error(_('Invalid Amount'))
                return True

        return False  # no errors

    def check_send_tab_payto_line_and_show_errors(self) -> bool:
        """Returns whether there are errors.
        Also shows error dialog to user if so.
        """
        pr = self.payment_request
        if pr:
            if pr.has_expired():
                self.show_error(_('Payment request has expired'))
                return True

        if not pr:
            errors = self.payto_e.get_errors()
            if errors:
                self.show_warning(_("Invalid Lines found:") + "\n\n" +
                                  '\n'.join([_("Line #") + f"{err.idx+1}: {err.line_content[:40]}... ({repr(err.exc)})"
                                             for err in errors]))
                return True

            if self.payto_e.is_alias and self.payto_e.validated is False:
                alias = self.payto_e.toPlainText()
                msg = _('WARNING: the alias "{}" could not be validated via an additional '
                        'security check, DNSSEC, and thus may not be correct.').format(alias) + '\n'
                msg += _('Do you wish to continue?')
                if not self.question(msg):
                    return True

        return False  # no errors

    def pay_lightning_invoice(self, invoice: str, *, amount_msat: Optional[int]):
        if amount_msat is None:
            raise Exception("missing amount for LN invoice")
        amount_sat = Decimal(amount_msat) / 1000
        # FIXME this is currently lying to user as we truncate to satoshis
        msg = _("Pay lightning invoice?") + '\n\n' + _("This will send {}?").format(self.format_amount_and_units(amount_sat))
        if not self.question(msg):
            return
        attempts = LN_NUM_PAYMENT_ATTEMPTS
        def task():
            self.wallet.lnworker.pay(invoice, amount_msat=amount_msat, attempts=attempts)
        self.do_clear()
        self.wallet.thread.add(task)
        self.invoice_list.update()

    def on_request_status(self, key, status):
        if key not in self.wallet.receive_requests:
            return
        if status == PR_PAID:
            self.notify(_('Payment received') + '\n' + key)
            self.need_update.set()

    def on_invoice_status(self, key):
        req = self.wallet.get_invoice(key)
        if req is None:
            return
        self.invoice_list.update_item(key, req)

    def on_payment_succeeded(self, wallet, key):
        description = self.wallet.get_label(key)
        self.notify(_('Payment succeeded') + '\n\n' + description)
        self.need_update.set()

    def on_payment_failed(self, wallet, key, reason):
        self.show_error(_('Payment failed') + '\n\n' + reason)

    def read_invoice(self):
        if self.check_send_tab_payto_line_and_show_errors():
            return
        if not self._is_onchain:
            invoice_str = self.payto_e.lightning_invoice
            if not invoice_str:
                return
            if not self.wallet.has_lightning():
                self.show_error(_('Lightning is disabled'))
                return
            invoice = LNInvoice.from_bech32(invoice_str)
            if invoice.get_amount_msat() is None:
                amount_sat = self.amount_e.get_amount()
                if amount_sat:
                    invoice.amount_msat = int(amount_sat * 1000)
                else:
                    self.show_error(_('No amount'))
                    return
            return invoice
        else:
            outputs = self.read_outputs()
            if self.check_send_tab_onchain_outputs_and_show_errors(outputs):
                return
            message = self.message_e.text()
            return self.wallet.create_invoice(
                outputs=outputs,
                message=message,
                pr=self.payment_request,
                URI=self.payto_URI)

    def do_save_invoice(self):
        invoice = self.read_invoice()
        if not invoice:
            return
        self.wallet.save_invoice(invoice)
        self.do_clear()
        self.invoice_list.update()

    def do_pay(self):
        invoice = self.read_invoice()
        if not invoice:
            return
        self.wallet.save_invoice(invoice)
        self.invoice_list.update()
        self.do_clear()
        self.do_pay_invoice(invoice)

    def pay_multiple_invoices(self, invoices):
        outputs = []
        for invoice in invoices:
            outputs += invoice.outputs
        self.pay_onchain_dialog(self.get_coins(), outputs)

    def do_pay_invoice(self, invoice: 'Invoice'):
        if invoice.type == PR_TYPE_LN:
            assert isinstance(invoice, LNInvoice)
            self.pay_lightning_invoice(invoice.invoice, amount_msat=invoice.get_amount_msat())
        elif invoice.type == PR_TYPE_ONCHAIN:
            assert isinstance(invoice, OnchainInvoice)
            self.pay_onchain_dialog(self.get_coins(), invoice.outputs)
        else:
            raise Exception('unknown invoice type')

    def get_coins(self, *, nonlocal_only=False) -> Sequence[PartialTxInput]:
        coins = self.get_manually_selected_coins()
        if coins is not None:
            return coins
        else:
            return self.wallet.get_spendable_coins(None, nonlocal_only=nonlocal_only)

    def get_manually_selected_coins(self) -> Optional[Sequence[PartialTxInput]]:
        """Return a list of selected coins or None.
        Note: None means selection is not being used,
              while an empty sequence means the user specifically selected that.
        """
        return self.utxo_list.get_spend_list()

    def pay_onchain_dialog(self, inputs: Sequence[PartialTxInput],
                           outputs: List[PartialTxOutput], *,
                           external_keypairs=None) -> None:
        # trustedcoin requires this
        if run_hook('abort_send', self):
            return
        is_sweep = bool(external_keypairs)
        make_tx = lambda fee_est: self.wallet.make_unsigned_transaction(
            coins=inputs,
            outputs=outputs,
            fee=fee_est,
            is_sweep=is_sweep)
        output_values = [x.value for x in outputs]
        if output_values.count('!') > 1:
            self.show_error(_("More than one output set to spend max"))
            return

        output_value = '!' if '!' in output_values else sum(output_values)
        d = ConfirmTxDialog(window=self, make_tx=make_tx, output_value=output_value, is_sweep=is_sweep)
        if d.not_enough_funds:
            # Check if we had enough funds excluding fees,
            # if so, still provide opportunity to set lower fees.
            if not d.have_enough_funds_assuming_zero_fees():
                self.show_message(_('Not Enough Funds'))
                return

        # shortcut to advanced preview (after "enough funds" check!)
        if self.config.get('advanced_preview'):
            self.preview_tx_dialog(make_tx=make_tx,
                                   external_keypairs=external_keypairs)
            return

        cancelled, is_send, password, tx = d.run()
        if cancelled:
            return
        if is_send:
            def sign_done(success):
                if success:
                    self.broadcast_or_show(tx)
            self.sign_tx_with_password(tx, callback=sign_done, password=password,
                                       external_keypairs=external_keypairs)
        else:
            self.preview_tx_dialog(make_tx=make_tx,
                                   external_keypairs=external_keypairs)

    def preview_tx_dialog(self, *, make_tx, external_keypairs=None):
        d = PreviewTxDialog(make_tx=make_tx, external_keypairs=external_keypairs,
                            window=self)
        d.show()

    def broadcast_or_show(self, tx: Transaction, * , broadcast_done=None):
        if tx is None:
            self.show_error("tx is None")
            return
        if not tx.is_complete():
            self.show_transaction(tx)
            return
        if not self.network:
            self.show_error(_("You can't broadcast a transaction without a live network connection."))
            self.show_transaction(tx)
            return
        self.broadcast_transaction(tx)
        if broadcast_done:
            broadcast_done(tx)

    @protected
    def sign_tx(self, tx, *, callback, external_keypairs, password):
        self.sign_tx_with_password(tx, callback=callback, password=password, external_keypairs=external_keypairs)

    def sign_tx_with_password(self, tx: PartialTransaction, *, callback, password, external_keypairs=None):
        '''Sign the transaction in a separate thread.  When done, calls
        the callback with a success code of True or False.
        '''
        def on_success(result):
            callback(True)
        def on_failure(exc_info):
            self.on_error(exc_info)
            callback(False)
        on_success = run_hook('tc_sign_wrapper', self.wallet, tx, on_success, on_failure) or on_success
        if external_keypairs:
            # can sign directly
            task = partial(tx.sign, external_keypairs)
        else:
            task = partial(self.wallet.sign_transaction, tx, password)
        msg = _('Signing transaction...')
        WaitingDialog(self, msg, task, on_success, on_failure)

    def broadcast_transaction(self, tx: Transaction):

        def broadcast_thread():
            # non-GUI thread
            pr = self.payment_request
            if pr and pr.has_expired():
                self.payment_request = None
                return False, _("Invoice has expired")
            try:
                self.network.run_from_another_thread(self.network.broadcast_transaction(tx))
            except TxBroadcastError as e:
                return False, e.get_message_for_gui()
            except BestEffortRequestFailed as e:
                return False, repr(e)
            # success
            txid = tx.txid()
            if pr:
                self.payment_request = None
                refund_address = self.wallet.get_receiving_address()
                coro = pr.send_payment_and_receive_paymentack(tx.serialize(), refund_address)
                fut = asyncio.run_coroutine_threadsafe(coro, self.network.asyncio_loop)
                ack_status, ack_msg = fut.result(timeout=20)
                self.logger.info(f"Payment ACK: {ack_status}. Ack message: {ack_msg}")
            return True, txid

        # Capture current TL window; override might be removed on return
        parent = self.top_level_window(lambda win: isinstance(win, MessageBoxMixin))

        def broadcast_done(result):
            # GUI thread
            if result:
                success, msg = result
                if success:
                    parent.show_message(_('Payment sent.') + '\n' + msg)
                    self.invoice_list.update()
                else:
                    msg = msg or ''
                    parent.show_error(msg)

        WaitingDialog(self, _('Broadcasting transaction...'),
                      broadcast_thread, broadcast_done, self.on_error)

    def mktx_for_open_channel(self, funding_sat):
        coins = self.get_coins(nonlocal_only=True)
        make_tx = lambda fee_est: self.wallet.lnworker.mktx_for_open_channel(coins=coins,
                                                                             funding_sat=funding_sat,
                                                                             fee_est=fee_est)
        return make_tx

    def open_channel(self, connect_str, funding_sat, push_amt):
        # use ConfirmTxDialog
        # we need to know the fee before we broadcast, because the txid is required
        make_tx = self.mktx_for_open_channel(funding_sat)
        d = ConfirmTxDialog(window=self, make_tx=make_tx, output_value=funding_sat, is_sweep=False)
        # disable preview button because the user must not broadcast tx before establishment_flow
        d.preview_button.setEnabled(False)
        cancelled, is_send, password, funding_tx = d.run()
        if not is_send:
            return
        if cancelled:
            return
        # read funding_sat from tx; converts '!' to int value
        funding_sat = funding_tx.output_value_for_address(ln_dummy_address())
        def task():
            return self.wallet.lnworker.open_channel(connect_str=connect_str,
                                                     funding_tx=funding_tx,
                                                     funding_sat=funding_sat,
                                                     push_amt_sat=push_amt,
                                                     password=password)
        def on_success(args):
            chan, funding_tx = args
            n = chan.constraints.funding_txn_minimum_depth
            message = '\n'.join([
                _('Channel established.'),
                _('Remote peer ID') + ':' + chan.node_id.hex(),
                _('This channel will be usable after {} confirmations').format(n)
            ])
            if not funding_tx.is_complete():
                message += '\n\n' + _('Please sign and broadcast the funding transaction')
            self.show_message(message)
            if not funding_tx.is_complete():
                self.show_transaction(funding_tx)

        def on_failure(exc_info):
            type_, e, traceback = exc_info
            self.show_error(_('Could not open channel: {}').format(repr(e)))
        WaitingDialog(self, _('Opening channel...'), task, on_success, on_failure)

    def query_choice(self, msg, choices):
        # Needed by QtHandler for hardware wallets
        dialog = WindowModalDialog(self.top_level_window())
        clayout = ChoicesLayout(msg, choices)
        vbox = QVBoxLayout(dialog)
        vbox.addLayout(clayout.layout())
        vbox.addLayout(Buttons(OkButton(dialog)))
        if not dialog.exec_():
            return None
        return clayout.selected_index()

    def lock_amount(self, b: bool) -> None:
        self.amount_e.setFrozen(b)
        self.max_button.setEnabled(not b)

    def prepare_for_payment_request(self):
        self.show_send_tab()
        self.payto_e.is_pr = True
        for e in [self.payto_e, self.message_e]:
            e.setFrozen(True)
        self.lock_amount(True)
        self.payto_e.setText(_("please wait..."))
        return True

    def delete_invoices(self, keys):
        for key in keys:
            self.wallet.delete_invoice(key)
        self.invoice_list.update()

    def payment_request_ok(self):
        pr = self.payment_request
        if not pr:
            return
        key = pr.get_id()
        invoice = self.wallet.get_invoice(key)
        if invoice and self.wallet.get_invoice_status(invoice) == PR_PAID:
            self.show_message("invoice already paid")
            self.do_clear()
            self.payment_request = None
            return
        self.payto_e.is_pr = True
        if not pr.has_expired():
            self.payto_e.setGreen()
        else:
            self.payto_e.setExpired()
        self.payto_e.setText(pr.get_requestor())
        self.amount_e.setAmount(pr.get_amount())
        self.message_e.setText(pr.get_memo())
        # signal to set fee
        self.amount_e.textEdited.emit("")

    def payment_request_error(self):
        pr = self.payment_request
        if not pr:
            return
        self.show_message(str(pr.error))
        self.payment_request = None
        self.do_clear()

    def on_pr(self, request: 'paymentrequest.PaymentRequest'):
        self.set_onchain(True)
        self.payment_request = request
        if self.payment_request.verify(self.contacts):
            self.payment_request_ok_signal.emit()
        else:
            self.payment_request_error_signal.emit()

    def parse_lightning_invoice(self, invoice):
        """Parse ln invoice, and prepare the send tab for it."""
        try:
            lnaddr = lndecode(invoice, expected_hrp=constants.net.SEGWIT_HRP)
        except Exception as e:
            raise LnDecodeException(e) from e
        pubkey = lnaddr.pubkey.serialize().hex()
        for k,v in lnaddr.tags:
            if k == 'd':
                description = v
                break
        else:
             description = ''
        self.payto_e.setFrozen(True)
        self.payto_e.setText(pubkey)
        self.message_e.setText(description)
        if lnaddr.get_amount_sat() is not None:
            self.amount_e.setAmount(lnaddr.get_amount_sat())
        #self.amount_e.textEdited.emit("")
        self.set_onchain(False)

    def set_onchain(self, b):
        self._is_onchain = b
        self.max_button.setEnabled(b)

    def pay_to_URI(self, URI):
        if not URI:
            return
        try:
            out = util.parse_URI(URI, self.on_pr)
        except InvalidBitcoinURI as e:
            self.show_error(_("Error parsing URI") + f":\n{e}")
            return
        self.show_send_tab()
        self.payto_URI = out
        r = out.get('r')
        sig = out.get('sig')
        name = out.get('name')
        if r or (name and sig):
            self.prepare_for_payment_request()
            return
        address = out.get('address')
        amount = out.get('amount')
        label = out.get('label')
        message = out.get('message')
        # use label as description (not BIP21 compliant)
        if label and not message:
            message = label
        if address:
            self.payto_e.setText(address)
        if message:
            self.message_e.setText(message)
        if amount:
            self.amount_e.setAmount(amount)
            self.amount_e.textEdited.emit("")


    def do_clear(self):
        self.max_button.setChecked(False)
        self.payment_request = None
        self.payto_URI = None
        self.payto_e.is_pr = False
        self.set_onchain(False)
        for e in [self.payto_e, self.message_e, self.amount_e]:
            e.setText('')
            e.setFrozen(False)
        self.update_status()
        run_hook('do_clear', self)

    def set_frozen_state_of_addresses(self, addrs, freeze: bool):
        self.wallet.set_frozen_state_of_addresses(addrs, freeze)
        self.address_list.update()
        self.utxo_list.update()

    def set_frozen_state_of_coins(self, utxos: Sequence[PartialTxInput], freeze: bool):
        self.wallet.set_frozen_state_of_coins(utxos, freeze)
        self.utxo_list.update()

    def create_list_tab(self, l, toolbar=None):
        w = QWidget()
        w.searchable_list = l
        vbox = QVBoxLayout()
        w.setLayout(vbox)
        #vbox.setContentsMargins(0, 0, 0, 0)
        #vbox.setSpacing(0)
        if toolbar:
            vbox.addLayout(toolbar)
        vbox.addWidget(l)
        return w

    def create_addresses_tab(self):
        from .address_list import AddressList
        self.address_list = l = AddressList(self)
        toolbar = l.create_toolbar(self.config)
        toolbar_shown = bool(self.config.get('show_toolbar_addresses', False))
        l.show_toolbar(toolbar_shown)
        return self.create_list_tab(l, toolbar)

    def create_utxo_tab(self):
        from .utxo_list import UTXOList
        self.utxo_list = UTXOList(self)
        return self.create_list_tab(self.utxo_list)

    def create_contacts_tab(self):
        from .contact_list import ContactList
        self.contact_list = l = ContactList(self)
        return self.create_list_tab(l)

    def remove_address(self, addr):
        if not self.question(_("Do you want to remove {} from your wallet?").format(addr)):
            return
        try:
            self.wallet.delete_address(addr)
        except UserFacingException as e:
            self.show_error(str(e))
        else:
            self.need_update.set()  # history, addresses, coins
            self.clear_receive_tab()

    def paytomany(self):
        self.show_send_tab()
        self.payto_e.paytomany()
        msg = '\n'.join([
            _('Enter a list of outputs in the \'Pay to\' field.'),
            _('One output per line.'),
            _('Format: address, amount'),
            _('You may load a CSV file using the file icon.')
        ])
        self.show_message(msg, title=_('Pay to many'))

    def payto_contacts(self, labels):
        paytos = [self.get_contact_payto(label) for label in labels]
        self.show_send_tab()
        if len(paytos) == 1:
            self.payto_e.setText(paytos[0])
            self.amount_e.setFocus()
        else:
            text = "\n".join([payto + ", 0" for payto in paytos])
            self.payto_e.setText(text)
            self.payto_e.setFocus()

    def set_contact(self, label, address):
        if not is_address(address):
            self.show_error(_('Invalid Address'))
            self.contact_list.update()  # Displays original unchanged value
            return False
        self.contacts[address] = ('address', label)
        self.contact_list.update()
        self.history_list.update()
        self.update_completions()
        return True

    def delete_contacts(self, labels):
        if not self.question(_("Remove {} from your list of contacts?")
                             .format(" + ".join(labels))):
            return
        for label in labels:
            self.contacts.pop(label)
        self.history_list.update()
        self.contact_list.update()
        self.update_completions()

    def show_onchain_invoice(self, invoice: OnchainInvoice):
        amount_str = self.format_amount(invoice.amount_sat) + ' ' + self.base_unit()
        d = WindowModalDialog(self, _("Onchain Invoice"))
        vbox = QVBoxLayout(d)
        grid = QGridLayout()
        grid.addWidget(QLabel(_("Amount") + ':'), 1, 0)
        grid.addWidget(QLabel(amount_str), 1, 1)
        if len(invoice.outputs) == 1:
            grid.addWidget(QLabel(_("Address") + ':'), 2, 0)
            grid.addWidget(QLabel(invoice.get_address()), 2, 1)
        else:
            outputs_str = '\n'.join(map(lambda x: x.address + ' : ' + self.format_amount(x.value)+ self.base_unit(), invoice.outputs))
            grid.addWidget(QLabel(_("Outputs") + ':'), 2, 0)
            grid.addWidget(QLabel(outputs_str), 2, 1)
        grid.addWidget(QLabel(_("Description") + ':'), 3, 0)
        grid.addWidget(QLabel(invoice.message), 3, 1)
        if invoice.exp:
            grid.addWidget(QLabel(_("Expires") + ':'), 4, 0)
            grid.addWidget(QLabel(format_time(invoice.exp + invoice.time)), 4, 1)
        if invoice.bip70:
            pr = paymentrequest.PaymentRequest(bytes.fromhex(invoice.bip70))
            pr.verify(self.contacts)
            grid.addWidget(QLabel(_("Requestor") + ':'), 5, 0)
            grid.addWidget(QLabel(pr.get_requestor()), 5, 1)
            grid.addWidget(QLabel(_("Signature") + ':'), 6, 0)
            grid.addWidget(QLabel(pr.get_verify_status()), 6, 1)
            def do_export():
                key = pr.get_id()
                name = str(key) + '.bip70'
                fn = self.getSaveFileName(_("Save invoice to file"), name, filter="*.bip70")
                if not fn:
                    return
                with open(fn, 'wb') as f:
                    data = f.write(pr.raw)
                self.show_message(_('BIP70 invoice saved as' + ' ' + fn))
            exportButton = EnterButton(_('Export'), do_export)
            buttons = Buttons(exportButton, CloseButton(d))
        else:
            buttons = Buttons(CloseButton(d))
        vbox.addLayout(grid)
        vbox.addLayout(buttons)
        d.exec_()

    def show_lightning_invoice(self, invoice: LNInvoice):
        lnaddr = lndecode(invoice.invoice, expected_hrp=constants.net.SEGWIT_HRP)
        d = WindowModalDialog(self, _("Lightning Invoice"))
        vbox = QVBoxLayout(d)
        grid = QGridLayout()
        grid.addWidget(QLabel(_("Node ID") + ':'), 0, 0)
        grid.addWidget(QLabel(lnaddr.pubkey.serialize().hex()), 0, 1)
        grid.addWidget(QLabel(_("Amount") + ':'), 1, 0)
        amount_str = self.format_amount(invoice.get_amount_sat()) + ' ' + self.base_unit()
        grid.addWidget(QLabel(amount_str), 1, 1)
        grid.addWidget(QLabel(_("Description") + ':'), 2, 0)
        grid.addWidget(QLabel(invoice.message), 2, 1)
        grid.addWidget(QLabel(_("Hash") + ':'), 3, 0)
        grid.addWidget(QLabel(lnaddr.paymenthash.hex()), 3, 1)
        if invoice.exp:
            grid.addWidget(QLabel(_("Expires") + ':'), 4, 0)
            grid.addWidget(QLabel(format_time(invoice.time + invoice.exp)), 4, 1)
        vbox.addLayout(grid)
        invoice_e = ShowQRTextEdit()
        invoice_e.addCopyButton(self.app)
        invoice_e.setText(invoice.invoice)
        vbox.addWidget(invoice_e)
        vbox.addLayout(Buttons(CloseButton(d),))
        d.exec_()

    def create_console_tab(self):
        from .console import Console
        self.console = console = Console()
        return console

    def update_console(self):
        console = self.console
        console.history = self.wallet.db.get("qt-console-history", [])
        console.history_index = len(console.history)

        console.updateNamespace({
            'wallet': self.wallet,
            'network': self.network,
            'plugins': self.gui_object.plugins,
            'window': self,
            'config': self.config,
            'electrum': electrum,
            'daemon': self.gui_object.daemon,
            'util': util,
            'bitcoin': bitcoin,
        })

        c = commands.Commands(config=self.config,
                              network=self.network,
                              callback=lambda: self.console.set_json(True))
        methods = {}
        def mkfunc(f, method):
            return lambda *args, **kwargs: f(method,
                                             args,
                                             self.password_dialog,
                                             **{**kwargs, 'wallet': self.wallet})
        for m in dir(c):
            if m[0]=='_' or m in ['network','wallet','config']: continue
            methods[m] = mkfunc(c._run, m)

        console.updateNamespace(methods)

    def create_status_bar(self):

        sb = QStatusBar()
        sb.setFixedHeight(35)

        self.balance_label = QLabel("Loading wallet...")
        self.balance_label.setTextInteractionFlags(Qt.TextSelectableByMouse)
        self.balance_label.setStyleSheet("""QLabel { padding: 0 }""")
        sb.addWidget(self.balance_label)

        self.search_box = QLineEdit()
        self.search_box.textChanged.connect(self.do_search)
        self.search_box.hide()
        sb.addPermanentWidget(self.search_box)

        self.update_check_button = QPushButton("")
        self.update_check_button.setFlat(True)
        self.update_check_button.setCursor(QCursor(Qt.PointingHandCursor))
        self.update_check_button.setIcon(read_QIcon("update.png"))
        self.update_check_button.hide()
        sb.addPermanentWidget(self.update_check_button)

        self.password_button = StatusBarButton(QIcon(), _("Password"), self.change_password_dialog )
        sb.addPermanentWidget(self.password_button)

        sb.addPermanentWidget(StatusBarButton(read_QIcon("preferences.png"), _("Preferences"), self.settings_dialog ) )
        self.seed_button = StatusBarButton(read_QIcon("seed.png"), _("Seed"), self.show_seed_dialog )
        sb.addPermanentWidget(self.seed_button)
        self.lightning_button = None
        if self.wallet.has_lightning() and self.network:
            self.lightning_button = StatusBarButton(read_QIcon("lightning.png"), _("Lightning Network"), self.gui_object.show_lightning_dialog)
            self.update_lightning_icon()
            sb.addPermanentWidget(self.lightning_button)
        self.status_button = None
        if self.network:
            self.status_button = StatusBarButton(read_QIcon("status_disconnected.png"), _("Network"), self.gui_object.show_network_dialog)
            sb.addPermanentWidget(self.status_button)
        run_hook('create_status_bar', sb)
        self.setStatusBar(sb)

    def create_coincontrol_statusbar(self):
        self.coincontrol_sb = sb = QStatusBar()
        sb.setSizeGripEnabled(False)
        #sb.setFixedHeight(3 * char_width_in_lineedit())
        sb.setStyleSheet('QStatusBar::item {border: None;} '
                         + ColorScheme.GREEN.as_stylesheet(True))

        self.coincontrol_label = QLabel()
        self.coincontrol_label.setSizePolicy(QSizePolicy.Preferred, QSizePolicy.Preferred)
        self.coincontrol_label.setTextInteractionFlags(Qt.TextSelectableByMouse)
        sb.addWidget(self.coincontrol_label)

        clear_cc_button = EnterButton(_('Reset'), lambda: self.utxo_list.set_spend_list(None))
        clear_cc_button.setStyleSheet("margin-right: 5px;")
        sb.addPermanentWidget(clear_cc_button)

        sb.setVisible(False)
        return sb

    def set_coincontrol_msg(self, msg: Optional[str]) -> None:
        if not msg:
            self.coincontrol_label.setText("")
            self.coincontrol_sb.setVisible(False)
            return
        self.coincontrol_label.setText(msg)
        self.coincontrol_sb.setVisible(True)

    def update_lightning_icon(self):
        if self.lightning_button is None:
            return
        if not self.network.is_lightning_running():
            return
        cur, total = self.network.lngossip.get_sync_progress_estimate()
        # self.logger.debug(f"updating lngossip sync progress estimate: cur={cur}, total={total}")
        progress_percent = 0
        progress_str = "??%"
        if cur is not None and total is not None and total > 0:
            # note: Progress is rescaled such that 95% is considered "done".
            #       "Real" progress can stay around 98-99% for a long time, which
            #       might needlessly worry users.
            progress_percent = (1.0 / 0.95 * cur / total) * 100
            progress_percent = min(progress_percent, 100)
            progress_percent = round(progress_percent)
            progress_str = f"{progress_percent}%"
        if progress_percent >= 100:
            self.lightning_button.setMaximumWidth(25)
            self.lightning_button.setText('')
            self.lightning_button.setToolTip(_("The Lightning Network graph is fully synced."))
        else:
            self.lightning_button.setMaximumWidth(25 + 4 * char_width_in_lineedit())
            self.lightning_button.setText(progress_str)
            self.lightning_button.setToolTip(_("The Lightning Network graph is syncing...\n"
                                               "Payments are more likely to succeed with a more complete graph."))

    def update_lock_icon(self):
        icon = read_QIcon("lock.png") if self.wallet.has_password() else read_QIcon("unlock.png")
        self.password_button.setIcon(icon)

    def update_buttons_on_seed(self):
        self.seed_button.setVisible(self.wallet.has_seed())
        self.password_button.setVisible(self.wallet.may_have_password())

    def change_password_dialog(self):
        from electrum.storage import StorageEncryptionVersion
        if self.wallet.get_available_storage_encryption_version() == StorageEncryptionVersion.XPUB_PASSWORD:
            from .password_dialog import ChangePasswordDialogForHW
            d = ChangePasswordDialogForHW(self, self.wallet)
            ok, encrypt_file = d.run()
            if not ok:
                return

            try:
                hw_dev_pw = self.wallet.keystore.get_password_for_storage_encryption()
            except UserCancelled:
                return
            except BaseException as e:
                self.logger.exception('')
                self.show_error(repr(e))
                return
            old_password = hw_dev_pw if self.wallet.has_password() else None
            new_password = hw_dev_pw if encrypt_file else None
        else:
            from .password_dialog import ChangePasswordDialogForSW
            d = ChangePasswordDialogForSW(self, self.wallet)
            ok, old_password, new_password, encrypt_file = d.run()

        if not ok:
            return
        try:
            self.wallet.update_password(old_password, new_password, encrypt_storage=encrypt_file)
        except InvalidPassword as e:
            self.show_error(str(e))
            return
        except BaseException:
            self.logger.exception('Failed to update password')
            self.show_error(_('Failed to update password'))
            return
        msg = _('Password was updated successfully') if self.wallet.has_password() else _('Password is disabled, this wallet is not protected')
        self.show_message(msg, title=_("Success"))
        self.update_lock_icon()

    def toggle_search(self):
        self.search_box.setHidden(not self.search_box.isHidden())
        if not self.search_box.isHidden():
            self.search_box.setFocus(1)
        else:
            self.do_search('')

    def do_search(self, t):
        tab = self.tabs.currentWidget()
        if hasattr(tab, 'searchable_list'):
            tab.searchable_list.filter(t)

    def new_contact_dialog(self):
        d = WindowModalDialog(self, _("New Contact"))
        vbox = QVBoxLayout(d)
        vbox.addWidget(QLabel(_('New Contact') + ':'))
        grid = QGridLayout()
        line1 = QLineEdit()
        line1.setFixedWidth(32 * char_width_in_lineedit())
        line2 = QLineEdit()
        line2.setFixedWidth(32 * char_width_in_lineedit())
        grid.addWidget(QLabel(_("Address")), 1, 0)
        grid.addWidget(line1, 1, 1)
        grid.addWidget(QLabel(_("Name")), 2, 0)
        grid.addWidget(line2, 2, 1)
        vbox.addLayout(grid)
        vbox.addLayout(Buttons(CancelButton(d), OkButton(d)))
        if d.exec_():
            self.set_contact(line2.text(), line1.text())

    def disable_lightning(self):
        warning = _('This will delete your lightning private keys')
        r = self.question(_('Disable Lightning payments?') + '\n\n' + warning)
        if not r:
            return
        self.wallet.remove_lightning()
        self.show_warning(_('Lightning keys have been removed. This wallet will be closed'))
        self.close()

    def enable_lightning(self):
        warning1 = _("Lightning support in Electrum is experimental. Do not put large amounts in lightning channels.")
        warning2 = _("Funds stored in lightning channels are not recoverable from your seed. You must backup your wallet file everytime you create a new channel.")
        r = self.question(_('Enable Lightning payments?') + '\n\n' + _('WARNINGS') + ': ' + '\n\n' + warning1 + '\n\n' + warning2)
        if not r:
            return
        self.wallet.init_lightning()
        self.show_warning(_('Lightning keys have been initialized. This wallet will be closed'))
        self.close()

    def show_wallet_info(self):
        dialog = WindowModalDialog(self, _("Wallet Information"))
        dialog.setMinimumSize(500, 100)
        vbox = QVBoxLayout()
        wallet_type = self.wallet.db.get('wallet_type', '')
        if self.wallet.is_watching_only():
            wallet_type += ' [{}]'.format(_('watching-only'))
        seed_available = _('True') if self.wallet.has_seed() else _('False')
        keystore_types = [k.get_type_text() for k in self.wallet.get_keystores()]
        grid = QGridLayout()
        basename = os.path.basename(self.wallet.storage.path)
        grid.addWidget(QLabel(_("Wallet name")+ ':'), 0, 0)
        grid.addWidget(QLabel(basename), 0, 1)
        grid.addWidget(QLabel(_("Wallet type")+ ':'), 1, 0)
        grid.addWidget(QLabel(wallet_type), 1, 1)
        grid.addWidget(QLabel(_("Script type")+ ':'), 2, 0)
        grid.addWidget(QLabel(self.wallet.txin_type), 2, 1)
        grid.addWidget(QLabel(_("Seed available") + ':'), 3, 0)
        grid.addWidget(QLabel(str(seed_available)), 3, 1)
        if len(keystore_types) <= 1:
            grid.addWidget(QLabel(_("Keystore type") + ':'), 4, 0)
            ks_type = str(keystore_types[0]) if keystore_types else _('No keystore')
            grid.addWidget(QLabel(ks_type), 4, 1)
        # lightning
        grid.addWidget(QLabel(_('Lightning') + ':'), 5, 0)
        if self.wallet.can_have_lightning():
            if self.wallet.has_lightning():
                lightning_b = QPushButton(_('Disable'))
                lightning_b.clicked.connect(dialog.close)
                lightning_b.clicked.connect(self.disable_lightning)
                lightning_label = QLabel(_('Enabled'))
                lightning_b.setDisabled(bool(self.wallet.lnworker.channels))
            else:
                lightning_b = QPushButton(_('Enable'))
                lightning_b.clicked.connect(dialog.close)
                lightning_b.clicked.connect(self.enable_lightning)
                lightning_label = QLabel(_('Disabled'))
            grid.addWidget(lightning_label, 5, 1)
            grid.addWidget(lightning_b, 5, 2)
        else:
            grid.addWidget(QLabel(_("Not available for this wallet.")), 5, 1)
            grid.addWidget(HelpButton(_("Lightning is currently restricted to HD wallets with p2wpkh addresses.")), 5, 2)
        vbox.addLayout(grid)

        labels_clayout = None

        if self.wallet.is_deterministic():
            keystores = self.wallet.get_keystores()

            ks_stack = QStackedWidget()

            def select_ks(index):
                ks_stack.setCurrentIndex(index)

            # only show the combobox in case multiple accounts are available
            if len(keystores) > 1:
                def label(idx, ks):
                    if isinstance(self.wallet, Multisig_Wallet) and hasattr(ks, 'label'):
                        return _("cosigner") + f' {idx+1}: {ks.get_type_text()} {ks.label}'
                    else:
                        return _("keystore") + f' {idx+1}'

                labels = [label(idx, ks) for idx, ks in enumerate(self.wallet.get_keystores())]

                on_click = lambda clayout: select_ks(clayout.selected_index())
                labels_clayout = ChoicesLayout(_("Select keystore"), labels, on_click)
                vbox.addLayout(labels_clayout.layout())

            for ks in keystores:
                ks_w = QWidget()
                ks_vbox = QVBoxLayout()
                ks_vbox.setContentsMargins(0, 0, 0, 0)
                ks_w.setLayout(ks_vbox)

                mpk_text = ShowQRTextEdit(ks.get_master_public_key())
                mpk_text.setMaximumHeight(150)
                mpk_text.addCopyButton(self.app)
                run_hook('show_xpub_button', mpk_text, ks)

                der_path_hbox = QHBoxLayout()
                der_path_hbox.setContentsMargins(0, 0, 0, 0)

                der_path_hbox.addWidget(QLabel(_("Derivation path") + ':'))
                der_path_text = QLabel(ks.get_derivation_prefix() or _("unknown"))
                der_path_text.setTextInteractionFlags(Qt.TextSelectableByMouse)
                der_path_hbox.addWidget(der_path_text)
                der_path_hbox.addStretch()

                ks_vbox.addWidget(QLabel(_("Master Public Key")))
                ks_vbox.addWidget(mpk_text)
                ks_vbox.addLayout(der_path_hbox)

                ks_stack.addWidget(ks_w)

            select_ks(0)
            vbox.addWidget(ks_stack)

        vbox.addStretch(1)
        btn_export_info = run_hook('wallet_info_buttons', self, dialog)
        btn_close = CloseButton(dialog)
        btns = Buttons(btn_export_info, btn_close)
        vbox.addLayout(btns)
        dialog.setLayout(vbox)
        dialog.exec_()

    def remove_wallet(self):
        if self.question('\n'.join([
                _('Delete wallet file?'),
                "%s"%self.wallet.storage.path,
                _('If your wallet contains funds, make sure you have saved its seed.')])):
            self._delete_wallet()

    @protected
    def _delete_wallet(self, password):
        wallet_path = self.wallet.storage.path
        basename = os.path.basename(wallet_path)
        r = self.gui_object.daemon.delete_wallet(wallet_path)
        self.close()
        if r:
            self.show_error(_("Wallet removed: {}").format(basename))
        else:
            self.show_error(_("Wallet file not found: {}").format(basename))

    @protected
    def show_seed_dialog(self, password):
        if not self.wallet.has_seed():
            self.show_message(_('This wallet has no seed'))
            return
        keystore = self.wallet.get_keystore()
        try:
            seed = keystore.get_seed(password)
            passphrase = keystore.get_passphrase(password)
        except BaseException as e:
            self.show_error(repr(e))
            return
        from .seed_dialog import SeedDialog
        d = SeedDialog(self, seed, passphrase)
        d.exec_()

    def show_qrcode(self, data, title = _("QR code"), parent=None, *,
                    help_text=None, show_copy_text_btn=False):
        if not data:
            return
        d = QRDialog(data, parent or self, title, help_text=help_text,
                     show_copy_text_btn=show_copy_text_btn)
        d.exec_()

    @protected
    def show_private_key(self, address, password):
        if not address:
            return
        try:
            pk = self.wallet.export_private_key(address, password)
        except Exception as e:
            self.logger.exception('')
            self.show_message(repr(e))
            return
        xtype = bitcoin.deserialize_privkey(pk)[0]
        d = WindowModalDialog(self, _("Private key"))
        d.setMinimumSize(600, 150)
        vbox = QVBoxLayout()
        vbox.addWidget(QLabel(_("Address") + ': ' + address))
        vbox.addWidget(QLabel(_("Script type") + ': ' + xtype))
        vbox.addWidget(QLabel(_("Private key") + ':'))
        keys_e = ShowQRTextEdit(text=pk)
        keys_e.addCopyButton(self.app)
        vbox.addWidget(keys_e)
        # if redeem_script:
        #     vbox.addWidget(QLabel(_("Redeem Script") + ':'))
        #     rds_e = ShowQRTextEdit(text=redeem_script)
        #     rds_e.addCopyButton(self.app)
        #     vbox.addWidget(rds_e)
        vbox.addLayout(Buttons(CloseButton(d)))
        d.setLayout(vbox)
        d.exec_()

    msg_sign = _("Signing with an address actually means signing with the corresponding "
                "private key, and verifying with the corresponding public key. The "
                "address you have entered does not have a unique public key, so these "
                "operations cannot be performed.") + '\n\n' + \
               _('The operation is undefined. Not just in Electrum, but in general.')

    @protected
    def do_sign(self, address, message, signature, password):
        address  = address.text().strip()
        message = message.toPlainText().strip()
        if not bitcoin.is_address(address):
            self.show_message(_('Invalid Qtum address.'))
            return
        if self.wallet.is_watching_only():
            self.show_message(_('This is a watching-only wallet.'))
            return
        if not self.wallet.is_mine(address):
            self.show_message(_('Address not in wallet.'))
            return
        txin_type = self.wallet.get_txin_type(address)
        if txin_type not in ['p2pkh', 'p2wpkh', 'p2wpkh-p2sh']:
            self.show_message(_('Cannot sign messages with this type of address:') + \
                              ' ' + txin_type + '\n\n' + self.msg_sign)
            return
        task = partial(self.wallet.sign_message, address, message, password)

        def show_signed_message(sig):
            try:
                signature.setText(base64.b64encode(sig).decode('ascii'))
            except RuntimeError:
                # (signature) wrapped C/C++ object has been deleted
                pass

        self.wallet.thread.add(task, on_success=show_signed_message)

    def do_verify(self, address, message, signature):
        address  = address.text().strip()
        message = message.toPlainText().strip().encode('utf-8')
        if not bitcoin.is_address(address):
            self.show_message(_('Invalid Qtum address.'))
            return
        try:
            # This can throw on invalid base64
            sig = base64.b64decode(str(signature.toPlainText()))
            verified = ecc.verify_message_with_address(address, sig, message)
        except Exception as e:
            verified = False
        if verified:
            self.show_message(_("Signature verified"))
        else:
            self.show_error(_("Wrong signature"))

    def sign_verify_message(self, address=''):
        d = WindowModalDialog(self, _('Sign/verify Message'))
        d.setMinimumSize(610, 290)

        layout = QGridLayout(d)

        message_e = QTextEdit()
        message_e.setAcceptRichText(False)
        layout.addWidget(QLabel(_('Message')), 1, 0)
        layout.addWidget(message_e, 1, 1)
        layout.setRowStretch(2,3)

        address_e = QLineEdit()
        address_e.setText(address)
        layout.addWidget(QLabel(_('Address')), 2, 0)
        layout.addWidget(address_e, 2, 1)

        signature_e = QTextEdit()
        signature_e.setAcceptRichText(False)
        layout.addWidget(QLabel(_('Signature')), 3, 0)
        layout.addWidget(signature_e, 3, 1)
        layout.setRowStretch(3,1)

        hbox = QHBoxLayout()

        b = QPushButton(_("Sign"))
        b.clicked.connect(lambda: self.do_sign(address_e, message_e, signature_e))
        hbox.addWidget(b)

        b = QPushButton(_("Verify"))
        b.clicked.connect(lambda: self.do_verify(address_e, message_e, signature_e))
        hbox.addWidget(b)

        b = QPushButton(_("Close"))
        b.clicked.connect(d.accept)
        hbox.addWidget(b)
        layout.addLayout(hbox, 4, 1)
        d.exec_()

    @protected
    def do_decrypt(self, message_e, pubkey_e, encrypted_e, password):
        if self.wallet.is_watching_only():
            self.show_message(_('This is a watching-only wallet.'))
            return
        cyphertext = encrypted_e.toPlainText()
        task = partial(self.wallet.decrypt_message, pubkey_e.text(), cyphertext, password)

        def setText(text):
            try:
                message_e.setText(text.decode('utf-8'))
            except RuntimeError:
                # (message_e) wrapped C/C++ object has been deleted
                pass

        self.wallet.thread.add(task, on_success=setText)

    def do_encrypt(self, message_e, pubkey_e, encrypted_e):
        message = message_e.toPlainText()
        message = message.encode('utf-8')
        try:
            public_key = ecc.ECPubkey(bfh(pubkey_e.text()))
        except BaseException as e:
            self.logger.exception('Invalid Public key')
            self.show_warning(_('Invalid Public key'))
            return
        encrypted = public_key.encrypt_message(message)
        encrypted_e.setText(encrypted.decode('ascii'))

    def encrypt_message(self, address=''):
        d = WindowModalDialog(self, _('Encrypt/decrypt Message'))
        d.setMinimumSize(610, 490)

        layout = QGridLayout(d)

        message_e = QTextEdit()
        message_e.setAcceptRichText(False)
        layout.addWidget(QLabel(_('Message')), 1, 0)
        layout.addWidget(message_e, 1, 1)
        layout.setRowStretch(2,3)

        pubkey_e = QLineEdit()
        if address:
            pubkey = self.wallet.get_public_key(address)
            pubkey_e.setText(pubkey)
        layout.addWidget(QLabel(_('Public key')), 2, 0)
        layout.addWidget(pubkey_e, 2, 1)

        encrypted_e = QTextEdit()
        encrypted_e.setAcceptRichText(False)
        layout.addWidget(QLabel(_('Encrypted')), 3, 0)
        layout.addWidget(encrypted_e, 3, 1)
        layout.setRowStretch(3,1)

        hbox = QHBoxLayout()
        b = QPushButton(_("Encrypt"))
        b.clicked.connect(lambda: self.do_encrypt(message_e, pubkey_e, encrypted_e))
        hbox.addWidget(b)

        b = QPushButton(_("Decrypt"))
        b.clicked.connect(lambda: self.do_decrypt(message_e, pubkey_e, encrypted_e))
        hbox.addWidget(b)

        b = QPushButton(_("Close"))
        b.clicked.connect(d.accept)
        hbox.addWidget(b)

        layout.addLayout(hbox, 4, 1)
        d.exec_()

    def password_dialog(self, msg=None, parent=None):
        from .password_dialog import PasswordDialog
        parent = parent or self
        d = PasswordDialog(parent, msg)
        return d.run()

    def tx_from_text(self, data: Union[str, bytes]) -> Union[None, 'PartialTransaction', 'Transaction']:
        from electrum.transaction import tx_from_any
        try:
            return tx_from_any(data)
        except BaseException as e:
            self.show_critical(_("Electrum was unable to parse your transaction") + ":\n" + repr(e))
            return

    def import_channel_backup(self, encrypted: str):
        if not self.question('Import channel backup?'):
            return
        try:
            self.wallet.lnbackups.import_channel_backup(encrypted)
        except Exception as e:
            self.show_error("failed to import backup" + '\n' + str(e))
            return

    def read_tx_from_qrcode(self):
        from electrum import qrscanner
        try:
            data = qrscanner.scan_barcode(self.config.get_video_device())
        except BaseException as e:
            self.show_error(repr(e))
            return
        if not data:
            return
        # if the user scanned a bitcoin URI
        if str(data).startswith("qtum:"):
            self.pay_to_URI(data)
            return
        if data.startswith('channel_backup:'):
            self.import_channel_backup(data)
            return
        # else if the user scanned an offline signed tx
        tx = self.tx_from_text(data)
        if not tx:
            return
        self.show_transaction(tx)

    def read_tx_from_file(self) -> Optional[Transaction]:
        fileName = self.getOpenFileName(_("Select your transaction file"),
                                        TRANSACTION_FILE_EXTENSION_FILTER_ANY)
        if not fileName:
            return
        try:
            with open(fileName, "rb") as f:
                file_content = f.read()  # type: Union[str, bytes]
        except (ValueError, IOError, os.error) as reason:
            self.show_critical(_("Electrum was unable to open your transaction file") + "\n" + str(reason),
                               title=_("Unable to read file or no transaction found"))
            return
        return self.tx_from_text(file_content)

    def do_process_from_text(self):
        text = text_dialog(self, _('Input raw transaction'), _("Transaction:"), _("Load transaction"))
        if not text:
            return
        tx = self.tx_from_text(text)
        if tx:
            self.show_transaction(tx)

    def do_process_from_text_channel_backup(self):
        text = text_dialog(self, _('Input channel backup'), _("Channel Backup:"), _("Load backup"))
        if not text:
            return
        if text.startswith('channel_backup:'):
            self.import_channel_backup(text)

    def do_process_from_file(self):
        tx = self.read_tx_from_file()
        if tx:
            self.show_transaction(tx)

    def do_process_from_txid(self):
        from electrum import transaction
        txid, ok = QInputDialog.getText(self, _('Lookup transaction'), _('Transaction ID') + ':')
        if ok and txid:
            txid = str(txid).strip()
            try:
                raw_tx = self.network.run_from_another_thread(
                    self.network.get_transaction(txid, timeout=10))
            except UntrustedServerReturnedError as e:
                self.logger.info(f"Error getting transaction from network: {repr(e)}")
                self.show_message(_("Error getting transaction from network") + ":\n" + e.get_message_for_gui())
                return
            except Exception as e:
                self.show_message(_("Error getting transaction from network") + ":\n" + repr(e))
                return
            else:
                tx = transaction.Transaction(raw_tx)
                self.show_transaction(tx)

    @protected
    def export_privkeys_dialog(self, password):
        if self.wallet.is_watching_only():
            self.show_message(_("This is a watching-only wallet"))
            return

        if isinstance(self.wallet, Multisig_Wallet):
            self.show_message(_('WARNING: This is a multi-signature wallet.') + '\n' +
                              _('It cannot be "backed up" by simply exporting these private keys.'))

        d = WindowModalDialog(self, _('Private keys'))
        d.setMinimumSize(980, 300)
        vbox = QVBoxLayout(d)

        msg = "%s\n%s\n%s" % (_("WARNING: ALL your private keys are secret."),
                              _("Exposing a single private key can compromise your entire wallet!"),
                              _("In particular, DO NOT use 'redeem private key' services proposed by third parties."))
        vbox.addWidget(QLabel(msg))

        e = QTextEdit()
        e.setReadOnly(True)
        vbox.addWidget(e)

        defaultname = 'electrum-private-keys.csv'
        select_msg = _('Select file to export your private keys to')
        hbox, filename_e, csv_button = filename_field(self, self.config, defaultname, select_msg)
        vbox.addLayout(hbox)

        b = OkButton(d, _('Export'))
        b.setEnabled(False)
        vbox.addLayout(Buttons(CancelButton(d), b))

        private_keys = {}
        addresses = self.wallet.get_addresses()
        done = False
        cancelled = False
        def privkeys_thread():
            for addr in addresses:
                time.sleep(0.1)
                if done or cancelled:
                    break
                privkey = self.wallet.export_private_key(addr, password)
                private_keys[addr] = privkey
                self.computing_privkeys_signal.emit()
            if not cancelled:
                self.computing_privkeys_signal.disconnect()
                self.show_privkeys_signal.emit()

        def show_privkeys():
            s = "\n".join( map( lambda x: x[0] + "\t"+ x[1], private_keys.items()))
            e.setText(s)
            b.setEnabled(True)
            self.show_privkeys_signal.disconnect()
            nonlocal done
            done = True

        def on_dialog_closed(*args):
            nonlocal done
            nonlocal cancelled
            if not done:
                cancelled = True
                self.computing_privkeys_signal.disconnect()
                self.show_privkeys_signal.disconnect()

        self.computing_privkeys_signal.connect(lambda: e.setText("Please wait... %d/%d"%(len(private_keys),len(addresses))))
        self.show_privkeys_signal.connect(show_privkeys)
        d.finished.connect(on_dialog_closed)
        threading.Thread(target=privkeys_thread).start()

        if not d.exec_():
            done = True
            return

        filename = filename_e.text()
        if not filename:
            return

        try:
            self.do_export_privkeys(filename, private_keys, csv_button.isChecked())
        except (IOError, os.error) as reason:
            txt = "\n".join([
                _("Electrum was unable to produce a private key-export."),
                str(reason)
            ])
            self.show_critical(txt, title=_("Unable to create csv"))

        except Exception as e:
            self.show_message(repr(e))
            return

        self.show_message(_("Private keys exported."))

    def do_export_privkeys(self, fileName, pklist, is_csv):
        with open(fileName, "w+") as f:
            os.chmod(fileName, 0o600)
            if is_csv:
                transaction = csv.writer(f)
                transaction.writerow(["address", "private_key"])
                for addr, pk in pklist.items():
                    transaction.writerow(["%34s"%addr,pk])
            else:
                f.write(json.dumps(pklist, indent = 4))

    def do_import_labels(self):
        def on_import():
            self.need_update.set()
        import_meta_gui(self, _('labels'), self.wallet.import_labels, on_import)

    def do_export_labels(self):
        export_meta_gui(self, _('labels'), self.wallet.export_labels)

    def import_invoices(self):
        import_meta_gui(self, _('invoices'), self.wallet.import_invoices, self.invoice_list.update)

    def export_invoices(self):
        export_meta_gui(self, _('invoices'), self.wallet.export_invoices)

    def import_requests(self):
        import_meta_gui(self, _('requests'), self.wallet.import_requests, self.request_list.update)

    def export_requests(self):
        export_meta_gui(self, _('requests'), self.wallet.export_requests)

    def import_contacts(self):
        import_meta_gui(self, _('contacts'), self.contacts.import_file, self.contact_list.update)

    def export_contacts(self):
        export_meta_gui(self, _('contacts'), self.contacts.export_file)


    def sweep_key_dialog(self):
        d = WindowModalDialog(self, title=_('Sweep private keys'))
        d.setMinimumSize(600, 300)
        vbox = QVBoxLayout(d)
        hbox_top = QHBoxLayout()
        hbox_top.addWidget(QLabel(_("Enter private keys:")))
        hbox_top.addWidget(InfoButton(WIF_HELP_TEXT), alignment=Qt.AlignRight)
        vbox.addLayout(hbox_top)
        keys_e = ScanQRTextEdit(allow_multi=True)
        keys_e.setTabChangesFocus(True)
        vbox.addWidget(keys_e)

        addresses = self.wallet.get_unused_addresses()
        if not addresses:
            try:
                addresses = self.wallet.get_receiving_addresses()
            except AttributeError:
                addresses = self.wallet.get_addresses()
        h, address_e = address_field(addresses)
        vbox.addLayout(h)

        vbox.addStretch(1)
        button = OkButton(d, _('Sweep'))
        vbox.addLayout(Buttons(CancelButton(d), button))
        button.setEnabled(False)

        def get_address():
            addr = str(address_e.text()).strip()
            if bitcoin.is_address(addr):
                return addr

        def get_pk(*, raise_on_error=False):
            text = str(keys_e.toPlainText())
            return keystore.get_private_keys(text, raise_on_error=raise_on_error)

        def on_edit():
            valid_privkeys = False
            try:
                valid_privkeys = get_pk(raise_on_error=True) is not None
            except Exception as e:
                button.setToolTip(f'{_("Error")}: {repr(e)}')
            else:
                button.setToolTip('')
            button.setEnabled(get_address() is not None and valid_privkeys)
        on_address = lambda text: address_e.setStyleSheet((ColorScheme.DEFAULT if get_address() else ColorScheme.RED).as_stylesheet())
        keys_e.textChanged.connect(on_edit)
        address_e.textChanged.connect(on_edit)
        address_e.textChanged.connect(on_address)
        on_address(str(address_e.text()))
        if not d.exec_():
            return
        # user pressed "sweep"
        addr = get_address()
        try:
            self.wallet.check_address_for_corruption(addr)
        except InternalAddressCorruption as e:
            self.show_error(str(e))
            raise
        privkeys = get_pk()

        def on_success(result):
            coins, keypairs = result
            outputs = [PartialTxOutput.from_address_and_value(addr, value='!')]
            self.warn_if_watching_only()
            self.pay_onchain_dialog(coins, outputs, external_keypairs=keypairs)
        def on_failure(exc_info):
            self.on_error(exc_info)
        msg = _('Preparing sweep transaction...')
        task = lambda: self.network.run_from_another_thread(
            sweep_preparations(privkeys, self.network))
        WaitingDialog(self, msg, task, on_success, on_failure)

    def _do_import(self, title, header_layout, func):
        text = text_dialog(self, title, header_layout, _('Import'), allow_multi=True)
        if not text:
            return
        keys = str(text).split()
        good_inputs, bad_inputs = func(keys)
        if good_inputs:
            msg = '\n'.join(good_inputs[:10])
            if len(good_inputs) > 10: msg += '\n...'
            self.show_message(_("The following addresses were added")
                              + f' ({len(good_inputs)}):\n' + msg)
        if bad_inputs:
            msg = "\n".join(f"{key[:10]}... ({msg})" for key, msg in bad_inputs[:10])
            if len(bad_inputs) > 10: msg += '\n...'
            self.show_error(_("The following inputs could not be imported")
                            + f' ({len(bad_inputs)}):\n' + msg)
        self.address_list.update()
        self.history_list.update()

    def import_addresses(self):
        if not self.wallet.can_import_address():
            return
        title, msg = _('Import addresses'), _("Enter addresses")+':'
        self._do_import(title, msg, self.wallet.import_addresses)

    @protected
    def do_import_privkey(self, password):
        if not self.wallet.can_import_privkey():
            return
        title = _('Import private keys')
        header_layout = QHBoxLayout()
        header_layout.addWidget(QLabel(_("Enter private keys")+':'))
        header_layout.addWidget(InfoButton(WIF_HELP_TEXT), alignment=Qt.AlignRight)
        self._do_import(title, header_layout, lambda x: self.wallet.import_private_keys(x, password))

    def update_fiat(self):
        b = self.fx and self.fx.is_enabled()
        self.fiat_send_e.setVisible(b)
        self.fiat_receive_e.setVisible(b)
        self.history_list.update()
        self.address_list.refresh_headers()
        self.address_list.update()
        self.update_status()

    def settings_dialog(self):
        from .settings_dialog import SettingsDialog
        d = SettingsDialog(self, self.config)
        self.alias_received_signal.connect(d.set_alias_color)
        d.exec_()
        self.alias_received_signal.disconnect(d.set_alias_color)
        if self.fx:
            self.fx.trigger_update()
        run_hook('close_settings_dialog')
        if d.need_restart:
            self.show_warning(_('Please restart Electrum to activate the new GUI settings'), title=_('Success'))

    def closeEvent(self, event):
        # It seems in some rare cases this closeEvent() is called twice
        if not self.cleaned_up:
            self.cleaned_up = True
            self.clean_up()
        event.accept()

    def clean_up(self):
        self.wallet.thread.stop()
        util.unregister_callback(self.on_network)
        self.config.set_key("is_maximized", self.isMaximized())
        if not self.isMaximized():
            g = self.geometry()
            self.wallet.db.put("winpos-qt", [g.left(),g.top(),
                                                  g.width(),g.height()])
        self.wallet.db.put("qt-console-history", self.console.history[-50:])
        if self.qr_window:
            self.qr_window.close()
        self.close_wallet()

        self.gui_object.timer.timeout.disconnect(self.timer_actions)
        self.gui_object.close_window(self)

    def plugins_dialog(self):
        self.pluginsdialog = d = WindowModalDialog(self, _('Electrum Plugins'))

        plugins = self.gui_object.plugins

        vbox = QVBoxLayout(d)

        # plugins
        scroll = QScrollArea()
        scroll.setEnabled(True)
        scroll.setWidgetResizable(True)
        scroll.setMinimumSize(400,250)
        vbox.addWidget(scroll)

        w = QWidget()
        scroll.setWidget(w)
        w.setMinimumHeight(plugins.count() * 35)

        grid = QGridLayout()
        grid.setColumnStretch(0,1)
        w.setLayout(grid)

        settings_widgets = {}

        def enable_settings_widget(p: Optional['BasePlugin'], name: str, i: int):
            widget = settings_widgets.get(name)  # type: Optional[QWidget]
            if widget and not p:
                # plugin got disabled, rm widget
                grid.removeWidget(widget)
                widget.setParent(None)
                settings_widgets.pop(name)
            elif widget is None and p and p.requires_settings() and p.is_enabled():
                # plugin got enabled, add widget
                widget = settings_widgets[name] = p.settings_widget(d)
                grid.addWidget(widget, i, 1)

        def do_toggle(cb, name, i):
            p = plugins.toggle(name)
            cb.setChecked(bool(p))
            enable_settings_widget(p, name, i)
            # note: all enabled plugins will receive this hook:
            run_hook('init_qt', self.gui_object)

        for i, descr in enumerate(plugins.descriptions.values()):
            full_name = descr['__name__']
            prefix, _separator, name = full_name.rpartition('.')
            p = plugins.get(name)
            if descr.get('registers_keystore'):
                continue
            try:
                cb = QCheckBox(descr['fullname'])
                plugin_is_loaded = p is not None
                cb_enabled = (not plugin_is_loaded and plugins.is_available(name, self.wallet)
                              or plugin_is_loaded and p.can_user_disable())
                cb.setEnabled(cb_enabled)
                cb.setChecked(plugin_is_loaded and p.is_enabled())
                grid.addWidget(cb, i, 0)
                enable_settings_widget(p, name, i)
                cb.clicked.connect(partial(do_toggle, cb, name, i))
                msg = descr['description']
                if descr.get('requires'):
                    msg += '\n\n' + _('Requires') + ':\n' + '\n'.join(map(lambda x: x[1], descr.get('requires')))
                grid.addWidget(HelpButton(msg), i, 2)
            except Exception:
                self.logger.exception(f"cannot display plugin {name}")
        grid.setRowStretch(len(plugins.descriptions.values()), 1)
        vbox.addLayout(Buttons(CloseButton(d)))
        d.exec_()

    def cpfp(self, parent_tx: Transaction, new_tx: PartialTransaction) -> None:
        total_size = parent_tx.estimated_size() + new_tx.estimated_size()
        parent_txid = parent_tx.txid()
        assert parent_txid
        parent_fee = self.wallet.get_tx_fee(parent_txid)
        if parent_fee is None:
            self.show_error(_("Can't CPFP: unknown fee for parent transaction."))
            return
        d = WindowModalDialog(self, _('Child Pays for Parent'))
        vbox = QVBoxLayout(d)
        msg = (
            "A CPFP is a transaction that sends an unconfirmed output back to "
            "yourself, with a high fee. The goal is to have miners confirm "
            "the parent transaction in order to get the fee attached to the "
            "child transaction.")
        vbox.addWidget(WWLabel(_(msg)))
        msg2 = ("The proposed fee is computed using your "
            "fee/kB settings, applied to the total size of both child and "
            "parent transactions. After you broadcast a CPFP transaction, "
            "it is normal to see a new unconfirmed transaction in your history.")
        vbox.addWidget(WWLabel(_(msg2)))
        grid = QGridLayout()
        grid.addWidget(QLabel(_('Total size') + ':'), 0, 0)
        grid.addWidget(QLabel('%d bytes'% total_size), 0, 1)
        max_fee = new_tx.output_value()
        grid.addWidget(QLabel(_('Input amount') + ':'), 1, 0)
        grid.addWidget(QLabel(self.format_amount(max_fee) + ' ' + self.base_unit()), 1, 1)
        output_amount = QLabel('')
        grid.addWidget(QLabel(_('Output amount') + ':'), 2, 0)
        grid.addWidget(output_amount, 2, 1)
        fee_e = BTCAmountEdit(self.get_decimal_point)
        # FIXME with dyn fees, without estimates, there are all kinds of crashes here
        combined_fee = QLabel('')
        combined_feerate = QLabel('')
        def on_fee_edit(x):
            fee_for_child = fee_e.get_amount()
            if fee_for_child is None:
                return
            out_amt = max_fee - fee_for_child
            out_amt_str = (self.format_amount(out_amt) + ' ' + self.base_unit()) if out_amt else ''
            output_amount.setText(out_amt_str)
            comb_fee = parent_fee + fee_for_child
            comb_fee_str = (self.format_amount(comb_fee) + ' ' + self.base_unit()) if comb_fee else ''
            combined_fee.setText(comb_fee_str)
            comb_feerate = comb_fee / total_size * 1000
            comb_feerate_str = self.format_fee_rate(comb_feerate) if comb_feerate else ''
            combined_feerate.setText(comb_feerate_str)
        fee_e.textChanged.connect(on_fee_edit)
        def get_child_fee_from_total_feerate(fee_per_kb):
            fee = fee_per_kb * total_size / 1000 - parent_fee
            fee = min(max_fee, fee)
            fee = max(total_size, fee)  # pay at least 1 sat/byte for combined size
            return fee
        suggested_feerate = self.config.fee_per_kb()
        if suggested_feerate is None:
            self.show_error(f'''{_("Can't CPFP'")}: {_('Dynamic fee estimates not available')}''')
            return
        fee = get_child_fee_from_total_feerate(suggested_feerate)
        fee_e.setAmount(fee)
        grid.addWidget(QLabel(_('Fee for child') + ':'), 3, 0)
        grid.addWidget(fee_e, 3, 1)
        def on_rate(dyn, pos, fee_rate):
            fee = get_child_fee_from_total_feerate(fee_rate)
            fee_e.setAmount(fee)
        fee_slider = FeeSlider(self, self.config, on_rate)
        fee_combo = FeeComboBox(fee_slider)
        fee_slider.update()
        grid.addWidget(fee_slider, 4, 1)
        grid.addWidget(fee_combo, 4, 2)
        grid.addWidget(QLabel(_('Total fee') + ':'), 5, 0)
        grid.addWidget(combined_fee, 5, 1)
        grid.addWidget(QLabel(_('Total feerate') + ':'), 6, 0)
        grid.addWidget(combined_feerate, 6, 1)
        vbox.addLayout(grid)
        vbox.addLayout(Buttons(CancelButton(d), OkButton(d)))
        if not d.exec_():
            return
        fee = fee_e.get_amount()
        if fee is None:
            return  # fee left empty, treat is as "cancel"
        if fee > max_fee:
            self.show_error(_('Max fee exceeded'))
            return
        new_tx = self.wallet.cpfp(parent_tx, fee)
        new_tx.set_rbf(True)
        self.show_transaction(new_tx)

    def bump_fee_dialog(self, tx: Transaction):
        txid = tx.txid()
        assert txid
        fee = self.wallet.get_tx_fee(txid)
        if fee is None:
            self.show_error(_("Can't bump fee: unknown fee for original transaction."))
            return
        tx_label = self.wallet.get_label(txid)
        tx_size = tx.estimated_size()
        old_fee_rate = fee / tx_size  # sat/vbyte
        d = WindowModalDialog(self, _('Bump Fee'))
        vbox = QVBoxLayout(d)
        vbox.addWidget(WWLabel(_("Increase your transaction's fee to improve its position in mempool.")))

        grid = QGridLayout()
        grid.addWidget(QLabel(_('Current Fee') + ':'), 0, 0)
        grid.addWidget(QLabel(self.format_amount(fee) + ' ' + self.base_unit()), 0, 1)
        grid.addWidget(QLabel(_('Current Fee rate') + ':'), 1, 0)
        grid.addWidget(QLabel(self.format_fee_rate(1000 * old_fee_rate)), 1, 1)

        grid.addWidget(QLabel(_('New Fee rate') + ':'), 2, 0)
        def on_textedit_rate():
            fee_slider.deactivate()
        feerate_e = FeerateEdit(lambda: 0)
        feerate_e.setAmount(max(old_fee_rate * 1.5, old_fee_rate + 1))
        feerate_e.textEdited.connect(on_textedit_rate)
        grid.addWidget(feerate_e, 2, 1)

        def on_slider_rate(dyn, pos, fee_rate):
            fee_slider.activate()
            if fee_rate is not None:
                feerate_e.setAmount(fee_rate / 1000)
        fee_slider = FeeSlider(self, self.config, on_slider_rate)
        fee_combo = FeeComboBox(fee_slider)
        fee_slider.deactivate()
        grid.addWidget(fee_slider, 3, 1)
        grid.addWidget(fee_combo, 3, 2)

        vbox.addLayout(grid)
        cb = QCheckBox(_('Final'))
        vbox.addWidget(cb)
        vbox.addLayout(Buttons(CancelButton(d), OkButton(d)))
        if not d.exec_():
            return
        is_final = cb.isChecked()
        new_fee_rate = feerate_e.get_amount()
        try:
            new_tx = self.wallet.bump_fee(tx=tx, new_fee_rate=new_fee_rate, coins=self.get_coins())
        except CannotBumpFee as e:
            self.show_error(str(e))
            return
        if is_final:
            new_tx.set_rbf(False)
        self.show_transaction(new_tx, tx_desc=tx_label)

    def save_transaction_into_wallet(self, tx: Transaction):
        win = self.top_level_window()
        try:
            if not self.wallet.add_transaction(tx):
                win.show_error(_("Transaction could not be saved.") + "\n" +
                               _("It conflicts with current history."))
                return False
        except AddTransactionException as e:
            win.show_error(e)
            return False
        else:
            self.wallet.save_db()
            # need to update at least: history_list, utxo_list, address_list
            self.need_update.set()
            msg = (_("Transaction added to wallet history.") + '\n\n' +
                   _("Note: this is an offline transaction, if you want the network "
                     "to see it, you need to broadcast it."))
            win.msg_box(QPixmap(icon_path("offline_tx.png")), None, _('Success'), msg)
            return True

    def show_cert_mismatch_error(self):
        if self.showing_cert_mismatch_error:
            return
        self.showing_cert_mismatch_error = True
        self.show_critical(title=_("Certificate mismatch"),
                           msg=_("The SSL certificate provided by the main server did not match the fingerprint passed in with the --serverfingerprint option.") + "\n\n" +
                               _("Electrum will now exit."))
        self.showing_cert_mismatch_error = False
        self.close()

    def disable_opsender(self) -> bool:
        return self.config.get("disable_opsender", True) or \
               self.network.get_server_height() <= constants.net.QIP5_FORK_HEIGHT

    def set_token(self, token: 'Token'):
        self.wallet.add_token(token)
        self.token_balance_list.update()
        self.token_hist_list.update()
        self.token_hist_model.refresh('set_token')

    def delete_token(self, key: str):
        token_name = self.wallet.db.get_token(key).name
        if not self.question(_("Remove {} from your token list ?")
                             .format(token_name)):
            return
        self.wallet.delete_token(key)
        self.token_balance_list.update()
        self.token_hist_model.refresh('delete_token')

    def create_tokens_tab(self):
        from .token_list import TokenBalanceList, TokenHistoryModel, TokenHistoryList
        self.token_balance_list = tbl = TokenBalanceList(self)
        self.token_hist_model = TokenHistoryModel(self)
        self.token_hist_list = thl = TokenHistoryList(self, self.token_hist_model)
        self.token_hist_model.set_view(self.token_hist_list)
        splitter = QSplitter(self)
        splitter.addWidget(tbl)
        splitter.addWidget(thl)
        splitter.setOrientation(Qt.Vertical)
        return splitter

    def token_add_dialog(self):
        if isinstance(self.wallet.keystore, TrezorKeyStore):
            self.show_message('Trezor does not support QRC20 Token for now')
            return
        d = TokenAddDialog(self)
        d.show()

    def token_info_dialog(self, token: 'Token'):
        d = TokenInfoDialog(self, token)
        d.show()

    def token_send_dialog(self, token: 'Token'):
        d = TokenSendDialog(self, token)
        d.show()

    def do_token_pay(self, token: 'Token', pay_to: str, amount: int, gas_limit: int, gas_price: int, dialog, preview=False):
        try:
            datahex = 'a9059cbb{}{:064x}'.format(pay_to.zfill(64), amount)
            op_sender = None if self.disable_opsender() else token.bind_addr
            script = contract_script(gas_limit, gas_price, datahex, token.contract_addr, opcodes.OP_CALL, op_sender)
            outputs = [PartialTxOutput(scriptpubkey=script, value=0)]
            tx_desc = _('Pay out {} {}').format(amount / (10 ** token.decimals), token.symbol)
            self._smart_contract_broadcast(outputs, tx_desc, gas_limit * gas_price,
                                           token.bind_addr, dialog, None, preview)
        except (BaseException,) as e:
            traceback.print_exc(file=sys.stderr)
            dialog.show_message(str(e))

    def set_delegation(self, dele: 'Delegation'):
        self.wallet.add_delegation(dele)
        self.delegation_list.update()

    def delete_delegation(self, addr: str):
        self.wallet.delete_delegation(addr)
        self.delegation_list.update()

    def call_add_delegation(self, addr: str, staker: str, fee: int, gas_limit: int, gas_price: int, dialog):
        """
        :param staker: hash160 str
        """
        password = None
        if self.wallet.has_keystore_encryption():
            password = self.password_dialog(_("Enter your password to proceed"))
            if not password: return
        pod = self.wallet.sign_message(addr, staker, password)
        args = [staker.lower(), fee, pod]
        self.sendto_smart_contract(DELEGATION_CONTRACT, DELEGATE_ABI[1], args,
                                   gas_limit, gas_price, 0, addr, dialog, False, tx_desc="update delegation")

    def call_remove_delegation(self, addr: str, gas_limit: int, gas_price: int, dialog):
        self.sendto_smart_contract(DELEGATION_CONTRACT, DELEGATE_ABI[0], [],
                                   gas_limit, gas_price, 0, addr, dialog, False, tx_desc="remove delegation")

    def create_delegations_tab(self):
        from .delegation_list import DelegationList
        self.delegation_list = l = DelegationList(self)
        return self.create_list_tab(l)

    def delegation_dialog(self, dele: 'Delegation' = None, mode='add'):
        if isinstance(self.wallet.keystore, TrezorKeyStore):
            self.show_message('Trezor does not support staking delegation for now')
            return

        if self.network.get_server_height() < constants.net.OFFLINE_STAKE_HEIGHT:
            self.show_message('Offline staking not activated')
            return

        d = DelegationDialog(self, dele, mode)
        d.show()

    def _smart_contract_broadcast(self, outputs: list, desc: str, gas_fee: int, sender: str, dialog,
                                  broadcast_done=None, preview=False):
        addr_type, __ = b58_address_to_hash160(sender)
        if not addr_type == constants.net.ADDRTYPE_P2PKH:
            dialog.show_message(_('only P2PKH address can call contract'))
            return

        coins = self.get_coins()
        make_tx = lambda fee_est: self.wallet.make_unsigned_transaction(coins=coins,
                                                       outputs=outputs,
                                                       fee=fee_est,
                                                       change_addr=sender,
                                                       gas_fee=gas_fee,
                                                       sender=sender,
                                                       is_sweep=False)
        output_values = [x.value for x in outputs]
        if output_values.count('!') > 1:
            self.show_error(_("More than one output set to spend max"))
            return

        output_value = '!' if '!' in output_values else sum(output_values)
        d = ConfirmTxDialog(window=self, make_tx=make_tx, output_value=output_value, is_sweep=False, gas_fee=gas_fee)
        if d.not_enough_funds:
            # Check if we had enough funds excluding fees,
            # if so, still provide opportunity to set lower fees.
            if not d.have_enough_funds_assuming_zero_fees():
                self.show_message(_('Not Enough Funds'))
                return

        # shortcut to advanced preview (after "enough funds" check!)
        if preview or self.config.get('advanced_preview'):
            self.preview_tx_dialog(make_tx=make_tx)
            return

        cancelled, is_send, password, tx = d.run()
        if cancelled:
            return

        if tx is None:
            self.show_message(_('transaction is None'))
            return

        if is_send:
            def sign_done(success):
                if success:
                    self.broadcast_or_show(tx, broadcast_done=broadcast_done)
                    if desc is not None:
                        self.wallet.set_label(tx.txid(), desc)
            self.sign_tx_with_password(tx, callback=sign_done, password=password)
        else:
            self.preview_tx_dialog(make_tx=make_tx)

    def create_smart_contract_tab(self):
        from .smart_contract_list import SmartContractList
        self.smart_contract_list = l = SmartContractList(self)
        return self.create_list_tab(l)

    def set_smart_contract(self, name: str, address: str, interface: list) -> bool:
        if not is_hash160(address):
            self.show_error(_('Invalid Address'))
            self.smart_contract_list.update()
            return False
        self.wallet.db.smart_contracts[address] = (name, interface)
        self.smart_contract_list.update()
        return True

    def delete_samart_contact(self, address: str) -> bool:
        if not self.question(_("Remove {} from your list of smart contracts?".format(
                self.wallet.db.smart_contracts[address][0]))):
            return False
        self.wallet.db.smart_contracts.pop(address)
        self.smart_contract_list.update()
        return True

    def call_smart_contract(self, address: str, func: dict, args: list, sender: str, dialog):
        data = eth_abi_encode(func, args)
        try:
            result = self.network.run_from_another_thread(self.network.call_contract(address, data, sender))
        except BaseException as e:
            self.logger.exception('')
            dialog.show_message(str(e))
            return
        types = list([x['type'] for x in func.get('outputs', [])])
        try:
            if isinstance(result, dict):
                except_msg = result.get('executionResult', {}).get('exceptedMessage', '')
                if len(except_msg) > 1:
                    dialog.show_message(f"exceptedMessage: {except_msg}")
                    return
                output = eth_abi.decode_abi(types, binascii.a2b_hex(result['executionResult']['output']))
            else:
                output = eth_abi.decode_abi(types, binascii.a2b_hex(result))

            def decode_x(x):
                if isinstance(x, bytes):
                    try:
                        return x.decode()
                    except UnicodeDecodeError:
                        return str(x)
                return str(x)

            output = ','.join([decode_x(x) for x in output])
            dialog.show_message(output)
        except (BaseException,) as e:
            self.logger.exception('')
            dialog.show_message(f'{e} {result}')

    def sendto_smart_contract(self, address: str, func: dict, args: list,
                              gas_limit: int, gas_price: int, amount: int, sender: str,
                              dialog, preview, tx_desc=None):
        try:
            abi_encoded = eth_abi_encode(func, args)
            op_sender = None if self.disable_opsender() else sender
            script = contract_script(gas_limit, gas_price, abi_encoded, address, opcodes.OP_CALL, op_sender)
            outputs = [PartialTxOutput(scriptpubkey=script, value=amount)]
            if tx_desc is None:
                tx_desc = 'contract sendto {}'.format(self.wallet.db.smart_contracts.get(address, [address, ])[0])
            self._smart_contract_broadcast(outputs, tx_desc, gas_limit * gas_price, sender, dialog, None, preview)
        except (BaseException,) as e:
            self.logger.exception('')
            dialog.show_message(str(e))

    def create_smart_contract(self, name: str, bytecode: str, abi: list, constructor: dict,
                              args: list, gas_limit: int, gas_price: int, sender: str, dialog, preview):

        def broadcast_done(tx):
            s = tx.outputs()[0].scriptpubkey
            if decode_opcreate_script(s) or decode_opsender_script(s):
                reversed_txid = binascii.a2b_hex(tx.txid())[::-1]
                output_index = b'\x00\x00\x00\x00'
                contract_addr = hash_160(reversed_txid + output_index).hex()
                self.set_smart_contract(name, contract_addr, abi)
            else:
                self.logger.debug("the smart contract created seems to be invalid")
        try:
            abi_encoded = ''
            if constructor:
                abi_encoded = eth_abi_encode(constructor, args)
            op_sender = None if self.disable_opsender() else sender
            script = contract_script(gas_limit, gas_price, bytecode + abi_encoded, None, opcodes.OP_CREATE, op_sender)
            outputs = [PartialTxOutput(scriptpubkey=script, value=0)]
            self._smart_contract_broadcast(outputs, 'create contract {}'.format(name), gas_limit * gas_price,
                                           sender, dialog, broadcast_done, preview)
        except (BaseException,) as e:
            self.logger.exception('')
            dialog.show_message(str(e))

    def contract_create_dialog(self):
        d = ContractCreateDialog(self)
        d.show()

    def contract_add_dialog(self):
        d = ContractEditDialog(self)
        d.show()

    def contract_edit_dialog(self, address: str):
        name, interface = self.wallet.db.smart_contracts[address]
        contract = {
            'name': name,
            'interface': interface,
            'address': address
        }
        d = ContractEditDialog(self, contract)
        d.show()

    def contract_func_dialog(self, address: str):
        name, interface = self.wallet.db.smart_contracts[address]
        contract = {
            'name': name,
            'interface': interface,
            'address': address
        }
        d = ContractFuncDialog(self, contract)
        d.show()
<|MERGE_RESOLUTION|>--- conflicted
+++ resolved
@@ -69,11 +69,7 @@
 from electrum.invoices import PR_PAID, PR_FAILED, pr_expiration_values, LNInvoice, OnchainInvoice
 from electrum.transaction import (Transaction, PartialTxInput,
                                   PartialTransaction, PartialTxOutput)
-<<<<<<< HEAD
 from electrum.transaction import contract_script, decode_opcreate_script, decode_opsender_script
-from electrum.address_synchronizer import AddTransactionException
-=======
->>>>>>> ea3e3ddb
 from electrum.wallet import (Multisig_Wallet, CannotBumpFee, Abstract_Wallet,
                              sweep_preparations, InternalAddressCorruption)
 from electrum.version import ELECTRUM_VERSION
