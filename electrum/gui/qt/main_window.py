#!/usr/bin/env python
#
# Electrum - lightweight Bitcoin client
# Copyright (C) 2012 thomasv@gitorious
#
# Permission is hereby granted, free of charge, to any person
# obtaining a copy of this software and associated documentation files
# (the "Software"), to deal in the Software without restriction,
# including without limitation the rights to use, copy, modify, merge,
# publish, distribute, sublicense, and/or sell copies of the Software,
# and to permit persons to whom the Software is furnished to do so,
# subject to the following conditions:
#
# The above copyright notice and this permission notice shall be
# included in all copies or substantial portions of the Software.
#
# THE SOFTWARE IS PROVIDED "AS IS", WITHOUT WARRANTY OF ANY KIND,
# EXPRESS OR IMPLIED, INCLUDING BUT NOT LIMITED TO THE WARRANTIES OF
# MERCHANTABILITY, FITNESS FOR A PARTICULAR PURPOSE AND
# NONINFRINGEMENT. IN NO EVENT SHALL THE AUTHORS OR COPYRIGHT HOLDERS
# BE LIABLE FOR ANY CLAIM, DAMAGES OR OTHER LIABILITY, WHETHER IN AN
# ACTION OF CONTRACT, TORT OR OTHERWISE, ARISING FROM, OUT OF OR IN
# CONNECTION WITH THE SOFTWARE OR THE USE OR OTHER DEALINGS IN THE
# SOFTWARE.
import sys
import binascii
import time
import threading
import os
import traceback
import json
import shutil
import weakref
import csv
from decimal import Decimal
import base64
from functools import partial
import queue
import asyncio
from typing import Optional, TYPE_CHECKING, Sequence, List, Union

import eth_abi

from PyQt5.QtGui import QPixmap, QKeySequence, QIcon, QCursor, QFont
from PyQt5.QtGui import QPixmap, QKeySequence, QIcon, QCursor, QFont
from PyQt5.QtCore import Qt, QRect, QStringListModel, QSize, pyqtSignal
from PyQt5.QtWidgets import (QMessageBox, QComboBox, QSystemTrayIcon, QTabWidget,
                             QMenuBar, QFileDialog, QCheckBox, QLabel,
                             QVBoxLayout, QGridLayout, QLineEdit,
                             QHBoxLayout, QPushButton, QScrollArea, QTextEdit,
                             QShortcut, QMainWindow, QCompleter, QInputDialog,
                             QWidget, QSizePolicy, QStatusBar, QToolTip, QSplitter)

import electrum
from electrum import (keystore, simple_config, ecc, constants, util, bitcoin, commands,
                      coinchooser, paymentrequest)
from electrum.bitcoin import COIN, is_address, TYPE_ADDRESS, b58_address_to_hash160, Token, opcodes, \
    TYPE_SCRIPT, is_hash160, hash_160, eth_abi_encode
from electrum.plugin import run_hook
from electrum.i18n import _
from electrum.util import (format_time, format_satoshis, format_fee_satoshis,
                           format_satoshis_plain,
                           UserCancelled, profiler,
                           export_meta, import_meta, bh2u, bfh, InvalidPassword,
                           decimal_point_to_base_unit_name,
                           UnknownBaseUnit, DECIMAL_POINT_DEFAULT, UserFacingException,
                           get_new_wallet_name, send_exception_to_crash_reporter,
                           InvalidBitcoinURI, maybe_extract_bolt11_invoice, NotEnoughFunds,
                           NoDynamicFeeEstimates, MultipleSpendMaxTxOutputs)
from electrum.util import PR_TYPE_ONCHAIN, PR_TYPE_LN
from electrum.transaction import (Transaction, PartialTxInput,
                                  PartialTransaction, PartialTxOutput)
from electrum.transaction import contract_script, is_opcall_script, is_opcreate_script, TxOutput
from electrum.address_synchronizer import AddTransactionException
from electrum.wallet import (Multisig_Wallet, CannotBumpFee, Abstract_Wallet,
                             sweep_preparations, InternalAddressCorruption)
from electrum.version import ELECTRUM_VERSION
from electrum.network import Network, TxBroadcastError, BestEffortRequestFailed
from electrum.exchange_rate import FxThread
from electrum.simple_config import SimpleConfig
from electrum.logging import Logger
from electrum.util import PR_PAID, PR_FAILED
from electrum.util import pr_expiration_values
from electrum.lnutil import ln_dummy_address
from electrum.plugins.trezor.trezor import TrezorKeyStore

from .exception_window import Exception_Hook
from .amountedit import AmountEdit, BTCAmountEdit, FreezableLineEdit, FeerateEdit
from .qrcodewidget import QRCodeWidget, QRDialog
from .qrtextedit import ShowQRTextEdit, ScanQRTextEdit
from .transaction_dialog import show_transaction
from .fee_slider import FeeSlider
from .util import (read_QIcon, ColorScheme, text_dialog, icon_path, WaitingDialog,
                   WindowModalDialog, ChoicesLayout, HelpLabel, Buttons,
                   OkButton, InfoButton, WWLabel, TaskThread, CancelButton,
                   CloseButton, HelpButton, MessageBoxMixin, EnterButton,
                   import_meta_gui, export_meta_gui,
                   filename_field, address_field, char_width_in_lineedit, webopen,
                   TRANSACTION_FILE_EXTENSION_FILTER, MONOSPACE_FONT)
from .util import ButtonsTextEdit
from .installwizard import WIF_HELP_TEXT
from .history_list import HistoryList, HistoryModel
from .update_checker import UpdateCheck, UpdateCheckThread
from .channels_list import ChannelsList
from .confirm_tx_dialog import ConfirmTxDialog
from .transaction_dialog import PreviewTxDialog
from .token_dialog import TokenAddDialog, TokenInfoDialog, TokenSendDialog
from .smart_contract_dialog import ContractCreateDialog, ContractEditDialog, ContractFuncDialog

if TYPE_CHECKING:
    from . import ElectrumGui


LN_NUM_PAYMENT_ATTEMPTS = 10

class StatusBarButton(QPushButton):
    def __init__(self, icon, tooltip, func):
        QPushButton.__init__(self, icon, '')
        self.setToolTip(tooltip)
        self.setFlat(True)
        self.setMaximumWidth(25)
        self.clicked.connect(self.onPress)
        self.func = func
        self.setIconSize(QSize(25,25))
        self.setCursor(QCursor(Qt.PointingHandCursor))

    def onPress(self, checked=False):
        '''Drops the unwanted PyQt5 "checked" argument'''
        self.func()

    def keyPressEvent(self, e):
        if e.key() == Qt.Key_Return:
            self.func()


def protected(func):
    '''Password request wrapper.  The password is passed to the function
        as the 'password' named argument.  "None" indicates either an
        unencrypted wallet, or the user cancelled the password request.
        An empty input is passed as the empty string.'''
    def request_password(self, *args, **kwargs):
        parent = self.top_level_window()
        password = None
        while self.wallet.has_keystore_encryption():
            password = self.password_dialog(parent=parent)
            if password is None:
                # User cancelled password input
                return
            try:
                self.wallet.check_password(password)
                break
            except Exception as e:
                self.show_error(str(e), parent=parent)
                continue

        kwargs['password'] = password
        return func(self, *args, **kwargs)
    return request_password


class ElectrumWindow(QMainWindow, MessageBoxMixin, Logger):

    payment_request_ok_signal = pyqtSignal()
    payment_request_error_signal = pyqtSignal()
    network_signal = pyqtSignal(str, object)
    #ln_payment_attempt_signal = pyqtSignal(str)
    alias_received_signal = pyqtSignal()
    computing_privkeys_signal = pyqtSignal()
    show_privkeys_signal = pyqtSignal()

    def __init__(self, gui_object: 'ElectrumGui', wallet: Abstract_Wallet):
        QMainWindow.__init__(self)

        self.gui_object = gui_object
        self.config = config = gui_object.config  # type: SimpleConfig
        self.gui_thread = gui_object.gui_thread

        self.setup_exception_hook()

        self.network = gui_object.daemon.network  # type: Network
        assert wallet, "no wallet"
        self.wallet = wallet
        self.fx = gui_object.daemon.fx  # type: FxThread
        self.contacts = wallet.contacts
        self.tray = gui_object.tray
        self.app = gui_object.app
        self.cleaned_up = False
        self.payment_request = None  # type: Optional[paymentrequest.PaymentRequest]
        self.payto_URI = None
        self.checking_accounts = False
        self.qr_window = None
        self.pluginsdialog = None
        self.tl_windows = []
        Logger.__init__(self)

        self.tx_notification_queue = queue.Queue()
        self.tx_notification_last_time = 0

        self.create_status_bar()
        self.need_update = threading.Event()
        self.decimal_point = config.get('decimal_point', DECIMAL_POINT_DEFAULT)
        try:
            decimal_point_to_base_unit_name(self.decimal_point)
        except UnknownBaseUnit:
            self.decimal_point = DECIMAL_POINT_DEFAULT
        self.num_zeros = int(config.get('num_zeros', 0))

        self.completions = QStringListModel()

        coincontrol_sb = self.create_coincontrol_statusbar()

        self.tabs = tabs = QTabWidget(self)
        self.send_tab = self.create_send_tab()
        self.receive_tab = self.create_receive_tab()
        self.addresses_tab = self.create_addresses_tab()
        self.utxo_tab = self.create_utxo_tab()
        self.console_tab = self.create_console_tab()
        self.contacts_tab = self.create_contacts_tab()
<<<<<<< HEAD
        self.channels_tab = self.create_channels_tab(wallet)
        self.tokens_tab = self.create_tokens_tab()
        self.smart_contract_tab = self.create_smart_contract_tab()

=======
        self.channels_tab = self.create_channels_tab()
>>>>>>> 7908f4b2
        tabs.addTab(self.create_history_tab(), read_QIcon("tab_history.png"), _('History'))
        tabs.addTab(self.send_tab, read_QIcon("tab_send.png"), _('Send'))
        tabs.addTab(self.receive_tab, read_QIcon("tab_receive.png"), _('Receive'))
        tabs.addTab(self.tokens_tab, read_QIcon("tab_contacts.png"), _('Tokens'))

        def add_optional_tab(tabs, tab, icon, description, name):
            tab.tab_icon = icon
            tab.tab_description = description
            tab.tab_pos = len(tabs)
            tab.tab_name = name
            if self.config.get('show_{}_tab'.format(name), False):
                tabs.addTab(tab, icon, description.replace("&", ""))

        add_optional_tab(tabs, self.addresses_tab, read_QIcon("tab_addresses.png"), _("&Addresses"), "addresses")
        if self.wallet.has_lightning():
            add_optional_tab(tabs, self.channels_tab, read_QIcon("lightning.png"), _("Channels"), "channels")
        add_optional_tab(tabs, self.utxo_tab, read_QIcon("tab_coins.png"), _("Co&ins"), "utxo")
        add_optional_tab(tabs, self.contacts_tab, read_QIcon("tab_contacts.png"), _("Con&tacts"), "contacts")
        add_optional_tab(tabs, self.console_tab, read_QIcon("tab_console.png"), _("Con&sole"), "console")
        add_optional_tab(tabs, self.smart_contract_tab, read_QIcon("tab_console.png"), _('Smart Contract'), 'contract')

        tabs.setSizePolicy(QSizePolicy.Expanding, QSizePolicy.Expanding)

        central_widget = QWidget()
        vbox = QVBoxLayout(central_widget)
        vbox.setContentsMargins(0, 0, 0, 0)
        vbox.addWidget(tabs)
        vbox.addWidget(coincontrol_sb)

        self.setCentralWidget(central_widget)

        if self.config.get("is_maximized"):
            self.showMaximized()

        self.setWindowIcon(read_QIcon("electrum.png"))
        self.init_menubar()

        wrtabs = weakref.proxy(tabs)
        QShortcut(QKeySequence("Ctrl+W"), self, self.close)
        QShortcut(QKeySequence("Ctrl+Q"), self, self.close)
        QShortcut(QKeySequence("Ctrl+R"), self, self.update_wallet)
        QShortcut(QKeySequence("F5"), self, self.update_wallet)
        QShortcut(QKeySequence("Ctrl+PgUp"), self, lambda: wrtabs.setCurrentIndex((wrtabs.currentIndex() - 1)%wrtabs.count()))
        QShortcut(QKeySequence("Ctrl+PgDown"), self, lambda: wrtabs.setCurrentIndex((wrtabs.currentIndex() + 1)%wrtabs.count()))

        for i in range(wrtabs.count()):
            QShortcut(QKeySequence("Alt+" + str(i + 1)), self, lambda i=i: wrtabs.setCurrentIndex(i))

        self.payment_request_ok_signal.connect(self.payment_request_ok)
        self.payment_request_error_signal.connect(self.payment_request_error)
        self.history_list.setFocus(True)

        # network callbacks
        if self.network:
            self.network_signal.connect(self.on_network_qt)
            interests = ['wallet_updated', 'network_updated', 'blockchain_updated',
                         'new_transaction', 'status',
                         'banner', 'verified', 'fee', 'fee_histogram', 'on_quotes',
                         'on_history', 'channel', 'channels_updated',
                         'invoice_status', 'request_status', 'on_token']
            # To avoid leaking references to "self" that prevent the
            # window from being GC-ed when closed, callbacks should be
            # methods of this class only, and specifically not be
            # partials, lambdas or methods of subobjects.  Hence...
            self.network.register_callback(self.on_network, interests)
            # set initial message
            self.console.showMessage(self.network.banner)

        # update fee slider in case we missed the callback
        #self.fee_slider.update()
        self.load_wallet(wallet)
        gui_object.timer.timeout.connect(self.timer_actions)
        self.fetch_alias()

        # If the option hasn't been set yet
        if config.get('check_updates') is None:
            choice = self.question(title="Qtum Electrum - " + _("Enable update check"),
                                   msg=_("For security reasons we advise that you always use the latest version of Electrum.") + " " +
                                       _("Would you like to be notified when there is a newer version of Electrum available?"))
            config.set_key('check_updates', bool(choice), save=True)

        if config.get('check_updates', False):
            # The references to both the thread and the window need to be stored somewhere
            # to prevent GC from getting in our way.
            def on_version_received(v):
                if UpdateCheck.is_newer(v):
                    self.update_check_button.setText(_("Update to Qtum Electrum {} is available").format(v))
                    self.update_check_button.clicked.connect(lambda: self.show_update_check(v))
                    self.update_check_button.show()
            self._update_check_thread = UpdateCheckThread(self)
            self._update_check_thread.checked.connect(on_version_received)
            self._update_check_thread.start()

    def setup_exception_hook(self):
        Exception_Hook(self)

    def on_fx_history(self):
        self.history_model.refresh('fx_history')
        self.address_list.update()

    def on_fx_token(self):
        self.token_hist_model.refresh('fx_token')
        self.token_hist_list.update()
        self.token_balance_list.update()

    def on_fx_quotes(self):
        self.update_status()
        # Refresh edits with the new rate
        edit = self.fiat_send_e if self.fiat_send_e.is_last_edited else self.amount_e
        edit.textEdited.emit(edit.text())
        edit = self.fiat_receive_e if self.fiat_receive_e.is_last_edited else self.receive_amount_e
        edit.textEdited.emit(edit.text())
        # History tab needs updating if it used spot
        if self.fx.history_used_spot:
            self.history_model.refresh('fx_quotes')
        self.address_list.update()

    def toggle_tab(self, tab):
        show = not self.config.get('show_{}_tab'.format(tab.tab_name), False)
        self.config.set_key('show_{}_tab'.format(tab.tab_name), show)
        item_text = (_("Hide {}") if show else _("Show {}")).format(tab.tab_description)
        tab.menu_action.setText(item_text)
        if show:
            # Find out where to place the tab
            index = len(self.tabs)
            for i in range(len(self.tabs)):
                try:
                    if tab.tab_pos < self.tabs.widget(i).tab_pos:
                        index = i
                        break
                except AttributeError:
                    pass
            self.tabs.insertTab(index, tab, tab.tab_icon, tab.tab_description.replace("&", ""))
        else:
            i = self.tabs.indexOf(tab)
            self.tabs.removeTab(i)

    def push_top_level_window(self, window):
        '''Used for e.g. tx dialog box to ensure new dialogs are appropriately
        parented.  This used to be done by explicitly providing the parent
        window, but that isn't something hardware wallet prompts know.'''
        self.tl_windows.append(window)

    def pop_top_level_window(self, window):
        self.tl_windows.remove(window)

    def top_level_window(self, test_func=None):
        '''Do the right thing in the presence of tx dialog windows'''
        override = self.tl_windows[-1] if self.tl_windows else None
        if override and test_func and not test_func(override):
            override = None  # only override if ok for test_func
        return self.top_level_window_recurse(override, test_func)

    def diagnostic_name(self):
        #return '{}:{}'.format(self.__class__.__name__, self.wallet.diagnostic_name())
        return self.wallet.diagnostic_name()

    def is_hidden(self):
        return self.isMinimized() or self.isHidden()

    def show_or_hide(self):
        if self.is_hidden():
            self.bring_to_top()
        else:
            self.hide()

    def bring_to_top(self):
        self.show()
        self.raise_()

    def on_error(self, exc_info):
        e = exc_info[1]
        if isinstance(e, UserCancelled):
            pass
        elif isinstance(e, UserFacingException):
            self.show_error(str(e))
        else:
            try:
                self.logger.error("on_error", exc_info=exc_info)
            except OSError:
                pass  # see #4418
            self.show_error(repr(e))

    def on_network(self, event, *args):
        # Handle in GUI thread
        self.network_signal.emit(event, args)

    def on_network_qt(self, event, args=None):
        # Handle a network message in the GUI thread
        if event == 'wallet_updated':
            wallet = args[0]
            if wallet == self.wallet:
                self.need_update.set()
        elif event == 'network_updated':
            self.gui_object.network_updated_signal_obj.network_updated_signal \
                .emit(event, args)
            self.network_signal.emit('status', None)
        elif event == 'blockchain_updated':
            # to update number of confirmations in history
            self.need_update.set()
        elif event == 'new_transaction':
            wallet, tx = args
            if wallet == self.wallet:
                self.tx_notification_queue.put(tx)
        elif event == 'on_quotes':
            self.on_fx_quotes()
        elif event == 'on_history':
            self.on_fx_history()
        elif event == 'on_token':
            self.on_fx_token()
        elif event == 'channels_updated':
            self.channels_list.update_rows.emit(*args)
        elif event == 'channel':
            self.channels_list.update_single_row.emit(*args)
            self.update_status()
        elif event == 'request_status':
            self.on_request_status(*args)
        elif event == 'invoice_status':
            self.on_invoice_status(*args)
        elif event == 'status':
            self.update_status()
        elif event == 'banner':
            self.console.showMessage(args[0])
        elif event == 'verified':
            wallet, tx_hash, tx_mined_status = args
            if wallet == self.wallet:
                self.history_model.update_tx_mined_status(tx_hash, tx_mined_status)
        elif event == 'fee':
            pass
        elif event == 'fee_histogram':
            self.history_model.on_fee_histogram()
        else:
            self.logger.info(f"unexpected network event: {event} {args}")

    def fetch_alias(self):
        self.alias_info = None
        alias = self.config.get('alias')
        if alias:
            alias = str(alias)
            def f():
                self.alias_info = self.contacts.resolve_openalias(alias)
                self.alias_received_signal.emit()
            t = threading.Thread(target=f)
            t.setDaemon(True)
            t.start()

    def close_wallet(self):
        if self.wallet:
            self.logger.info(f'close_wallet {self.wallet.storage.path}')
        run_hook('close_wallet', self.wallet)

    @profiler
    def load_wallet(self, wallet):
        wallet.thread = TaskThread(self, self.on_error)
        self.update_recently_visited(wallet.storage.path)
        if wallet.lnworker and wallet.network:
            wallet.network.trigger_callback('channels_updated', wallet)
        self.need_update.set()
        # Once GUI has been initialized check if we want to announce something since the callback has been called before the GUI was initialized
        # update menus
        self.seed_menu.setEnabled(self.wallet.has_seed())
        self.update_lock_icon()
        self.update_buttons_on_seed()
        self.update_console()
        self.clear_receive_tab()
        self.request_list.update()
        self.channels_list.update()
        self.tabs.show()
        self.init_geometry()
        if self.config.get('hide_gui') and self.gui_object.tray.isVisible():
            self.hide()
        else:
            self.show()
        self.watching_only_changed()
        run_hook('load_wallet', wallet, self)
        try:
            wallet.try_detecting_internal_addresses_corruption()
        except InternalAddressCorruption as e:
            self.show_error(str(e))
            send_exception_to_crash_reporter(e)

    def init_geometry(self):
        winpos = self.wallet.db.get("winpos-qt")
        try:
            screen = self.app.desktop().screenGeometry()
            assert screen.contains(QRect(*winpos))
            self.setGeometry(*winpos)
        except:
            self.logger.info("using default geometry")
            self.setGeometry(100, 100, 840, 400)

    def watching_only_changed(self):
        name = "Qtum Electrum Testnet" if constants.net.TESTNET else "Qtum Electrum"
        title = '%s %s  -  %s' % (name, ELECTRUM_VERSION,
                                        self.wallet.basename())
        extra = [self.wallet.db.get('wallet_type', '?')]
        if self.wallet.is_watching_only():
            extra.append(_('watching only'))
        title += '  [%s]'% ', '.join(extra)
        self.setWindowTitle(title)
        self.password_menu.setEnabled(self.wallet.may_have_password())
        self.import_privkey_menu.setVisible(self.wallet.can_import_privkey())
        self.import_address_menu.setVisible(self.wallet.can_import_address())
        self.export_menu.setEnabled(self.wallet.can_export())

    def warn_if_watching_only(self):
        if self.wallet.is_watching_only():
            msg = ' '.join([
                _("This wallet is watching-only."),
                _("This means you will not be able to spend QTUMs with it."),
                _("Make sure you own the seed phrase or the private keys, before you request QTUMs to be sent to this wallet.")
            ])
            self.show_warning(msg, title=_('Watch-only wallet'))

    def warn_if_lightning_backup(self):
        if self.wallet.is_lightning_backup():
            msg = '\n\n'.join([
                _("This file is a backup of a lightning wallet."),
                _("You will not be able to perform lightning payments using this file, and the lightning balance displayed in this wallet might be outdated.") + ' ' + \
                _("If you have lost the original wallet file, you can use this file to trigger a forced closure of your channels."),
                _("Do you want to have your channels force-closed?")
            ])
            if self.question(msg, title=_('Lightning Backup')):
                self.network.maybe_init_lightning()
                self.wallet.lnworker.start_network(self.network)

    def warn_if_testnet(self):
        if not constants.net.TESTNET:
            return
        # user might have opted out already
        if self.config.get('dont_show_testnet_warning', False):
            return
        # only show once per process lifecycle
        if getattr(self.gui_object, '_warned_testnet', False):
            return
        self.gui_object._warned_testnet = True
        msg = ''.join([
            _("You are in testnet mode."), ' ',
            _("Testnet coins are worthless."), '\n',
            _("Testnet is separate from the main Qtum network. It is used for testing.")
        ])
        cb = QCheckBox(_("Don't show this again."))
        cb_checked = False
        def on_cb(x):
            nonlocal cb_checked
            cb_checked = x == Qt.Checked
        cb.stateChanged.connect(on_cb)
        self.show_warning(msg, title=_('Testnet'), checkbox=cb)
        if cb_checked:
            self.config.set_key('dont_show_testnet_warning', True)

    def open_wallet(self):
        try:
            wallet_folder = self.get_wallet_folder()
        except FileNotFoundError as e:
            self.show_error(str(e))
            return
        filename, __ = QFileDialog.getOpenFileName(self, "Select your wallet file", wallet_folder)
        if not filename:
            return
        self.gui_object.new_window(filename)

    def backup_wallet(self):
        try:
            new_path = self.wallet.save_backup()
        except BaseException as reason:
            self.show_critical(_("Electrum was unable to copy your wallet file to the specified location.") + "\n" + str(reason), title=_("Unable to create backup"))
            return
<<<<<<< HEAD
        new_path = os.path.join(wallet_folder, filename)
        if new_path != path:
            try:
                shutil.copy2(path, new_path)
                self.show_message(_("A copy of your wallet file was created in")+" '%s'" % str(new_path), title=_("Wallet backup created"))
            except BaseException as reason:
                self.show_critical(_("Qtum Electrum was unable to copy your wallet file to the specified location.") + "\n" + str(reason), title=_("Unable to create backup"))
=======
        if new_path:
            self.show_message(_("A copy of your wallet file was created in")+" '%s'" % str(new_path), title=_("Wallet backup created"))
        else:
            self.show_message(_("You need to configure a backup directory in your preferences"), title=_("Backup not created"))
>>>>>>> 7908f4b2

    def update_recently_visited(self, filename):
        recent = self.config.get('recently_open', [])
        try:
            sorted(recent)
        except:
            recent = []
        if filename in recent:
            recent.remove(filename)
        recent.insert(0, filename)
        recent = [path for path in recent if os.path.exists(path)]
        recent = recent[:5]
        self.config.set_key('recently_open', recent)
        self.recently_visited_menu.clear()
        for i, k in enumerate(sorted(recent)):
            b = os.path.basename(k)
            def loader(k):
                return lambda: self.gui_object.new_window(k)
            self.recently_visited_menu.addAction(b, loader(k)).setShortcut(QKeySequence("Ctrl+%d"%(i+1)))
        self.recently_visited_menu.setEnabled(len(recent))

    def get_wallet_folder(self):
        return os.path.dirname(os.path.abspath(self.wallet.storage.path))

    def new_wallet(self):
        try:
            wallet_folder = self.get_wallet_folder()
        except FileNotFoundError as e:
            self.show_error(str(e))
            return
        filename = get_new_wallet_name(wallet_folder)
        full_path = os.path.join(wallet_folder, filename)
        self.gui_object.start_new_window(full_path, None)

    def init_menubar(self):
        menubar = QMenuBar()

        file_menu = menubar.addMenu(_("&File"))
        self.recently_visited_menu = file_menu.addMenu(_("&Recently open"))
        file_menu.addAction(_("&Open"), self.open_wallet).setShortcut(QKeySequence.Open)
        file_menu.addAction(_("&New/Restore"), self.new_wallet).setShortcut(QKeySequence.New)
        file_menu.addAction(_("&Save backup"), self.backup_wallet).setShortcut(QKeySequence.SaveAs)
        file_menu.addAction(_("Delete"), self.remove_wallet)
        file_menu.addSeparator()
        file_menu.addAction(_("&Quit"), self.close)

        wallet_menu = menubar.addMenu(_("&Wallet"))
        wallet_menu.addAction(_("&Information"), self.show_wallet_info)
        wallet_menu.addSeparator()
        self.password_menu = wallet_menu.addAction(_("&Password"), self.change_password_dialog)
        self.seed_menu = wallet_menu.addAction(_("&Seed"), self.show_seed_dialog)
        self.private_keys_menu = wallet_menu.addMenu(_("&Private keys"))
        self.private_keys_menu.addAction(_("&Sweep"), self.sweep_key_dialog)
        self.import_privkey_menu = self.private_keys_menu.addAction(_("&Import"), self.do_import_privkey)
        self.export_menu = self.private_keys_menu.addAction(_("&Export"), self.export_privkeys_dialog)
        self.import_address_menu = wallet_menu.addAction(_("Import addresses"), self.import_addresses)
        wallet_menu.addSeparator()

        addresses_menu = wallet_menu.addMenu(_("&Addresses"))
        addresses_menu.addAction(_("&Filter"), lambda: self.address_list.toggle_toolbar(self.config))
        labels_menu = wallet_menu.addMenu(_("&Labels"))
        labels_menu.addAction(_("&Import"), self.do_import_labels)
        labels_menu.addAction(_("&Export"), self.do_export_labels)
        history_menu = wallet_menu.addMenu(_("&History"))
        history_menu.addAction(_("&Filter"), lambda: self.history_list.toggle_toolbar(self.config))
        history_menu.addAction(_("&Summary"), self.history_list.show_summary)
        history_menu.addAction(_("&Plot"), self.history_list.plot_history_dialog)
        history_menu.addAction(_("&Export"), self.history_list.export_history_dialog)
        contacts_menu = wallet_menu.addMenu(_("Contacts"))
        contacts_menu.addAction(_("&New"), self.new_contact_dialog)
        contacts_menu.addAction(_("Import"), lambda: self.contact_list.import_contacts())
        contacts_menu.addAction(_("Export"), lambda: self.contact_list.export_contacts())
        invoices_menu = wallet_menu.addMenu(_("Invoices"))
        invoices_menu.addAction(_("Import"), lambda: self.invoice_list.import_invoices())
        invoices_menu.addAction(_("Export"), lambda: self.invoice_list.export_invoices())

        try:
            addr_type, __ = b58_address_to_hash160(self.addresses[0])
        except:
            addr_type = constants.net.SEGWIT_HRP
        if not isinstance(self.wallet.keystore, TrezorKeyStore) and addr_type == constants.net.ADDRTYPE_P2PKH and not self.wallet.is_watching_only():
            token_menu = wallet_menu.addMenu(_("&Token"))
            token_menu.addAction(_("Add Token"), lambda: self.token_add_dialog())

            smart_cotract_menu = wallet_menu.addMenu(_("&Smart Contract"))
            smart_cotract_menu.addAction(_("Add Contract"), lambda: self.contract_add_dialog())
            smart_cotract_menu.addAction(_("Create Contract"), lambda: self.contract_create_dialog())

        wallet_menu.addSeparator()
        wallet_menu.addAction(_("Find"), self.toggle_search).setShortcut(QKeySequence("Ctrl+F"))

        def add_toggle_action(view_menu, tab):
            is_shown = self.config.get('show_{}_tab'.format(tab.tab_name), False)
            item_name = (_("Hide") if is_shown else _("Show")) + " " + tab.tab_description
            tab.menu_action = view_menu.addAction(item_name, lambda: self.toggle_tab(tab))

        view_menu = menubar.addMenu(_("&View"))
        add_toggle_action(view_menu, self.addresses_tab)
        add_toggle_action(view_menu, self.utxo_tab)
        if self.wallet.has_lightning():
            add_toggle_action(view_menu, self.channels_tab)
        add_toggle_action(view_menu, self.contacts_tab)
        add_toggle_action(view_menu, self.console_tab)
        add_toggle_action(view_menu, self.smart_contract_tab)

        tools_menu = menubar.addMenu(_("&Tools"))

        # Settings / Preferences are all reserved keywords in macOS using this as work around
<<<<<<< HEAD
        tools_menu.addAction(_("Qtum Electrum preferences") if sys.platform == 'darwin' else _("Preferences"), self.settings_dialog)
        if self.network:
            tools_menu.addAction(_("&Network"), self.gui_object.show_network_dialog)
        if self.wallet.has_lightning():
            tools_menu.addAction(_("&Lightning"), self.gui_object.show_lightning_dialog)
            tools_menu.addAction(_("&Watchtower"), self.gui_object.show_watchtower_dialog)
=======
        tools_menu.addAction(_("Electrum preferences") if sys.platform == 'darwin' else _("Preferences"), self.settings_dialog)
        tools_menu.addAction(_("&Network"), self.gui_object.show_network_dialog).setEnabled(bool(self.network))
        tools_menu.addAction(_("&Lightning Network"), self.gui_object.show_lightning_dialog).setEnabled(bool(self.wallet.has_lightning() and self.network))
        tools_menu.addAction(_("Local &Watchtower"), self.gui_object.show_watchtower_dialog).setEnabled(bool(self.network and self.network.local_watchtower))
>>>>>>> 7908f4b2
        tools_menu.addAction(_("&Plugins"), self.plugins_dialog)
        tools_menu.addSeparator()
        tools_menu.addAction(_("&Sign/verify message"), self.sign_verify_message)
        tools_menu.addAction(_("&Encrypt/decrypt message"), self.encrypt_message)
        tools_menu.addSeparator()

        paytomany_menu = tools_menu.addAction(_("&Pay to many"), self.paytomany)

        raw_transaction_menu = tools_menu.addMenu(_("&Load transaction"))
        raw_transaction_menu.addAction(_("&From file"), self.do_process_from_file)
        raw_transaction_menu.addAction(_("&From text"), self.do_process_from_text)
        raw_transaction_menu.addAction(_("&From the blockchain"), self.do_process_from_txid)
        raw_transaction_menu.addAction(_("&From QR code"), self.read_tx_from_qrcode)
        self.raw_transaction_menu = raw_transaction_menu
        run_hook('init_menubar_tools', self, tools_menu)

        help_menu = menubar.addMenu(_("&Help"))
        help_menu.addAction(_("&About"), self.show_about)
        help_menu.addAction(_("&Check for updates"), self.show_update_check)
        help_menu.addAction(_("&Official website"), lambda: webopen("https://github.com/qtumproject/qtum-electrum/"))
        help_menu.addSeparator()
        help_menu.addAction(_("&Documentation"), lambda: webopen("http://docs.electrum.org/")).setShortcut(QKeySequence.HelpContents)
        help_menu.addAction(_("&Report Bug"), self.show_report_bug)
        help_menu.addSeparator()
        help_menu.addAction(_("&Donate to server"), self.donate_to_server)

        self.setMenuBar(menubar)

    def donate_to_server(self):
        d = self.network.get_donation_address()
        if d:
            host = self.network.get_parameters().host
            self.pay_to_URI('qtum:%s?message=donation for %s'%(d, host))
        else:
            self.show_error(_('No donation address for this server'))

    def show_about(self):
        QMessageBox.about(self, "Qtum Electrum",
                          (_("Version")+" %s" % ELECTRUM_VERSION + "\n\n" +
                           _("This software is based on Electrum to support Qtum.") + " " +
                           _("Electrum's focus is speed, with low resource usage and simplifying Bitcoin.") + " " +
                           _("You do not need to perform regular backups, because your wallet can be "
                              "recovered from a secret phrase that you can memorize or write on paper.") + " " +
                           _("Startup times are instant because it operates in conjunction with high-performance "
                              "servers that handle the most complicated parts of the Bitcoin system.") + "\n\n" +
                           _("Uses icons from the Icons8 icon pack (icons8.com).")))

    def show_update_check(self, version=None):
        self.gui_object._update_check = UpdateCheck(self, version)

    def show_report_bug(self):
        msg = ' '.join([
            _("Please report any bugs as issues on github:<br/>"),
            f'''<a href="{constants.GIT_REPO_ISSUES_URL}">{constants.GIT_REPO_ISSUES_URL}</a><br/><br/>''',
            _("Before reporting a bug, upgrade to the most recent version of Electrum (latest release or git HEAD), and include the version number in your report."),
            _("Try to explain not only what the bug is, but how it occurs.")
         ])
        self.show_message(msg, title="Qtum Electrum - " + _("Reporting Bugs"), rich_text=True)

    def notify_transactions(self):
        if self.tx_notification_queue.qsize() == 0:
            return
        if not self.wallet.up_to_date:
            return  # no notifications while syncing
        now = time.time()
        rate_limit = 20  # seconds
        if self.tx_notification_last_time + rate_limit > now:
            return
        self.tx_notification_last_time = now
        self.logger.info("Notifying GUI about new transactions")
        txns = []
        while True:
            try:
                txns.append(self.tx_notification_queue.get_nowait())
            except queue.Empty:
                break
        # Combine the transactions if there are at least three
        if len(txns) >= 3:
            total_amount = 0
            for tx in txns:
                is_relevant, is_mine, v, fee = self.wallet.get_wallet_delta(tx)
                if not is_relevant:
                    continue
                total_amount += v
            self.notify(_("{} new transactions: Total amount received in the new transactions {}")
                        .format(len(txns), self.format_amount_and_units(total_amount)))
        else:
            for tx in txns:
                is_relevant, is_mine, v, fee = self.wallet.get_wallet_delta(tx)
                if not is_relevant:
                    continue
                self.notify(_("New transaction: {}").format(self.format_amount_and_units(v)))

    def notify(self, message):
        if self.tray:
            try:
                # this requires Qt 5.9
                self.tray.showMessage("Qtum Electrum", message, read_QIcon("electrum_dark_icon"), 20000)
            except TypeError:
                self.tray.showMessage("Qtum Electrum", message, QSystemTrayIcon.Information, 20000)



    # custom wrappers for getOpenFileName and getSaveFileName, that remember the path selected by the user
    def getOpenFileName(self, title, filter = ""):
        directory = self.config.get('io_dir', os.path.expanduser('~'))
        fileName, __ = QFileDialog.getOpenFileName(self, title, directory, filter)
        if fileName and directory != os.path.dirname(fileName):
            self.config.set_key('io_dir', os.path.dirname(fileName), True)
        return fileName

    def getSaveFileName(self, title, filename, filter = ""):
        directory = self.config.get('io_dir', os.path.expanduser('~'))
        path = os.path.join( directory, filename )
        fileName, __ = QFileDialog.getSaveFileName(self, title, path, filter)
        if fileName and directory != os.path.dirname(fileName):
            self.config.set_key('io_dir', os.path.dirname(fileName), True)
        return fileName

    def timer_actions(self):
        self.request_list.refresh_status()
        # Note this runs in the GUI thread
        if self.need_update.is_set():
            self.need_update.clear()
            self.update_wallet()
        elif not self.wallet.up_to_date:
            # this updates "synchronizing" progress
            self.update_status()
        # resolve aliases
        # FIXME this is a blocking network call that has a timeout of 5 sec
        self.payto_e.resolve()
        self.notify_transactions()

    def format_amount(self, x, is_diff=False, whitespaces=False, num_zeros=None, decimal_point=None):
        if num_zeros is None:
            num_zeros = self.num_zeros
        if decimal_point is None:
            decimal_point = self.decimal_point
        return format_satoshis(x, num_zeros, decimal_point, is_diff=is_diff, whitespaces=whitespaces)

    def format_amount_and_units(self, amount):
        text = self.format_amount(amount) + ' '+ self.base_unit()
        x = self.fx.format_amount_and_units(amount) if self.fx else None
        if text and x:
            text += ' (%s)'%x
        return text

    def format_fee_rate(self, fee_rate):
        # fee_rate is in sat/kB
        return format_fee_satoshis(fee_rate/1000, num_zeros=self.num_zeros) + ' sat/byte'

    def get_decimal_point(self):
        return self.decimal_point

    def base_unit(self):
        return decimal_point_to_base_unit_name(self.decimal_point)

    def connect_fields(self, window, btc_e, fiat_e, fee_e):

        def edit_changed(edit):
            if edit.follows:
                return
            edit.setStyleSheet(ColorScheme.DEFAULT.as_stylesheet())
            fiat_e.is_last_edited = (edit == fiat_e)
            amount = edit.get_amount()
            rate = self.fx.exchange_rate() if self.fx else Decimal('NaN')
            if rate.is_nan() or amount is None:
                if edit is fiat_e:
                    btc_e.setText("")
                    if fee_e:
                        fee_e.setText("")
                else:
                    fiat_e.setText("")
            else:
                if edit is fiat_e:
                    btc_e.follows = True
                    btc_e.setAmount(int(amount / Decimal(rate) * COIN))
                    btc_e.setStyleSheet(ColorScheme.BLUE.as_stylesheet())
                    btc_e.follows = False
                    if fee_e:
                        window.update_fee()
                else:
                    fiat_e.follows = True
                    fiat_e.setText(self.fx.ccy_amount_str(
                        amount * Decimal(rate) / COIN, False))
                    fiat_e.setStyleSheet(ColorScheme.BLUE.as_stylesheet())
                    fiat_e.follows = False

        btc_e.follows = False
        fiat_e.follows = False
        fiat_e.textChanged.connect(partial(edit_changed, fiat_e))
        btc_e.textChanged.connect(partial(edit_changed, btc_e))
        fiat_e.is_last_edited = False

    def update_status(self):
        if not self.wallet:
            return

        if self.network is None:
            text = _("Offline")
            icon = read_QIcon("status_disconnected.png")

        elif self.network.is_connected():
            server_height = self.network.get_server_height()
            server_lag = self.network.get_local_height() - server_height
            fork_str = "_fork" if len(self.network.get_blockchains())>1 else ""
            # Server height can be 0 after switching to a new server
            # until we get a headers subscription request response.
            # Display the synchronizing message in that case.
            if not self.wallet.up_to_date or server_height == 0:
                num_sent, num_answered = self.wallet.get_history_sync_state_details()
                text = ("{} ({}/{})"
                        .format(_("Synchronizing..."), num_answered, num_sent))
                icon = read_QIcon("status_waiting.png")
            elif server_lag > 1:
                text = _("Server is lagging ({} blocks)").format(server_lag)
                icon = read_QIcon("status_lagging%s.png"%fork_str)
            else:
                c, u, x = self.wallet.get_balance()
                text =  _("Balance" ) + ": %s "%(self.format_amount_and_units(c))
                if u:
                    text +=  " [%s unconfirmed]"%(self.format_amount(u, is_diff=True).strip())
                if x:
                    text +=  " [%s unmatured]"%(self.format_amount(x, is_diff=True).strip())
                if self.wallet.lnworker:
                    l = self.wallet.lnworker.get_balance()
                    text += u'    \U0001f5f2 %s'%(self.format_amount_and_units(l).strip())

                # append fiat balance and price
                if self.fx.is_enabled():
                    text += self.fx.get_fiat_status_text(c + u + x,
                        self.base_unit(), self.get_decimal_point()) or ''
                if not self.network.proxy:
                    icon = read_QIcon("status_connected%s.png"%fork_str)
                else:
                    icon = read_QIcon("status_connected_proxy%s.png"%fork_str)
        else:
            icon = read_QIcon("status_disconnected.png")
            if self.network.proxy:
                text = "{} ({})".format(_("Not connected"), _("proxy enabled"))
            elif self.network.downloading_headers:
                text = _("Downloading headers...")
                icon = read_QIcon("status_waiting.png")
            else:
                text = _("Not connected")

        self.tray.setToolTip("%s (%s)" % (text, self.wallet.basename()))
        self.balance_label.setText(text)
<<<<<<< HEAD
        self.status_button.setIcon(icon)
=======
        if self.status_button:
            self.status_button.setIcon( icon )
>>>>>>> 7908f4b2

    def update_wallet(self):
        self.update_status()
        if self.wallet.up_to_date or not self.network or not self.network.is_connected():
            self.update_tabs()

    def update_tabs(self, wallet=None):
        if wallet is None:
            wallet = self.wallet
        if wallet != self.wallet:
            return
        self.history_model.refresh('update_tabs')
        self.request_list.update()
        self.address_list.update()
        self.utxo_list.update()
        self.contact_list.update()
        self.invoice_list.update()
<<<<<<< HEAD

        self.token_balance_list.update()
        self.token_hist_model.refresh('update_tabs')
        self.token_hist_list.update()
        self.smart_contract_list.update()

=======
        self.channels_list.update_rows.emit(wallet)
>>>>>>> 7908f4b2
        self.update_completions()

    def create_channels_tab(self):
        self.channels_list = ChannelsList(self)
        t = self.channels_list.get_toolbar()
        return self.create_list_tab(self.channels_list, t)

    def create_history_tab(self):
        self.history_model = HistoryModel(self)
        self.history_list = l = HistoryList(self, self.history_model)
        self.history_model.set_view(self.history_list)
        l.searchable_list = l
        toolbar = l.create_toolbar(self.config)
        toolbar_shown = bool(self.config.get('show_toolbar_history', False))
        l.show_toolbar(toolbar_shown)
        return self.create_list_tab(l, toolbar)

    def show_address(self, addr):
        from . import address_dialog
        d = address_dialog.AddressDialog(self, addr)
        d.exec_()

    def show_transaction(self, tx, *, tx_desc=None):
        '''tx_desc is set only for txs created in the Send tab'''
        show_transaction(tx, parent=self, desc=tx_desc)

    def show_lightning_transaction(self, tx_item):
        from .lightning_tx_dialog import LightningTxDialog
        d = LightningTxDialog(self, tx_item)
        d.show()

    def create_receive_tab(self):
        # A 4-column grid layout.  All the stretch is in the last column.
        # The exchange rate plugin adds a fiat widget in column 2
        self.receive_grid = grid = QGridLayout()
        grid.setSpacing(8)
        grid.setColumnStretch(3, 1)

        self.receive_message_e = QLineEdit()
        grid.addWidget(QLabel(_('Description')), 0, 0)
        grid.addWidget(self.receive_message_e, 0, 1, 1, 4)
        self.receive_message_e.textChanged.connect(self.update_receive_qr)

        self.receive_amount_e = BTCAmountEdit(self.get_decimal_point)
        grid.addWidget(QLabel(_('Requested amount')), 1, 0)
        grid.addWidget(self.receive_amount_e, 1, 1)
        self.receive_amount_e.textChanged.connect(self.update_receive_qr)

        self.fiat_receive_e = AmountEdit(self.fx.get_currency if self.fx else '')
        if not self.fx or not self.fx.is_enabled():
            self.fiat_receive_e.setVisible(False)
        grid.addWidget(self.fiat_receive_e, 1, 2, Qt.AlignLeft)

        self.connect_fields(self, self.receive_amount_e, self.fiat_receive_e, None)
        self.connect_fields(self, self.amount_e, self.fiat_send_e, None)

        self.expires_combo = QComboBox()
        evl = sorted(pr_expiration_values.items())
        evl_keys = [i[0] for i in evl]
        evl_values = [i[1] for i in evl]
        default_expiry = self.config.get('request_expiry', 3600)
        try:
            i = evl_keys.index(default_expiry)
        except ValueError:
            i = 0
        self.expires_combo.addItems(evl_values)
        self.expires_combo.setCurrentIndex(i)
        self.expires_combo.setFixedWidth(self.receive_amount_e.width())
        def on_expiry(i):
            self.config.set_key('request_expiry', evl_keys[i])
        self.expires_combo.currentIndexChanged.connect(on_expiry)
        msg = ' '.join([
            _('Expiration date of your request.'),
            _('This information is seen by the recipient if you send them a signed payment request.'),
            _('Expired requests have to be deleted manually from your list, in order to free the corresponding Qtum addresses.'),
            _('The qtum address never expires and will always be part of this electrum wallet.'),
        ])
        grid.addWidget(HelpLabel(_('Request expires'), msg), 2, 0)
        grid.addWidget(self.expires_combo, 2, 1)
        self.expires_label = QLineEdit('')
        self.expires_label.setReadOnly(1)
        self.expires_label.setFocusPolicy(Qt.NoFocus)
        self.expires_label.hide()
        grid.addWidget(self.expires_label, 2, 1)

        self.clear_invoice_button = QPushButton(_('Clear'))
        self.clear_invoice_button.clicked.connect(self.clear_receive_tab)
        self.create_invoice_button = QPushButton(_('On-chain'))
        self.create_invoice_button.setIcon(read_QIcon("bitcoin.png"))
        self.create_invoice_button.clicked.connect(lambda: self.create_invoice(False))
        self.receive_buttons = buttons = QHBoxLayout()
        buttons.addStretch(1)
        buttons.addWidget(self.clear_invoice_button)
        buttons.addWidget(self.create_invoice_button)
        if self.wallet.has_lightning():
            self.create_lightning_invoice_button = QPushButton(_('Lightning'))
            self.create_lightning_invoice_button.setIcon(read_QIcon("lightning.png"))
            self.create_lightning_invoice_button.clicked.connect(lambda: self.create_invoice(True))
            buttons.addWidget(self.create_lightning_invoice_button)
        grid.addLayout(buttons, 4, 3, 1, 2)

        self.receive_payreq_e = ButtonsTextEdit()
        self.receive_payreq_e.addCopyButton(self.app)
        self.receive_payreq_e.setReadOnly(True)
        self.receive_payreq_e.textChanged.connect(self.update_receive_qr)
        self.receive_payreq_e.setFocusPolicy(Qt.ClickFocus)

        self.receive_qr = QRCodeWidget(fixedSize=220)
        self.receive_qr.mouseReleaseEvent = lambda x: self.toggle_qr_window()
        self.receive_qr.enterEvent = lambda x: self.app.setOverrideCursor(QCursor(Qt.PointingHandCursor))
        self.receive_qr.leaveEvent = lambda x: self.app.setOverrideCursor(QCursor(Qt.ArrowCursor))

        def on_receive_address_changed():
            addr = str(self.receive_address_e.text())
            self.receive_address_widgets.setVisible(bool(addr))

        msg = _('Bitcoin address where the payment should be received. Note that each payment request uses a different Bitcoin address.')
        receive_address_label = HelpLabel(_('Receiving address'), msg)

        self.receive_address_e = ButtonsTextEdit()
        self.receive_address_e.setFont(QFont(MONOSPACE_FONT))
        self.receive_address_e.addCopyButton(self.app)
        self.receive_address_e.setReadOnly(True)
        self.receive_address_e.textChanged.connect(on_receive_address_changed)
        self.receive_address_e.textChanged.connect(self.update_receive_address_styling)
        self.receive_address_e.setMinimumHeight(6 * char_width_in_lineedit())
        self.receive_address_e.setMaximumHeight(10 * char_width_in_lineedit())
        qr_show = lambda: self.show_qrcode(str(self.receive_address_e.text()), _('Receiving address'), parent=self)
        qr_icon = "qrcode_white.png" if ColorScheme.dark_scheme else "qrcode.png"
        self.receive_address_e.addButton(qr_icon, qr_show, _("Show as QR code"))

        self.receive_requests_label = QLabel(_('Incoming payments'))

        from .request_list import RequestList
        self.request_list = RequestList(self)

        # layout
        vbox_g = QVBoxLayout()
        vbox_g.addLayout(grid)
        vbox_g.addStretch()

        receive_tabbed_widgets = QTabWidget()
        receive_tabbed_widgets.addTab(self.receive_qr, _('QR Code'))
        receive_tabbed_widgets.addTab(self.receive_payreq_e, _('Text'))

        vbox_receive_address = QVBoxLayout()
        vbox_receive_address.setContentsMargins(0, 0, 0, 0)
        vbox_receive_address.setSpacing(0)
        vbox_receive_address.addWidget(receive_address_label)
        vbox_receive_address.addWidget(self.receive_address_e)
        self.receive_address_widgets = QWidget()
        self.receive_address_widgets.setLayout(vbox_receive_address)
        size_policy = self.receive_address_widgets.sizePolicy()
        size_policy.setRetainSizeWhenHidden(True)
        self.receive_address_widgets.setSizePolicy(size_policy)

        vbox_receive = QVBoxLayout()
        vbox_receive.addWidget(receive_tabbed_widgets)
        vbox_receive.addWidget(self.receive_address_widgets)

        hbox = QHBoxLayout()
        hbox.addLayout(vbox_g)
        hbox.addStretch()
        hbox.addLayout(vbox_receive)

        w = QWidget()
        w.searchable_list = self.request_list
        vbox = QVBoxLayout(w)
        vbox.addLayout(hbox)

        vbox.addStretch(1)
        vbox.addWidget(self.receive_requests_label)
        vbox.addWidget(self.request_list)
        vbox.setStretchFactor(self.request_list, 1000)

        on_receive_address_changed()

        return w

    def delete_request(self, key):
        self.wallet.delete_request(key)
        self.request_list.update()
        self.clear_receive_tab()

    def delete_lightning_payreq(self, payreq_key):
        self.wallet.lnworker.delete_invoice(payreq_key)
        self.request_list.update()
        self.invoice_list.update()
        self.clear_receive_tab()

    def sign_payment_request(self, addr):
        alias = self.config.get('alias')
        alias_privkey = None
        if alias and self.alias_info:
            alias_addr, alias_name, validated = self.alias_info
            if alias_addr:
                if self.wallet.is_mine(alias_addr):
                    msg = _('This payment request will be signed.') + '\n' + _('Please enter your password')
                    password = None
                    if self.wallet.has_keystore_encryption():
                        password = self.password_dialog(msg)
                        if not password:
                            return
                    try:
                        self.wallet.sign_payment_request(addr, alias, alias_addr, password)
                    except Exception as e:
                        self.show_error(repr(e))
                        return
                else:
                    return

    def create_invoice(self, is_lightning):
        amount = self.receive_amount_e.get_amount()
        message = self.receive_message_e.text()
        expiry = self.config.get('request_expiry', 3600)
        if is_lightning:
            key = self.wallet.lnworker.add_request(amount, message, expiry)
        else:
            key = self.create_bitcoin_request(amount, message, expiry)
            self.address_list.update()
        self.request_list.update()
        self.request_list.select_key(key)
        # clear request fields
        self.receive_amount_e.setText('')
        self.receive_message_e.setText('')

    def create_bitcoin_request(self, amount, message, expiration):
        addr = self.wallet.get_unused_address()
        if addr is None:
            if not self.wallet.is_deterministic():
                msg = [
                    _('No more addresses in your wallet.'),
                    _('You are using a non-deterministic wallet, which cannot create new addresses.'),
                    _('If you want to create new addresses, use a deterministic wallet instead.')
                   ]
                self.show_message(' '.join(msg))
                return
            if not self.question(_("Warning: The next address will not be recovered automatically if you restore your wallet from seed; you may need to add it manually.\n\nThis occurs because you have too many unused addresses in your wallet. To avoid this situation, use the existing addresses first.\n\nCreate anyway?")):
                return
            addr = self.wallet.create_new_address(False)
        req = self.wallet.make_payment_request(addr, amount, message, expiration)
        try:
            self.wallet.add_payment_request(req)
        except Exception as e:
            self.logger.exception('Error adding payment request')
            self.show_error(_('Error adding payment request') + ':\n' + repr(e))
        else:
            self.sign_payment_request(addr)
        return addr

    def do_copy(self, content: str, *, title: str = None) -> None:
        self.app.clipboard().setText(content)
        if title is None:
            tooltip_text = _("Text copied to clipboard").format(title)
        else:
            tooltip_text = _("{} copied to clipboard").format(title)
        QToolTip.showText(QCursor.pos(), tooltip_text, self)

    def export_payment_request(self, addr):
        r = self.wallet.receive_requests.get(addr)
        pr = paymentrequest.serialize_request(r).SerializeToString()
        name = r['id'] + '.bip70'
        fileName = self.getSaveFileName(_("Select where to save your payment request"), name, "*.bip70")
        if fileName:
            with open(fileName, "wb+") as f:
                f.write(util.to_bytes(pr))
            self.show_message(_("Request saved successfully"))
            self.saved = True

    def clear_receive_tab(self):
        self.receive_payreq_e.setText('')
        self.receive_address_e.setText('')
        self.receive_message_e.setText('')
        self.receive_amount_e.setAmount(None)
        self.expires_label.hide()
        self.expires_combo.show()
        self.request_list.clearSelection()

    def toggle_qr_window(self):
        from . import qrwindow
        if not self.qr_window:
            self.qr_window = qrwindow.QR_Window(self)
            self.qr_window.setVisible(True)
            self.qr_window_geometry = self.qr_window.geometry()
        else:
            if not self.qr_window.isVisible():
                self.qr_window.setVisible(True)
                self.qr_window.setGeometry(self.qr_window_geometry)
            else:
                self.qr_window_geometry = self.qr_window.geometry()
                self.qr_window.setVisible(False)
        self.update_receive_qr()

    def show_send_tab(self):
        self.tabs.setCurrentIndex(self.tabs.indexOf(self.send_tab))

    def show_receive_tab(self):
        self.tabs.setCurrentIndex(self.tabs.indexOf(self.receive_tab))

    def update_receive_qr(self):
        uri = str(self.receive_payreq_e.text())
        if maybe_extract_bolt11_invoice(uri):
            # encode lightning invoices as uppercase so QR encoding can use
            # alphanumeric mode; resulting in smaller QR codes
            uri = uri.upper()
        self.receive_qr.setData(uri)
        if self.qr_window and self.qr_window.isVisible():
            self.qr_window.qrw.setData(uri)

    def update_receive_address_styling(self):
        addr = str(self.receive_address_e.text())
        if is_address(addr) and self.wallet.is_used(addr):
            self.receive_address_e.setStyleSheet(ColorScheme.RED.as_stylesheet(True))
            self.receive_address_e.setToolTip(_("This address has already been used. "
                                                "For better privacy, do not reuse it for new payments."))
        else:
            self.receive_address_e.setStyleSheet("")
            self.receive_address_e.setToolTip("")

    def create_send_tab(self):
        # A 4-column grid layout.  All the stretch is in the last column.
        # The exchange rate plugin adds a fiat widget in column 2
        self.send_grid = grid = QGridLayout()
        grid.setSpacing(8)
        grid.setColumnStretch(3, 1)

        from .paytoedit import PayToEdit
        self.amount_e = BTCAmountEdit(self.get_decimal_point)
        self.payto_e = PayToEdit(self)
        msg = _('Recipient of the funds.') + '\n\n'\
              + _('You may enter a Qtum address, a label from your list of contacts (a list of completions will be proposed), or an alias (email-like address that forwards to a Qtum address)')
        payto_label = HelpLabel(_('Pay to'), msg)
        grid.addWidget(payto_label, 1, 0)
        grid.addWidget(self.payto_e, 1, 1, 1, -1)

        completer = QCompleter()
        completer.setCaseSensitivity(False)
        self.payto_e.set_completer(completer)
        completer.setModel(self.completions)

        msg = _('Description of the transaction (not mandatory).') + '\n\n'\
              + _('The description is not sent to the recipient of the funds. It is stored in your wallet file, and displayed in the \'History\' tab.')
        description_label = HelpLabel(_('Description'), msg)
        grid.addWidget(description_label, 2, 0)
        self.message_e = FreezableLineEdit()
        self.message_e.setMinimumWidth(700)
        grid.addWidget(self.message_e, 2, 1, 1, -1)

        msg = _('Amount to be sent.') + '\n\n' \
              + _('The amount will be displayed in red if you do not have enough funds in your wallet.') + ' ' \
              + _('Note that if you have frozen some of your addresses, the available funds will be lower than your total balance.') + '\n\n' \
              + _('Keyboard shortcut: type "!" to send all your coins.')
        amount_label = HelpLabel(_('Amount'), msg)
        grid.addWidget(amount_label, 3, 0)
        grid.addWidget(self.amount_e, 3, 1)

        self.fiat_send_e = AmountEdit(self.fx.get_currency if self.fx else '')
        if not self.fx or not self.fx.is_enabled():
            self.fiat_send_e.setVisible(False)
        grid.addWidget(self.fiat_send_e, 3, 2)
        self.amount_e.frozen.connect(
            lambda: self.fiat_send_e.setFrozen(self.amount_e.isReadOnly()))

        self.max_button = EnterButton(_("Max"), self.spend_max)
        self.max_button.setFixedWidth(100)
        self.max_button.setCheckable(True)
        grid.addWidget(self.max_button, 3, 3)

        self.save_button = EnterButton(_("Save"), self.do_save_invoice)
        self.send_button = EnterButton(_("Pay"), self.do_pay)
        self.clear_button = EnterButton(_("Clear"), self.do_clear)

        buttons = QHBoxLayout()
        buttons.addStretch(1)
        buttons.addWidget(self.clear_button)
        buttons.addWidget(self.save_button)
        buttons.addWidget(self.send_button)
        grid.addLayout(buttons, 6, 1, 1, 4)

        self.amount_e.shortcut.connect(self.spend_max)

        def reset_max(text):
            self.max_button.setChecked(False)
            enable = not bool(text) and not self.amount_e.isReadOnly()
            #self.max_button.setEnabled(enable)
        self.amount_e.textEdited.connect(reset_max)
        self.fiat_send_e.textEdited.connect(reset_max)

        self.set_onchain(False)

        self.invoices_label = QLabel(_('Outgoing payments'))
        from .invoice_list import InvoiceList
        self.invoice_list = InvoiceList(self)

        vbox0 = QVBoxLayout()
        vbox0.addLayout(grid)
        hbox = QHBoxLayout()
        hbox.addLayout(vbox0)
        hbox.addStretch(1)
        w = QWidget()
        vbox = QVBoxLayout(w)
        vbox.addLayout(hbox)
        vbox.addStretch(1)
        vbox.addWidget(self.invoices_label)
        vbox.addWidget(self.invoice_list)
        vbox.setStretchFactor(self.invoice_list, 1000)
        w.searchable_list = self.invoice_list
        run_hook('create_send_tab', grid)
        return w

    def spend_max(self):
        if run_hook('abort_send', self):
            return
        outputs = self.payto_e.get_outputs(True)
        if not outputs:
            return
        make_tx = lambda fee_est: self.wallet.make_unsigned_transaction(
            coins=self.get_coins(),
            outputs=outputs,
            fee=fee_est,
            is_sweep=False)

        try:
            tx = make_tx(None)
        except (NotEnoughFunds, NoDynamicFeeEstimates, MultipleSpendMaxTxOutputs) as e:
            self.max_button.setChecked(False)
            self.show_error(str(e))
            return

        self.max_button.setChecked(True)
        amount = tx.output_value()
        __, x_fee_amount = run_hook('get_tx_extra_fee', self.wallet, tx) or (None, 0)
        amount_after_all_fees = amount - x_fee_amount
        self.amount_e.setAmount(amount_after_all_fees)

    def get_contact_payto(self, key):
        _type, label = self.contacts.get(key)
        return label + '  <' + key + '>' if _type == 'address' else key

    def update_completions(self):
        l = [self.get_contact_payto(key) for key in self.contacts.keys()]
        self.completions.setStringList(l)

    @protected
    def protect(self, func, args, password):
        return func(*args, password)

    def read_outputs(self) -> List[PartialTxOutput]:
        if self.payment_request:
            outputs = self.payment_request.get_outputs()
        else:
            outputs = self.payto_e.get_outputs(self.max_button.isChecked())
        return outputs

    def check_send_tab_onchain_outputs_and_show_errors(self, outputs: List[PartialTxOutput]) -> bool:
        """Returns whether there are errors with outputs.
        Also shows error dialog to user if so.
        """
        if not outputs:
            self.show_error(_('No outputs'))
            return True

        for o in outputs:
            if o.scriptpubkey is None:
                self.show_error(_('Qtum Address is None'))
                return True
            if o.value is None:
                self.show_error(_('Invalid Amount'))
                return True

        return False  # no errors

    def check_send_tab_payto_line_and_show_errors(self) -> bool:
        """Returns whether there are errors.
        Also shows error dialog to user if so.
        """
        pr = self.payment_request
        if pr:
            if pr.has_expired():
                self.show_error(_('Payment request has expired'))
                return True

        if not pr:
            errors = self.payto_e.get_errors()
            if errors:
                self.show_warning(_("Invalid Lines found:") + "\n\n" +
                                  '\n'.join([_("Line #") + f"{err.idx+1}: {err.line_content[:40]}... ({repr(err.exc)})"
                                             for err in errors]))
                return True

            if self.payto_e.is_alias and self.payto_e.validated is False:
                alias = self.payto_e.toPlainText()
                msg = _('WARNING: the alias "{}" could not be validated via an additional '
                        'security check, DNSSEC, and thus may not be correct.').format(alias) + '\n'
                msg += _('Do you wish to continue?')
                if not self.question(msg):
                    return True

        return False  # no errors

    def pay_lightning_invoice(self, invoice, amount_sat=None):
        attempts = LN_NUM_PAYMENT_ATTEMPTS
        def task():
            self.wallet.lnworker.pay(invoice, amount_sat, attempts)
        self.do_clear()
        self.wallet.thread.add(task)
        self.invoice_list.update()

    def on_request_status(self, key, status):
        if key not in self.wallet.receive_requests:
            return
        if status == PR_PAID:
            self.notify(_('Payment received') + '\n' + key)
            self.need_update.set()

    def on_invoice_status(self, key):
        req = self.wallet.get_invoice(key)
        if req is None:
            return
        status = req['status']
        self.invoice_list.update_item(key, req)
        if status == PR_PAID:
            self.show_message(_('Payment succeeded'))
            self.need_update.set()
        elif status == PR_FAILED:
            self.show_error(_('Payment failed'))
        else:
            pass

    def read_invoice(self):
        if self.check_send_tab_payto_line_and_show_errors():
            return
        if not self._is_onchain:
            invoice = self.payto_e.lightning_invoice
            if not invoice:
                return
            if not self.wallet.lnworker:
                self.show_error(_('Lightning is disabled'))
                return
            invoice_dict = self.wallet.lnworker.parse_bech32_invoice(invoice)
            if invoice_dict.get('amount') is None:
                amount = self.amount_e.get_amount()
                if amount:
                    invoice_dict['amount'] = amount
                else:
                    self.show_error(_('No amount'))
                    return
            return invoice_dict
        else:
            outputs = self.read_outputs()
            if self.check_send_tab_onchain_outputs_and_show_errors(outputs):
                return
            message = self.message_e.text()
            return self.wallet.create_invoice(outputs, message, self.payment_request, self.payto_URI)

    def do_save_invoice(self):
        invoice = self.read_invoice()
        if not invoice:
            return
        self.wallet.save_invoice(invoice)
        self.do_clear()
        self.invoice_list.update()

    def do_pay(self):
        invoice = self.read_invoice()
        if not invoice:
            return
        self.wallet.save_invoice(invoice)
        self.invoice_list.update()
        self.do_clear()
        self.do_pay_invoice(invoice)

    def pay_multiple_invoices(self, invoices):
        outputs = []
        for invoice in invoices:
            outputs += invoice['outputs']
        self.pay_onchain_dialog(self.get_coins(), outputs)

    def do_pay_invoice(self, invoice):
        if invoice['type'] == PR_TYPE_LN:
            self.pay_lightning_invoice(invoice['invoice'], amount_sat=invoice['amount'])
        elif invoice['type'] == PR_TYPE_ONCHAIN:
            outputs = invoice['outputs']
            self.pay_onchain_dialog(self.get_coins(), outputs)
        else:
            raise Exception('unknown invoice type')

    def get_coins(self, *, nonlocal_only=False) -> Sequence[PartialTxInput]:
        coins = self.get_manually_selected_coins()
        if coins is not None:
            return coins
        else:
            return self.wallet.get_spendable_coins(None, nonlocal_only=nonlocal_only)

    def get_manually_selected_coins(self) -> Optional[Sequence[PartialTxInput]]:
        """Return a list of selected coins or None.
        Note: None means selection is not being used,
              while an empty sequence means the user specifically selected that.
        """
        return self.utxo_list.get_spend_list()

    def pay_onchain_dialog(self, inputs: Sequence[PartialTxInput],
                           outputs: List[PartialTxOutput], *,
                           external_keypairs=None) -> None:
        # trustedcoin requires this
        if run_hook('abort_send', self):
            return
        is_sweep = bool(external_keypairs)
        make_tx = lambda fee_est: self.wallet.make_unsigned_transaction(
            coins=inputs,
            outputs=outputs,
            fee=fee_est,
            is_sweep=is_sweep)
        output_values = [x.value for x in outputs]
        if output_values.count('!') > 1:
            self.show_error(_("More than one output set to spend max"))
            return
        if self.config.get('advanced_preview'):
            self.preview_tx_dialog(make_tx=make_tx,
                                   external_keypairs=external_keypairs)
            return

        output_value = '!' if '!' in output_values else sum(output_values)
        d = ConfirmTxDialog(window=self, make_tx=make_tx, output_value=output_value, is_sweep=is_sweep)
        if d.not_enough_funds:
            self.show_message(_('Not Enough Funds'))
            return
        cancelled, is_send, password, tx = d.run()
        if cancelled:
            return
        if is_send:
            def sign_done(success):
                if success:
                    self.broadcast_or_show(tx)
            self.sign_tx_with_password(tx, callback=sign_done, password=password,
                                       external_keypairs=external_keypairs)
        else:
            self.preview_tx_dialog(make_tx=make_tx,
                                   external_keypairs=external_keypairs)

    def preview_tx_dialog(self, *, make_tx, external_keypairs=None):
        d = PreviewTxDialog(make_tx=make_tx, external_keypairs=external_keypairs,
                            window=self)
        d.show()

    def broadcast_or_show(self, tx: Transaction):
        if not tx.is_complete():
            self.show_transaction(tx)
            return
        if not self.network:
            self.show_error(_("You can't broadcast a transaction without a live network connection."))
            self.show_transaction(tx)
            return
        self.broadcast_transaction(tx)

    @protected
    def sign_tx(self, tx, *, callback, external_keypairs, password):
        self.sign_tx_with_password(tx, callback=callback, password=password, external_keypairs=external_keypairs)

    def sign_tx_with_password(self, tx: PartialTransaction, *, callback, password, external_keypairs=None):
        '''Sign the transaction in a separate thread.  When done, calls
        the callback with a success code of True or False.
        '''
        def on_success(result):
            callback(True)
        def on_failure(exc_info):
            self.on_error(exc_info)
            callback(False)
        on_success = run_hook('tc_sign_wrapper', self.wallet, tx, on_success, on_failure) or on_success
        if external_keypairs:
            # can sign directly
            task = partial(tx.sign, external_keypairs)
        else:
            task = partial(self.wallet.sign_transaction, tx, password)
        msg = _('Signing transaction...')
        WaitingDialog(self, msg, task, on_success, on_failure)

    def broadcast_transaction(self, tx: Transaction):

        def broadcast_thread():
            # non-GUI thread
            pr = self.payment_request
            if pr and pr.has_expired():
                self.payment_request = None
                return False, _("Invoice has expired")
            try:
                self.network.run_from_another_thread(self.network.broadcast_transaction(tx))
            except TxBroadcastError as e:
                return False, e.get_message_for_gui()
            except BestEffortRequestFailed as e:
                return False, repr(e)
            # success
            txid = tx.txid()
            if pr:
                self.payment_request = None
                refund_address = self.wallet.get_receiving_address()
                coro = pr.send_payment_and_receive_paymentack(tx.serialize(), refund_address)
                fut = asyncio.run_coroutine_threadsafe(coro, self.network.asyncio_loop)
                ack_status, ack_msg = fut.result(timeout=20)
                self.logger.info(f"Payment ACK: {ack_status}. Ack message: {ack_msg}")
            return True, txid

        # Capture current TL window; override might be removed on return
        parent = self.top_level_window(lambda win: isinstance(win, MessageBoxMixin))

        def broadcast_done(result):
            # GUI thread
            if result:
                success, msg = result
                if success:
                    parent.show_message(_('Payment sent.') + '\n' + msg)
                    self.invoice_list.update()
                else:
                    msg = msg or ''
                    parent.show_error(msg)

        WaitingDialog(self, _('Broadcasting transaction...'),
                      broadcast_thread, broadcast_done, self.on_error)

    def mktx_for_open_channel(self, funding_sat):
        coins = self.get_coins(nonlocal_only=True)
        make_tx = lambda fee_est: self.wallet.lnworker.mktx_for_open_channel(coins=coins,
                                                                             funding_sat=funding_sat,
                                                                             fee_est=fee_est)
        return make_tx

    def open_channel(self, connect_str, funding_sat, push_amt):
        # use ConfirmTxDialog
        # we need to know the fee before we broadcast, because the txid is required
        make_tx = self.mktx_for_open_channel(funding_sat)
        d = ConfirmTxDialog(window=self, make_tx=make_tx, output_value=funding_sat, is_sweep=False)
        # disable preview button because the user must not broadcast tx before establishment_flow
        d.preview_button.setEnabled(False)
        cancelled, is_send, password, funding_tx = d.run()
        if not is_send:
            return
        if cancelled:
            return
        # read funding_sat from tx; converts '!' to int value
        funding_sat = funding_tx.output_value_for_address(ln_dummy_address())
        def task():
            return self.wallet.lnworker.open_channel(connect_str=connect_str,
                                                     funding_tx=funding_tx,
                                                     funding_sat=funding_sat,
                                                     push_amt_sat=push_amt,
                                                     password=password)
        def on_success(args):
            chan, funding_tx = args
            n = chan.constraints.funding_txn_minimum_depth
            message = '\n'.join([
                _('Channel established.'),
                _('Remote peer ID') + ':' + chan.node_id.hex(),
                _('This channel will be usable after {} confirmations').format(n)
            ])
            if not funding_tx.is_complete():
                message += '\n\n' + _('Please sign and broadcast the funding transaction')
            self.show_message(message)
            if not funding_tx.is_complete():
                self.show_transaction(funding_tx)

        def on_failure(exc_info):
            type_, e, traceback = exc_info
            self.show_error(_('Could not open channel: {}').format(repr(e)))
        WaitingDialog(self, _('Opening channel...'), task, on_success, on_failure)

    def query_choice(self, msg, choices):
        # Needed by QtHandler for hardware wallets
        dialog = WindowModalDialog(self.top_level_window())
        clayout = ChoicesLayout(msg, choices)
        vbox = QVBoxLayout(dialog)
        vbox.addLayout(clayout.layout())
        vbox.addLayout(Buttons(OkButton(dialog)))
        if not dialog.exec_():
            return None
        return clayout.selected_index()

    def lock_amount(self, b: bool) -> None:
        self.amount_e.setFrozen(b)
        self.max_button.setEnabled(not b)

    def prepare_for_payment_request(self):
        self.show_send_tab()
        self.payto_e.is_pr = True
        for e in [self.payto_e, self.message_e]:
            e.setFrozen(True)
        self.lock_amount(True)
        self.payto_e.setText(_("please wait..."))
        return True

    def delete_invoice(self, key):
        self.wallet.delete_invoice(key)
        self.invoice_list.update()

    def payment_request_ok(self):
        pr = self.payment_request
        if not pr:
            return
        key = pr.get_id()
        invoice = self.wallet.get_invoice(key)
        if invoice and invoice['status'] == PR_PAID:
            self.show_message("invoice already paid")
            self.do_clear()
            self.payment_request = None
            return
        self.payto_e.is_pr = True
        if not pr.has_expired():
            self.payto_e.setGreen()
        else:
            self.payto_e.setExpired()
        self.payto_e.setText(pr.get_requestor())
        self.amount_e.setText(format_satoshis_plain(pr.get_amount(), self.decimal_point))
        self.message_e.setText(pr.get_memo())
        # signal to set fee
        self.amount_e.textEdited.emit("")

    def payment_request_error(self):
        pr = self.payment_request
        if not pr:
            return
        self.show_message(str(pr.error))
        self.payment_request = None
        self.do_clear()

    def on_pr(self, request: 'paymentrequest.PaymentRequest'):
        self.set_onchain(True)
        self.payment_request = request
        if self.payment_request.verify(self.contacts):
            self.payment_request_ok_signal.emit()
        else:
            self.payment_request_error_signal.emit()

    def parse_lightning_invoice(self, invoice):
        """Parse ln invoice, and prepare the send tab for it."""
        from electrum.lnaddr import lndecode, LnDecodeException
        try:
            lnaddr = lndecode(invoice, expected_hrp=constants.net.SEGWIT_HRP)
        except Exception as e:
            raise LnDecodeException(e) from e
        pubkey = bh2u(lnaddr.pubkey.serialize())
        for k,v in lnaddr.tags:
            if k == 'd':
                description = v
                break
        else:
             description = ''
        self.payto_e.setFrozen(True)
        self.payto_e.setText(pubkey)
        self.message_e.setText(description)
        if lnaddr.amount is not None:
            self.amount_e.setAmount(lnaddr.amount * COIN)
        #self.amount_e.textEdited.emit("")
        self.set_onchain(False)

    def set_onchain(self, b):
        self._is_onchain = b
        self.max_button.setEnabled(b)

    def pay_to_URI(self, URI):
        if not URI:
            return
        try:
            out = util.parse_URI(URI, self.on_pr)
        except InvalidBitcoinURI as e:
            self.show_error(_("Error parsing URI") + f":\n{e}")
            return
        self.show_send_tab()
        self.payto_URI = out
        r = out.get('r')
        sig = out.get('sig')
        name = out.get('name')
        if r or (name and sig):
            self.prepare_for_payment_request()
            return
        address = out.get('address')
        amount = out.get('amount')
        label = out.get('label')
        message = out.get('message')
        # use label as description (not BIP21 compliant)
        if label and not message:
            message = label
        if address:
            self.payto_e.setText(address)
        if message:
            self.message_e.setText(message)
        if amount:
            self.amount_e.setAmount(amount)
            self.amount_e.textEdited.emit("")


    def do_clear(self):
        self.max_button.setChecked(False)
        self.payment_request = None
        self.payto_URI = None
        self.payto_e.is_pr = False
        self.set_onchain(False)
        for e in [self.payto_e, self.message_e, self.amount_e]:
            e.setText('')
            e.setFrozen(False)
        self.update_status()
        run_hook('do_clear', self)

    def set_frozen_state_of_addresses(self, addrs, freeze: bool):
        self.wallet.set_frozen_state_of_addresses(addrs, freeze)
        self.address_list.update()
        self.utxo_list.update()

    def set_frozen_state_of_coins(self, utxos: Sequence[PartialTxInput], freeze: bool):
        self.wallet.set_frozen_state_of_coins(utxos, freeze)
        self.utxo_list.update()

    def create_list_tab(self, l, toolbar=None):
        w = QWidget()
        w.searchable_list = l
        vbox = QVBoxLayout()
        w.setLayout(vbox)
        #vbox.setContentsMargins(0, 0, 0, 0)
        #vbox.setSpacing(0)
        if toolbar:
            vbox.addLayout(toolbar)
        vbox.addWidget(l)
        return w

    def create_addresses_tab(self):
        from .address_list import AddressList
        self.address_list = l = AddressList(self)
        toolbar = l.create_toolbar(self.config)
        toolbar_shown = bool(self.config.get('show_toolbar_addresses', False))
        l.show_toolbar(toolbar_shown)
        return self.create_list_tab(l, toolbar)

    def create_utxo_tab(self):
        from .utxo_list import UTXOList
        self.utxo_list = UTXOList(self)
        return self.create_list_tab(self.utxo_list)

    def create_contacts_tab(self):
        from .contact_list import ContactList
        self.contact_list = l = ContactList(self)
        return self.create_list_tab(l)

    def remove_address(self, addr):
        if self.question(_("Do you want to remove {} from your wallet?").format(addr)):
            self.wallet.delete_address(addr)
            self.need_update.set()  # history, addresses, coins
            self.clear_receive_tab()

    def paytomany(self):
        self.show_send_tab()
        self.payto_e.paytomany()
        msg = '\n'.join([
            _('Enter a list of outputs in the \'Pay to\' field.'),
            _('One output per line.'),
            _('Format: address, amount'),
            _('You may load a CSV file using the file icon.')
        ])
        self.show_message(msg, title=_('Pay to many'))

    def payto_contacts(self, labels):
        paytos = [self.get_contact_payto(label) for label in labels]
        self.show_send_tab()
        if len(paytos) == 1:
            self.payto_e.setText(paytos[0])
            self.amount_e.setFocus()
        else:
            text = "\n".join([payto + ", 0" for payto in paytos])
            self.payto_e.setText(text)
            self.payto_e.setFocus()

    def set_contact(self, label, address):
        if not is_address(address):
            self.show_error(_('Invalid Address'))
            self.contact_list.update()  # Displays original unchanged value
            return False
        self.contacts[address] = ('address', label)
        self.contact_list.update()
        self.history_list.update()
        self.update_completions()
        return True

    def delete_contacts(self, labels):
        if not self.question(_("Remove {} from your list of contacts?")
                             .format(" + ".join(labels))):
            return
        for label in labels:
            self.contacts.pop(label)
        self.history_list.update()
        self.contact_list.update()
        self.update_completions()

    def show_invoice(self, key):
        invoice = self.wallet.get_invoice(key)
        if invoice is None:
            self.show_error('Cannot find payment request in wallet.')
            return
        bip70 = invoice.get('bip70')
        if bip70:
            pr = paymentrequest.PaymentRequest(bytes.fromhex(bip70))
            pr.verify(self.contacts)
            self.show_bip70_details(pr)

    def show_bip70_details(self, pr: 'paymentrequest.PaymentRequest'):
        key = pr.get_id()
        d = WindowModalDialog(self, _("BIP70 Invoice"))
        vbox = QVBoxLayout(d)
        grid = QGridLayout()
        grid.addWidget(QLabel(_("Requestor") + ':'), 0, 0)
        grid.addWidget(QLabel(pr.get_requestor()), 0, 1)
        grid.addWidget(QLabel(_("Amount") + ':'), 1, 0)
        outputs_str = '\n'.join(map(lambda x: self.format_amount(x.value)+ self.base_unit() + ' @ ' + x.address, pr.get_outputs()))
        grid.addWidget(QLabel(outputs_str), 1, 1)
        expires = pr.get_expiration_date()
        grid.addWidget(QLabel(_("Memo") + ':'), 2, 0)
        grid.addWidget(QLabel(pr.get_memo()), 2, 1)
        grid.addWidget(QLabel(_("Signature") + ':'), 3, 0)
        grid.addWidget(QLabel(pr.get_verify_status()), 3, 1)
        if expires:
            grid.addWidget(QLabel(_("Expires") + ':'), 4, 0)
            grid.addWidget(QLabel(format_time(expires)), 4, 1)
        vbox.addLayout(grid)
        def do_export():
            name = str(key) + '.bip70'
            fn = self.getSaveFileName(_("Save invoice to file"), name, filter="*.bip70")
            if not fn:
                return
            with open(fn, 'wb') as f:
                data = f.write(pr.raw)
            self.show_message(_('Invoice saved as' + ' ' + fn))
        exportButton = EnterButton(_('Save'), do_export)
        # note: "delete" disabled as invoice is saved with a different key in wallet.invoices that we do not have here
        # def do_delete():
        #     if self.question(_('Delete invoice?')):
        #         self.wallet.delete_invoice(key)
        #         self.history_list.update()
        #         self.invoice_list.update()
        #         d.close()
        # deleteButton = EnterButton(_('Delete'), do_delete)
        vbox.addLayout(Buttons(exportButton, CloseButton(d)))
        d.exec_()

    def create_console_tab(self):
        from .console import Console
        self.console = console = Console()
        return console

    def update_console(self):
        console = self.console
        console.history = self.wallet.db.get("qt-console-history", [])
        console.history_index = len(console.history)

        console.updateNamespace({
            'wallet': self.wallet,
            'network': self.network,
            'plugins': self.gui_object.plugins,
            'window': self,
            'config': self.config,
            'electrum': electrum,
            'daemon': self.gui_object.daemon,
            'util': util,
            'bitcoin': bitcoin,
        })

        c = commands.Commands(config=self.config,
                              network=self.network,
                              callback=lambda: self.console.set_json(True))
        methods = {}
        def mkfunc(f, method):
            return lambda *args, **kwargs: f(method,
                                             args,
                                             self.password_dialog,
                                             **{**kwargs, 'wallet': self.wallet})
        for m in dir(c):
            if m[0]=='_' or m in ['network','wallet','config']: continue
            methods[m] = mkfunc(c._run, m)

        console.updateNamespace(methods)

    def create_status_bar(self):

        sb = QStatusBar()
        sb.setFixedHeight(35)

        self.balance_label = QLabel("Loading wallet...")
        self.balance_label.setTextInteractionFlags(Qt.TextSelectableByMouse)
        self.balance_label.setStyleSheet("""QLabel { padding: 0 }""")
        sb.addWidget(self.balance_label)

        self.search_box = QLineEdit()
        self.search_box.textChanged.connect(self.do_search)
        self.search_box.hide()
        sb.addPermanentWidget(self.search_box)

        self.update_check_button = QPushButton("")
        self.update_check_button.setFlat(True)
        self.update_check_button.setCursor(QCursor(Qt.PointingHandCursor))
        self.update_check_button.setIcon(read_QIcon("update.png"))
        self.update_check_button.hide()
        sb.addPermanentWidget(self.update_check_button)

        self.password_button = StatusBarButton(QIcon(), _("Password"), self.change_password_dialog )
        sb.addPermanentWidget(self.password_button)

        sb.addPermanentWidget(StatusBarButton(read_QIcon("preferences.png"), _("Preferences"), self.settings_dialog ) )
        self.seed_button = StatusBarButton(read_QIcon("seed.png"), _("Seed"), self.show_seed_dialog )
        sb.addPermanentWidget(self.seed_button)
        if self.wallet.has_lightning() and self.network:
            self.lightning_button = StatusBarButton(read_QIcon("lightning.png"), _("Lightning Network"), self.gui_object.show_lightning_dialog)
            sb.addPermanentWidget(self.lightning_button)
        self.status_button = None
        if self.network:
            self.status_button = StatusBarButton(read_QIcon("status_disconnected.png"), _("Network"), self.gui_object.show_network_dialog)
            sb.addPermanentWidget(self.status_button)
        run_hook('create_status_bar', sb)
        self.setStatusBar(sb)

    def create_coincontrol_statusbar(self):
        self.coincontrol_sb = sb = QStatusBar()
        sb.setSizeGripEnabled(False)
        #sb.setFixedHeight(3 * char_width_in_lineedit())
        sb.setStyleSheet('QStatusBar::item {border: None;} '
                         + ColorScheme.GREEN.as_stylesheet(True))

        self.coincontrol_label = QLabel()
        self.coincontrol_label.setSizePolicy(QSizePolicy.Preferred, QSizePolicy.Preferred)
        self.coincontrol_label.setTextInteractionFlags(Qt.TextSelectableByMouse)
        sb.addWidget(self.coincontrol_label)

        clear_cc_button = EnterButton(_('Reset'), lambda: self.utxo_list.set_spend_list(None))
        clear_cc_button.setStyleSheet("margin-right: 5px;")
        sb.addPermanentWidget(clear_cc_button)

        sb.setVisible(False)
        return sb

    def set_coincontrol_msg(self, msg: Optional[str]) -> None:
        if not msg:
            self.coincontrol_label.setText("")
            self.coincontrol_sb.setVisible(False)
            return
        self.coincontrol_label.setText(msg)
        self.coincontrol_sb.setVisible(True)

    def update_lock_icon(self):
        icon = read_QIcon("lock.png") if self.wallet.has_password() else read_QIcon("unlock.png")
        self.password_button.setIcon(icon)

    def update_buttons_on_seed(self):
        self.seed_button.setVisible(self.wallet.has_seed())
        self.password_button.setVisible(self.wallet.may_have_password())

    def change_password_dialog(self):
        from electrum.storage import StorageEncryptionVersion
        if self.wallet.get_available_storage_encryption_version() == StorageEncryptionVersion.XPUB_PASSWORD:
            from .password_dialog import ChangePasswordDialogForHW
            d = ChangePasswordDialogForHW(self, self.wallet)
            ok, encrypt_file = d.run()
            if not ok:
                return

            try:
                hw_dev_pw = self.wallet.keystore.get_password_for_storage_encryption()
            except UserCancelled:
                return
            except BaseException as e:
                self.logger.exception('')
                self.show_error(repr(e))
                return
            old_password = hw_dev_pw if self.wallet.has_password() else None
            new_password = hw_dev_pw if encrypt_file else None
        else:
            from .password_dialog import ChangePasswordDialogForSW
            d = ChangePasswordDialogForSW(self, self.wallet)
            ok, old_password, new_password, encrypt_file = d.run()

        if not ok:
            return
        try:
            self.wallet.update_password(old_password, new_password, encrypt_storage=encrypt_file)
        except InvalidPassword as e:
            self.show_error(str(e))
            return
        except BaseException:
            self.logger.exception('Failed to update password')
            self.show_error(_('Failed to update password'))
            return
        msg = _('Password was updated successfully') if self.wallet.has_password() else _('Password is disabled, this wallet is not protected')
        self.show_message(msg, title=_("Success"))
        self.update_lock_icon()

    def toggle_search(self):
        self.search_box.setHidden(not self.search_box.isHidden())
        if not self.search_box.isHidden():
            self.search_box.setFocus(1)
        else:
            self.do_search('')

    def do_search(self, t):
        tab = self.tabs.currentWidget()
        if hasattr(tab, 'searchable_list'):
            tab.searchable_list.filter(t)

    def new_contact_dialog(self):
        d = WindowModalDialog(self, _("New Contact"))
        vbox = QVBoxLayout(d)
        vbox.addWidget(QLabel(_('New Contact') + ':'))
        grid = QGridLayout()
        line1 = QLineEdit()
        line1.setFixedWidth(32 * char_width_in_lineedit())
        line2 = QLineEdit()
        line2.setFixedWidth(32 * char_width_in_lineedit())
        grid.addWidget(QLabel(_("Address")), 1, 0)
        grid.addWidget(line1, 1, 1)
        grid.addWidget(QLabel(_("Name")), 2, 0)
        grid.addWidget(line2, 2, 1)
        vbox.addLayout(grid)
        vbox.addLayout(Buttons(CancelButton(d), OkButton(d)))
        if d.exec_():
            self.set_contact(line2.text(), line1.text())

    def disable_lightning(self):
        warning = _('This will delete your lightning private keys')
        r = self.question(_('Disable Lightning payments?') + '\n\n' + warning)
        if not r:
            return
        self.wallet.remove_lightning()
        self.show_warning(_('Lightning keys have been removed. This wallet will be closed'))
        self.close()

    def enable_lightning(self):
        warning1 = _("Lightning support in Electrum is experimental. Do not put large amounts in lightning channels.")
        warning2 = _("Funds stored in lightning channels are not recoverable from your seed. You must backup your wallet file everytime you create a new channel.")
        r = self.question(_('Enable Lightning payments?') + '\n\n' + _('WARNINGS') + ': ' + '\n\n' + warning1 + '\n\n' + warning2)
        if not r:
            return
        self.wallet.init_lightning()
        self.show_warning(_('Lightning keys have been initialized. This wallet will be closed'))
        self.close()

    def show_wallet_info(self):
        dialog = WindowModalDialog(self, _("Wallet Information"))
        dialog.setMinimumSize(500, 100)
        mpk_list = self.wallet.get_master_public_keys()
        vbox = QVBoxLayout()
        wallet_type = self.wallet.db.get('wallet_type', '')
        if self.wallet.is_watching_only():
            wallet_type += ' [{}]'.format(_('watching-only'))
        seed_available = _('True') if self.wallet.has_seed() else _('False')
        keystore_types = [k.get_type_text() for k in self.wallet.get_keystores()]
        grid = QGridLayout()
        basename = os.path.basename(self.wallet.storage.path)
        grid.addWidget(QLabel(_("Wallet name")+ ':'), 0, 0)
        grid.addWidget(QLabel(basename), 0, 1)
        grid.addWidget(QLabel(_("Wallet type")+ ':'), 1, 0)
        grid.addWidget(QLabel(wallet_type), 1, 1)
        grid.addWidget(QLabel(_("Script type")+ ':'), 2, 0)
        grid.addWidget(QLabel(self.wallet.txin_type), 2, 1)
        grid.addWidget(QLabel(_("Seed available") + ':'), 3, 0)
        grid.addWidget(QLabel(str(seed_available)), 3, 1)
        if len(keystore_types) <= 1:
            grid.addWidget(QLabel(_("Keystore type") + ':'), 4, 0)
            ks_type = str(keystore_types[0]) if keystore_types else _('No keystore')
            grid.addWidget(QLabel(ks_type), 4, 1)
        # lightning
        if self.wallet.can_have_lightning():
            if self.wallet.has_lightning():
                lightning_b = QPushButton(_('Disable'))
                lightning_b.clicked.connect(dialog.close)
                lightning_b.clicked.connect(self.disable_lightning)
                lightning_label = QLabel(_('Enabled'))
                lightning_b.setDisabled(bool(self.wallet.lnworker.channels))
            else:
                lightning_b = QPushButton(_('Enable'))
                lightning_b.clicked.connect(dialog.close)
                lightning_b.clicked.connect(self.enable_lightning)
                lightning_label = QLabel(_('Disabled'))
            grid.addWidget(QLabel(_('Lightning')), 5, 0)
            grid.addWidget(lightning_label, 5, 1)
            grid.addWidget(lightning_b, 5, 2)
        vbox.addLayout(grid)

        if self.wallet.is_deterministic():
            mpk_text = ShowQRTextEdit()
            mpk_text.setMaximumHeight(150)
            mpk_text.addCopyButton(self.app)

            def show_mpk(index):
                mpk_text.setText(mpk_list[index])
                mpk_text.repaint()  # macOS hack for #4777
                
            # only show the combobox in case multiple accounts are available
            if len(mpk_list) > 1:
                # only show the combobox if multiple master keys are defined
                def label(idx, ks):
                    if isinstance(self.wallet, Multisig_Wallet) and hasattr(ks, 'label'):
                        return _("cosigner") + f' {idx+1}: {ks.get_type_text()} {ks.label}'
                    else:
                        return _("keystore") + f' {idx+1}'

                labels = [label(idx, ks) for idx, ks in enumerate(self.wallet.get_keystores())]

                on_click = lambda clayout: show_mpk(clayout.selected_index())
                labels_clayout = ChoicesLayout(_("Master Public Keys"), labels, on_click)
                vbox.addLayout(labels_clayout.layout())
            else:
                vbox.addWidget(QLabel(_("Master Public Key")))

            show_mpk(0)
            vbox.addWidget(mpk_text)

        vbox.addStretch(1)
        btns = run_hook('wallet_info_buttons', self, dialog) or Buttons(CloseButton(dialog))
        vbox.addLayout(btns)
        dialog.setLayout(vbox)
        dialog.exec_()

    def remove_wallet(self):
        if self.question('\n'.join([
                _('Delete wallet file?'),
                "%s"%self.wallet.storage.path,
                _('If your wallet contains funds, make sure you have saved its seed.')])):
            self._delete_wallet()

    @protected
    def _delete_wallet(self, password):
        wallet_path = self.wallet.storage.path
        basename = os.path.basename(wallet_path)
        r = self.gui_object.daemon.delete_wallet(wallet_path)
        self.close()
        if r:
            self.show_error(_("Wallet removed: {}").format(basename))
        else:
            self.show_error(_("Wallet file not found: {}").format(basename))

    @protected
    def show_seed_dialog(self, password):
        if not self.wallet.has_seed():
            self.show_message(_('This wallet has no seed'))
            return
        keystore = self.wallet.get_keystore()
        try:
            seed = keystore.get_seed(password)
            passphrase = keystore.get_passphrase(password)
        except BaseException as e:
            self.show_error(repr(e))
            return
        from .seed_dialog import SeedDialog
        d = SeedDialog(self, seed, passphrase)
        d.exec_()

    def show_qrcode(self, data, title = _("QR code"), parent=None):
        if not data:
            return
        d = QRDialog(data, parent or self, title)
        d.exec_()

    @protected
    def show_private_key(self, address, password):
        if not address:
            return
        try:
            pk = self.wallet.export_private_key(address, password)
        except Exception as e:
            self.logger.exception('')
            self.show_message(repr(e))
            return
        xtype = bitcoin.deserialize_privkey(pk)[0]
        d = WindowModalDialog(self, _("Private key"))
        d.setMinimumSize(600, 150)
        vbox = QVBoxLayout()
        vbox.addWidget(QLabel(_("Address") + ': ' + address))
        vbox.addWidget(QLabel(_("Script type") + ': ' + xtype))
        vbox.addWidget(QLabel(_("Private key") + ':'))
        keys_e = ShowQRTextEdit(text=pk)
        keys_e.addCopyButton(self.app)
        vbox.addWidget(keys_e)
        # if redeem_script:
        #     vbox.addWidget(QLabel(_("Redeem Script") + ':'))
        #     rds_e = ShowQRTextEdit(text=redeem_script)
        #     rds_e.addCopyButton(self.app)
        #     vbox.addWidget(rds_e)
        vbox.addLayout(Buttons(CloseButton(d)))
        d.setLayout(vbox)
        d.exec_()

    msg_sign = _("Signing with an address actually means signing with the corresponding "
                "private key, and verifying with the corresponding public key. The "
                "address you have entered does not have a unique public key, so these "
                "operations cannot be performed.") + '\n\n' + \
               _('The operation is undefined. Not just in Electrum, but in general.')

    @protected
    def do_sign(self, address, message, signature, password):
        address  = address.text().strip()
        message = message.toPlainText().strip()
        if not bitcoin.is_address(address):
            self.show_message(_('Invalid Qtum address.'))
            return
        if self.wallet.is_watching_only():
            self.show_message(_('This is a watching-only wallet.'))
            return
        if not self.wallet.is_mine(address):
            self.show_message(_('Address not in wallet.'))
            return
        txin_type = self.wallet.get_txin_type(address)
        if txin_type not in ['p2pkh', 'p2wpkh', 'p2wpkh-p2sh']:
            self.show_message(_('Cannot sign messages with this type of address:') + \
                              ' ' + txin_type + '\n\n' + self.msg_sign)
            return
        task = partial(self.wallet.sign_message, address, message, password)

        def show_signed_message(sig):
            try:
                signature.setText(base64.b64encode(sig).decode('ascii'))
            except RuntimeError:
                # (signature) wrapped C/C++ object has been deleted
                pass

        self.wallet.thread.add(task, on_success=show_signed_message)

    def do_verify(self, address, message, signature):
        address  = address.text().strip()
        message = message.toPlainText().strip().encode('utf-8')
        if not bitcoin.is_address(address):
            self.show_message(_('Invalid Qtum address.'))
            return
        try:
            # This can throw on invalid base64
            sig = base64.b64decode(str(signature.toPlainText()))
            verified = ecc.verify_message_with_address(address, sig, message)
        except Exception as e:
            verified = False
        if verified:
            self.show_message(_("Signature verified"))
        else:
            self.show_error(_("Wrong signature"))

    def sign_verify_message(self, address=''):
        d = WindowModalDialog(self, _('Sign/verify Message'))
        d.setMinimumSize(610, 290)

        layout = QGridLayout(d)

        message_e = QTextEdit()
        message_e.setAcceptRichText(False)
        layout.addWidget(QLabel(_('Message')), 1, 0)
        layout.addWidget(message_e, 1, 1)
        layout.setRowStretch(2,3)

        address_e = QLineEdit()
        address_e.setText(address)
        layout.addWidget(QLabel(_('Address')), 2, 0)
        layout.addWidget(address_e, 2, 1)

        signature_e = QTextEdit()
        signature_e.setAcceptRichText(False)
        layout.addWidget(QLabel(_('Signature')), 3, 0)
        layout.addWidget(signature_e, 3, 1)
        layout.setRowStretch(3,1)

        hbox = QHBoxLayout()

        b = QPushButton(_("Sign"))
        b.clicked.connect(lambda: self.do_sign(address_e, message_e, signature_e))
        hbox.addWidget(b)

        b = QPushButton(_("Verify"))
        b.clicked.connect(lambda: self.do_verify(address_e, message_e, signature_e))
        hbox.addWidget(b)

        b = QPushButton(_("Close"))
        b.clicked.connect(d.accept)
        hbox.addWidget(b)
        layout.addLayout(hbox, 4, 1)
        d.exec_()

    @protected
    def do_decrypt(self, message_e, pubkey_e, encrypted_e, password):
        if self.wallet.is_watching_only():
            self.show_message(_('This is a watching-only wallet.'))
            return
        cyphertext = encrypted_e.toPlainText()
        task = partial(self.wallet.decrypt_message, pubkey_e.text(), cyphertext, password)

        def setText(text):
            try:
                message_e.setText(text.decode('utf-8'))
            except RuntimeError:
                # (message_e) wrapped C/C++ object has been deleted
                pass

        self.wallet.thread.add(task, on_success=setText)

    def do_encrypt(self, message_e, pubkey_e, encrypted_e):
        message = message_e.toPlainText()
        message = message.encode('utf-8')
        try:
            public_key = ecc.ECPubkey(bfh(pubkey_e.text()))
        except BaseException as e:
            self.logger.exception('Invalid Public key')
            self.show_warning(_('Invalid Public key'))
            return
        encrypted = public_key.encrypt_message(message)
        encrypted_e.setText(encrypted.decode('ascii'))

    def encrypt_message(self, address=''):
        d = WindowModalDialog(self, _('Encrypt/decrypt Message'))
        d.setMinimumSize(610, 490)

        layout = QGridLayout(d)

        message_e = QTextEdit()
        message_e.setAcceptRichText(False)
        layout.addWidget(QLabel(_('Message')), 1, 0)
        layout.addWidget(message_e, 1, 1)
        layout.setRowStretch(2,3)

        pubkey_e = QLineEdit()
        if address:
            pubkey = self.wallet.get_public_key(address)
            pubkey_e.setText(pubkey)
        layout.addWidget(QLabel(_('Public key')), 2, 0)
        layout.addWidget(pubkey_e, 2, 1)

        encrypted_e = QTextEdit()
        encrypted_e.setAcceptRichText(False)
        layout.addWidget(QLabel(_('Encrypted')), 3, 0)
        layout.addWidget(encrypted_e, 3, 1)
        layout.setRowStretch(3,1)

        hbox = QHBoxLayout()
        b = QPushButton(_("Encrypt"))
        b.clicked.connect(lambda: self.do_encrypt(message_e, pubkey_e, encrypted_e))
        hbox.addWidget(b)

        b = QPushButton(_("Decrypt"))
        b.clicked.connect(lambda: self.do_decrypt(message_e, pubkey_e, encrypted_e))
        hbox.addWidget(b)

        b = QPushButton(_("Close"))
        b.clicked.connect(d.accept)
        hbox.addWidget(b)

        layout.addLayout(hbox, 4, 1)
        d.exec_()

    def password_dialog(self, msg=None, parent=None):
        from .password_dialog import PasswordDialog
        parent = parent or self
        d = PasswordDialog(parent, msg)
        return d.run()

    def tx_from_text(self, data: Union[str, bytes]) -> Union[None, 'PartialTransaction', 'Transaction']:
        from electrum.transaction import tx_from_any
        try:
            return tx_from_any(data)
        except BaseException as e:
            self.show_critical(_("Electrum was unable to parse your transaction") + ":\n" + repr(e))
            return

    def read_tx_from_qrcode(self):
        from electrum import qrscanner
        try:
            data = qrscanner.scan_barcode(self.config.get_video_device())
        except BaseException as e:
            self.show_error(repr(e))
            return
        if not data:
            return
        # if the user scanned a bitcoin URI
        if str(data).startswith("qtum:"):
            self.pay_to_URI(data)
            return
        # else if the user scanned an offline signed tx
        tx = self.tx_from_text(data)
        if not tx:
            return
        self.show_transaction(tx)

    def read_tx_from_file(self) -> Optional[Transaction]:
        fileName = self.getOpenFileName(_("Select your transaction file"),
                                        TRANSACTION_FILE_EXTENSION_FILTER)
        if not fileName:
            return
        try:
            with open(fileName, "rb") as f:
                file_content = f.read()  # type: Union[str, bytes]
        except (ValueError, IOError, os.error) as reason:
            self.show_critical(_("Electrum was unable to open your transaction file") + "\n" + str(reason),
                               title=_("Unable to read file or no transaction found"))
            return
        return self.tx_from_text(file_content)

    def do_process_from_text(self):
        text = text_dialog(self, _('Input raw transaction'), _("Transaction:"), _("Load transaction"))
        if not text:
            return
        tx = self.tx_from_text(text)
        if tx:
            self.show_transaction(tx)

    def do_process_from_file(self):
        tx = self.read_tx_from_file()
        if tx:
            self.show_transaction(tx)

    def do_process_from_txid(self):
        from electrum import transaction
        txid, ok = QInputDialog.getText(self, _('Lookup transaction'), _('Transaction ID') + ':')
        if ok and txid:
            txid = str(txid).strip()
            try:
                raw_tx = self.network.run_from_another_thread(
                    self.network.get_transaction(txid, timeout=10))
            except Exception as e:
                self.show_message(_("Error getting transaction from network") + ":\n" + repr(e))
                return
            tx = transaction.Transaction(raw_tx)
            self.show_transaction(tx)

    @protected
    def export_privkeys_dialog(self, password):
        if self.wallet.is_watching_only():
            self.show_message(_("This is a watching-only wallet"))
            return

        if isinstance(self.wallet, Multisig_Wallet):
            self.show_message(_('WARNING: This is a multi-signature wallet.') + '\n' +
                              _('It cannot be "backed up" by simply exporting these private keys.'))

        d = WindowModalDialog(self, _('Private keys'))
        d.setMinimumSize(980, 300)
        vbox = QVBoxLayout(d)

        msg = "%s\n%s\n%s" % (_("WARNING: ALL your private keys are secret."),
                              _("Exposing a single private key can compromise your entire wallet!"),
                              _("In particular, DO NOT use 'redeem private key' services proposed by third parties."))
        vbox.addWidget(QLabel(msg))

        e = QTextEdit()
        e.setReadOnly(True)
        vbox.addWidget(e)

        defaultname = 'electrum-private-keys.csv'
        select_msg = _('Select file to export your private keys to')
        hbox, filename_e, csv_button = filename_field(self, self.config, defaultname, select_msg)
        vbox.addLayout(hbox)

        b = OkButton(d, _('Export'))
        b.setEnabled(False)
        vbox.addLayout(Buttons(CancelButton(d), b))

        private_keys = {}
        addresses = self.wallet.get_addresses()
        done = False
        cancelled = False
        def privkeys_thread():
            for addr in addresses:
                time.sleep(0.1)
                if done or cancelled:
                    break
                privkey = self.wallet.export_private_key(addr, password)
                private_keys[addr] = privkey
                self.computing_privkeys_signal.emit()
            if not cancelled:
                self.computing_privkeys_signal.disconnect()
                self.show_privkeys_signal.emit()

        def show_privkeys():
            s = "\n".join( map( lambda x: x[0] + "\t"+ x[1], private_keys.items()))
            e.setText(s)
            b.setEnabled(True)
            self.show_privkeys_signal.disconnect()
            nonlocal done
            done = True

        def on_dialog_closed(*args):
            nonlocal done
            nonlocal cancelled
            if not done:
                cancelled = True
                self.computing_privkeys_signal.disconnect()
                self.show_privkeys_signal.disconnect()

        self.computing_privkeys_signal.connect(lambda: e.setText("Please wait... %d/%d"%(len(private_keys),len(addresses))))
        self.show_privkeys_signal.connect(show_privkeys)
        d.finished.connect(on_dialog_closed)
        threading.Thread(target=privkeys_thread).start()

        if not d.exec_():
            done = True
            return

        filename = filename_e.text()
        if not filename:
            return

        try:
            self.do_export_privkeys(filename, private_keys, csv_button.isChecked())
        except (IOError, os.error) as reason:
            txt = "\n".join([
                _("Electrum was unable to produce a private key-export."),
                str(reason)
            ])
            self.show_critical(txt, title=_("Unable to create csv"))

        except Exception as e:
            self.show_message(repr(e))
            return

        self.show_message(_("Private keys exported."))

    def do_export_privkeys(self, fileName, pklist, is_csv):
        with open(fileName, "w+") as f:
            if is_csv:
                transaction = csv.writer(f)
                transaction.writerow(["address", "private_key"])
                for addr, pk in pklist.items():
                    transaction.writerow(["%34s"%addr,pk])
            else:
                f.write(json.dumps(pklist, indent = 4))

    def do_import_labels(self):
        def import_labels(path):
            def _validate(data):
                return data  # TODO

            def import_labels_assign(data):
                for key, value in data.items():
                    self.wallet.set_label(key, value)
            import_meta(path, _validate, import_labels_assign)

        def on_import():
            self.need_update.set()
        import_meta_gui(self, _('labels'), import_labels, on_import)

    def do_export_labels(self):
        def export_labels(filename):
            export_meta(self.wallet.labels, filename)
        export_meta_gui(self, _('labels'), export_labels)

    def sweep_key_dialog(self):
        d = WindowModalDialog(self, title=_('Sweep private keys'))
        d.setMinimumSize(600, 300)
        vbox = QVBoxLayout(d)
        hbox_top = QHBoxLayout()
        hbox_top.addWidget(QLabel(_("Warning: Qtum Electrum has issue with sweeping P2PK utxos. \n"
                                "You'd better use  \"restore wallet\", import your private keys \n"
                                "and send total balance to another address instead.")))
        hbox_top.addWidget(QLabel(_("Enter private keys:")))
        hbox_top.addWidget(InfoButton(WIF_HELP_TEXT), alignment=Qt.AlignRight)
        vbox.addLayout(hbox_top)
        keys_e = ScanQRTextEdit(allow_multi=True)
        keys_e.setTabChangesFocus(True)
        vbox.addWidget(keys_e)

        addresses = self.wallet.get_unused_addresses()
        if not addresses:
            try:
                addresses = self.wallet.get_receiving_addresses()
            except AttributeError:
                addresses = self.wallet.get_addresses()
        h, address_e = address_field(addresses)
        vbox.addLayout(h)

        vbox.addStretch(1)
        button = OkButton(d, _('Sweep'))
        vbox.addLayout(Buttons(CancelButton(d), button))
        button.setEnabled(False)

        def get_address():
            addr = str(address_e.text()).strip()
            if bitcoin.is_address(addr):
                return addr

        def get_pk(*, raise_on_error=False):
            text = str(keys_e.toPlainText())
            return keystore.get_private_keys(text, raise_on_error=raise_on_error)

        def on_edit():
            valid_privkeys = False
            try:
                valid_privkeys = get_pk(raise_on_error=True) is not None
            except Exception as e:
                button.setToolTip(f'{_("Error")}: {repr(e)}')
            else:
                button.setToolTip('')
            button.setEnabled(get_address() is not None and valid_privkeys)
        on_address = lambda text: address_e.setStyleSheet((ColorScheme.DEFAULT if get_address() else ColorScheme.RED).as_stylesheet())
        keys_e.textChanged.connect(on_edit)
        address_e.textChanged.connect(on_edit)
        address_e.textChanged.connect(on_address)
        on_address(str(address_e.text()))
        if not d.exec_():
            return
        # user pressed "sweep"
        addr = get_address()
        try:
            self.wallet.check_address(addr)
        except InternalAddressCorruption as e:
            self.show_error(str(e))
            raise
        try:
            coins, keypairs = sweep_preparations(get_pk(), self.network)
        except Exception as e:  # FIXME too broad...
            self.show_message(repr(e))
            return
        scriptpubkey = bfh(bitcoin.address_to_script(addr))
        outputs = [PartialTxOutput(scriptpubkey=scriptpubkey, value='!')]
        self.warn_if_watching_only()
        self.pay_onchain_dialog(coins, outputs, external_keypairs=keypairs)

    def _do_import(self, title, header_layout, func):
        text = text_dialog(self, title, header_layout, _('Import'), allow_multi=True)
        if not text:
            return
        keys = str(text).split()
        good_inputs, bad_inputs = func(keys)
        if good_inputs:
            msg = '\n'.join(good_inputs[:10])
            if len(good_inputs) > 10: msg += '\n...'
            self.show_message(_("The following addresses were added")
                              + f' ({len(good_inputs)}):\n' + msg)
        if bad_inputs:
            msg = "\n".join(f"{key[:10]}... ({msg})" for key, msg in bad_inputs[:10])
            if len(bad_inputs) > 10: msg += '\n...'
            self.show_error(_("The following inputs could not be imported")
                            + f' ({len(bad_inputs)}):\n' + msg)
        self.address_list.update()
        self.history_list.update()

    def import_addresses(self):
        if not self.wallet.can_import_address():
            return
        title, msg = _('Import addresses'), _("Enter addresses")+':'
        self._do_import(title, msg, self.wallet.import_addresses)

    @protected
    def do_import_privkey(self, password):
        if not self.wallet.can_import_privkey():
            return
        title = _('Import private keys')
        header_layout = QHBoxLayout()
        header_layout.addWidget(QLabel(_("Enter private keys")+':'))
        header_layout.addWidget(InfoButton(WIF_HELP_TEXT), alignment=Qt.AlignRight)
        self._do_import(title, header_layout, lambda x: self.wallet.import_private_keys(x, password))

    def update_fiat(self):
        b = self.fx and self.fx.is_enabled()
        self.fiat_send_e.setVisible(b)
        self.fiat_receive_e.setVisible(b)
        self.history_list.update()
        self.address_list.refresh_headers()
        self.address_list.update()
        self.update_status()

    def settings_dialog(self):
        from .settings_dialog import SettingsDialog
        d = SettingsDialog(self, self.config)
        self.alias_received_signal.connect(d.set_alias_color)
        d.exec_()
        self.alias_received_signal.disconnect(d.set_alias_color)
        if self.fx:
            self.fx.trigger_update()
        run_hook('close_settings_dialog')
        if d.need_restart:
            self.show_warning(_('Please restart Electrum to activate the new GUI settings'), title=_('Success'))

    def closeEvent(self, event):
        # It seems in some rare cases this closeEvent() is called twice
        if not self.cleaned_up:
            self.cleaned_up = True
            self.clean_up()
        event.accept()

    def clean_up(self):
        self.wallet.thread.stop()
        if self.network:
            self.network.unregister_callback(self.on_network)
        self.config.set_key("is_maximized", self.isMaximized())
        if not self.isMaximized():
            g = self.geometry()
            self.wallet.db.put("winpos-qt", [g.left(),g.top(),
                                                  g.width(),g.height()])
        self.wallet.db.put("qt-console-history", self.console.history[-50:])
        if self.qr_window:
            self.qr_window.close()
        self.close_wallet()

        self.gui_object.timer.timeout.disconnect(self.timer_actions)
        self.gui_object.close_window(self)

    def plugins_dialog(self):
        self.pluginsdialog = d = WindowModalDialog(self, _('Electrum Plugins'))

        plugins = self.gui_object.plugins

        vbox = QVBoxLayout(d)

        # plugins
        scroll = QScrollArea()
        scroll.setEnabled(True)
        scroll.setWidgetResizable(True)
        scroll.setMinimumSize(400,250)
        vbox.addWidget(scroll)

        w = QWidget()
        scroll.setWidget(w)
        w.setMinimumHeight(plugins.count() * 35)

        grid = QGridLayout()
        grid.setColumnStretch(0,1)
        w.setLayout(grid)

        settings_widgets = {}

        def enable_settings_widget(p, name, i):
            widget = settings_widgets.get(name)
            if not widget and p and p.requires_settings():
                widget = settings_widgets[name] = p.settings_widget(d)
                grid.addWidget(widget, i, 1)
            if widget:
                widget.setEnabled(bool(p and p.is_enabled()))

        def do_toggle(cb, name, i):
            p = plugins.toggle(name)
            cb.setChecked(bool(p))
            enable_settings_widget(p, name, i)
            run_hook('init_qt', self.gui_object)

        for i, descr in enumerate(plugins.descriptions.values()):
            full_name = descr['__name__']
            prefix, _separator, name = full_name.rpartition('.')
            p = plugins.get(name)
            if descr.get('registers_keystore'):
                continue
            try:
                cb = QCheckBox(descr['fullname'])
                plugin_is_loaded = p is not None
                cb_enabled = (not plugin_is_loaded and plugins.is_available(name, self.wallet)
                              or plugin_is_loaded and p.can_user_disable())
                cb.setEnabled(cb_enabled)
                cb.setChecked(plugin_is_loaded and p.is_enabled())
                grid.addWidget(cb, i, 0)
                enable_settings_widget(p, name, i)
                cb.clicked.connect(partial(do_toggle, cb, name, i))
                msg = descr['description']
                if descr.get('requires'):
                    msg += '\n\n' + _('Requires') + ':\n' + '\n'.join(map(lambda x: x[1], descr.get('requires')))
                grid.addWidget(HelpButton(msg), i, 2)
            except Exception:
                self.logger.exception(f"cannot display plugin {name}")
        grid.setRowStretch(len(plugins.descriptions.values()), 1)
        vbox.addLayout(Buttons(CloseButton(d)))
        d.exec_()

    def cpfp(self, parent_tx: Transaction, new_tx: PartialTransaction) -> None:
        total_size = parent_tx.estimated_size() + new_tx.estimated_size()
        parent_txid = parent_tx.txid()
        assert parent_txid
        parent_fee = self.wallet.get_tx_fee(parent_txid)
        if parent_fee is None:
            self.show_error(_("Can't CPFP: unknown fee for parent transaction."))
            return
        d = WindowModalDialog(self, _('Child Pays for Parent'))
        vbox = QVBoxLayout(d)
        msg = (
            "A CPFP is a transaction that sends an unconfirmed output back to "
            "yourself, with a high fee. The goal is to have miners confirm "
            "the parent transaction in order to get the fee attached to the "
            "child transaction.")
        vbox.addWidget(WWLabel(_(msg)))
        msg2 = ("The proposed fee is computed using your "
            "fee/kB settings, applied to the total size of both child and "
            "parent transactions. After you broadcast a CPFP transaction, "
            "it is normal to see a new unconfirmed transaction in your history.")
        vbox.addWidget(WWLabel(_(msg2)))
        grid = QGridLayout()
        grid.addWidget(QLabel(_('Total size') + ':'), 0, 0)
        grid.addWidget(QLabel('%d bytes'% total_size), 0, 1)
        max_fee = new_tx.output_value()
        grid.addWidget(QLabel(_('Input amount') + ':'), 1, 0)
        grid.addWidget(QLabel(self.format_amount(max_fee) + ' ' + self.base_unit()), 1, 1)
        output_amount = QLabel('')
        grid.addWidget(QLabel(_('Output amount') + ':'), 2, 0)
        grid.addWidget(output_amount, 2, 1)
        fee_e = BTCAmountEdit(self.get_decimal_point)
        # FIXME with dyn fees, without estimates, there are all kinds of crashes here
        combined_fee = QLabel('')
        combined_feerate = QLabel('')
        def on_fee_edit(x):
            fee_for_child = fee_e.get_amount()
            if fee_for_child is None:
                return
            out_amt = max_fee - fee_for_child
            out_amt_str = (self.format_amount(out_amt) + ' ' + self.base_unit()) if out_amt else ''
            output_amount.setText(out_amt_str)
            comb_fee = parent_fee + fee_for_child
            comb_fee_str = (self.format_amount(comb_fee) + ' ' + self.base_unit()) if comb_fee else ''
            combined_fee.setText(comb_fee_str)
            comb_feerate = comb_fee / total_size * 1000
            comb_feerate_str = self.format_fee_rate(comb_feerate) if comb_feerate else ''
            combined_feerate.setText(comb_feerate_str)
        fee_e.textChanged.connect(on_fee_edit)
        def get_child_fee_from_total_feerate(fee_per_kb):
            fee = fee_per_kb * total_size / 1000 - parent_fee
            fee = min(max_fee, fee)
            fee = max(total_size, fee)  # pay at least 1 sat/byte for combined size
            return fee
        suggested_feerate = self.config.fee_per_kb()
        if suggested_feerate is None:
            self.show_error(f'''{_("Can't CPFP'")}: {_('Dynamic fee estimates not available')}''')
            return
        fee = get_child_fee_from_total_feerate(suggested_feerate)
        fee_e.setAmount(fee)
        grid.addWidget(QLabel(_('Fee for child') + ':'), 3, 0)
        grid.addWidget(fee_e, 3, 1)
        def on_rate(dyn, pos, fee_rate):
            fee = get_child_fee_from_total_feerate(fee_rate)
            fee_e.setAmount(fee)
        fee_slider = FeeSlider(self, self.config, on_rate)
        fee_slider.update()
        grid.addWidget(fee_slider, 4, 1)
        grid.addWidget(QLabel(_('Total fee') + ':'), 5, 0)
        grid.addWidget(combined_fee, 5, 1)
        grid.addWidget(QLabel(_('Total feerate') + ':'), 6, 0)
        grid.addWidget(combined_feerate, 6, 1)
        vbox.addLayout(grid)
        vbox.addLayout(Buttons(CancelButton(d), OkButton(d)))
        if not d.exec_():
            return
        fee = fee_e.get_amount()
        if fee is None:
            return  # fee left empty, treat is as "cancel"
        if fee > max_fee:
            self.show_error(_('Max fee exceeded'))
            return
        new_tx = self.wallet.cpfp(parent_tx, fee)
        new_tx.set_rbf(True)
        self.show_transaction(new_tx)

    def bump_fee_dialog(self, tx: Transaction):
        txid = tx.txid()
        assert txid
        fee = self.wallet.get_tx_fee(txid)
        if fee is None:
            self.show_error(_("Can't bump fee: unknown fee for original transaction."))
            return
        tx_label = self.wallet.get_label(txid)
        tx_size = tx.estimated_size()
        old_fee_rate = fee / tx_size  # sat/vbyte
        d = WindowModalDialog(self, _('Bump Fee'))
        vbox = QVBoxLayout(d)
        vbox.addWidget(WWLabel(_("Increase your transaction's fee to improve its position in mempool.")))
        vbox.addWidget(QLabel(_('Current Fee') + ': %s'% self.format_amount(fee) + ' ' + self.base_unit()))
        vbox.addWidget(QLabel(_('Current Fee rate') + ': %s' % self.format_fee_rate(1000 * old_fee_rate)))
        vbox.addWidget(QLabel(_('New Fee rate') + ':'))

        def on_textedit_rate():
            fee_slider.deactivate()
        feerate_e = FeerateEdit(lambda: 0)
        feerate_e.setAmount(max(old_fee_rate * 1.5, old_fee_rate + 1))
        feerate_e.textEdited.connect(on_textedit_rate)
        vbox.addWidget(feerate_e)

        def on_slider_rate(dyn, pos, fee_rate):
            fee_slider.activate()
            if fee_rate is not None:
                feerate_e.setAmount(fee_rate / 1000)
        fee_slider = FeeSlider(self, self.config, on_slider_rate)
        fee_slider.deactivate()
        vbox.addWidget(fee_slider)
        cb = QCheckBox(_('Final'))
        vbox.addWidget(cb)
        vbox.addLayout(Buttons(CancelButton(d), OkButton(d)))
        if not d.exec_():
            return
        is_final = cb.isChecked()
        new_fee_rate = feerate_e.get_amount()
        try:
            new_tx = self.wallet.bump_fee(tx=tx, new_fee_rate=new_fee_rate, coins=self.get_coins())
        except CannotBumpFee as e:
            self.show_error(str(e))
            return
        if is_final:
            new_tx.set_rbf(False)
        self.show_transaction(new_tx, tx_desc=tx_label)

    def save_transaction_into_wallet(self, tx: Transaction):
        win = self.top_level_window()
        try:
            if not self.wallet.add_transaction(tx):
                win.show_error(_("Transaction could not be saved.") + "\n" +
                               _("It conflicts with current history."))
                return False
        except AddTransactionException as e:
            win.show_error(e)
            return False
        else:
            self.wallet.save_db()
            # need to update at least: history_list, utxo_list, address_list
            self.need_update.set()
            msg = (_("Transaction added to wallet history.") + '\n\n' +
                   _("Note: this is an offline transaction, if you want the network "
                     "to see it, you need to broadcast it."))
            win.msg_box(QPixmap(icon_path("offline_tx.png")), None, _('Success'), msg)
            return True

    def set_token(self, token: 'Token'):
        self.wallet.add_token(token)
        self.token_balance_list.update()
        self.token_hist_list.update()
        self.token_hist_model.refresh('set_token')

    def delete_token(self, key: str):
        token_name = self.wallet.db.get_token(key).name
        if not self.question(_("Remove {} from your token list ?")
                             .format(token_name)):
            return
        self.wallet.delete_token(key)
        self.token_balance_list.update()
        self.token_hist_model.refresh('delete_token')

    def create_tokens_tab(self):
        from .token_list import TokenBalanceList, TokenHistoryModel, TokenHistoryList
        self.token_balance_list = tbl = TokenBalanceList(self)
        self.token_hist_model = TokenHistoryModel(self)
        self.token_hist_list = thl = TokenHistoryList(self, self.token_hist_model)
        self.token_hist_model.set_view(self.token_hist_list)
        splitter = QSplitter(self)
        splitter.addWidget(tbl)
        splitter.addWidget(thl)
        splitter.setOrientation(Qt.Vertical)
        return splitter

    def token_add_dialog(self):
        d = TokenAddDialog(self)
        d.show()

    def token_info_dialog(self, token: 'Token'):
        d = TokenInfoDialog(self, token)
        d.show()

    def token_send_dialog(self, token: 'Token'):
        d = TokenSendDialog(self, token)
        d.show()

    def do_token_pay(self, token: 'Token', pay_to, amount, gas_limit, gas_price, dialog, preview=False):
        try:
            datahex = 'a9059cbb{}{:064x}'.format(pay_to.zfill(64), amount)
            script = contract_script(gas_limit, gas_price, datahex, token.contract_addr, opcodes.OP_CALL)
            outputs = [PartialTxOutput(scriptpubkey=script, value=0)]
            tx_desc = _('Pay out {} {}').format(amount / (10 ** token.decimals), token.symbol)
            self._smart_contract_broadcast(outputs, tx_desc, gas_limit * gas_price,
                                           token.bind_addr, dialog, None, preview)
        except (BaseException,) as e:
            traceback.print_exc(file=sys.stderr)
            dialog.show_message(str(e))

    def _smart_contract_broadcast(self, outputs, desc, gas_fee, sender, dialog, broadcast_done=None, preview=False):
        coins = self.get_coins()
        try:
            tx = self.wallet.make_unsigned_transaction(coins=coins,
                                                       outputs=outputs,
                                                       fee=None,
                                                       change_addr=sender,
                                                       gas_fee=gas_fee,
                                                       sender=sender,
                                                       is_sweep=False)
        except NotEnoughFunds:
            dialog.show_message(_("Insufficient funds"))
            return
        except BaseException as e:
            traceback.print_exc(file=sys.stdout)
            dialog.show_message(str(e))
            return
        if preview:
            self.show_transaction(tx)
            return

        fee = tx.get_fee()

        if fee < self.wallet.relayfee() * tx.estimated_size() / 1000:
            dialog.show_message(
                _("This transaction requires a higher fee, or it will not be propagated by the network"))
            return

        # confirmation dialog
        msg = [
            _(desc),
            _("Mining fee") + ": " + self.format_amount_and_units(fee - gas_fee),
            _("Gas fee") + ": " + self.format_amount_and_units(gas_fee),
        ]

        confirm_rate = simple_config.FEERATE_WARNING_HIGH_FEE
        if fee - gas_fee > confirm_rate * tx.estimated_size() / 1000:
            msg.append(_('Warning') + ': ' + _("The fee for this transaction seems unusually high."))

        if self.wallet.has_keystore_encryption():
            msg.append("")
            msg.append(_("Enter your password to proceed"))
            password = self.password_dialog('\n'.join(msg))
            if not password:
                return
        else:
            msg.append(_('Proceed?'))
            password = None
            if not self.question('\n'.join(msg)):
                return

        def sign_done(success):
            if success:
                if not tx.is_complete():
                    self.show_transaction(tx)
                    self.do_clear()
                else:
                    self.broadcast_transaction(tx)
                    if broadcast_done:
                        broadcast_done(tx)
                    if desc is not None:
                        self.wallet.set_label(tx.txid(), desc)

        self.sign_tx_with_password(tx, callback=sign_done, password=password)

    def create_smart_contract_tab(self):
        from .smart_contract_list import SmartContractList
        self.smart_contract_list = l = SmartContractList(self)
        return self.create_list_tab(l)

    def set_smart_contract(self, name: str, address: str, interface: list) -> bool:
        if not is_hash160(address):
            self.show_error(_('Invalid Address'))
            self.smart_contract_list.update()
            return False
        self.wallet.db.smart_contracts[address] = (name, interface)
        self.smart_contract_list.update()
        return True

    def delete_samart_contact(self, address: str) -> bool:
        if not self.question(_("Remove {} from your list of smart contracts?".format(
                self.wallet.db.smart_contracts[address][0]))):
            return False
        self.wallet.db.smart_contracts.pop(address)
        self.smart_contract_list.update()
        return True

    def call_smart_contract(self, address, abi, args, sender, dialog):
        data = eth_abi_encode(abi, args)
        try:
            result = self.network.run_from_another_thread(self.network.call_contract(address, data, sender))
        except BaseException as e:
            self.logger.exception('')
            dialog.show_message(str(e))
            return
        types = list([x['type'] for x in abi.get('outputs', [])])
        try:
            if isinstance(result, dict):
                output = eth_abi.decode_abi(types, binascii.a2b_hex(result['executionResult']['output']))
            else:
                output = eth_abi.decode_abi(types, binascii.a2b_hex(result))

            def decode_x(x):
                if isinstance(x, bytes):
                    try:
                        return x.decode()
                    except UnicodeDecodeError:
                        return str(x)
                return str(x)

            output = ','.join([decode_x(x) for x in output])
            dialog.show_message(output)
        except (BaseException,) as e:
            self.logger.exception('')
            dialog.show_message(f'{e} {result}')

    def sendto_smart_contract(self, address, abi, args, gas_limit, gas_price, amount, sender, dialog, preview):
        try:
            abi_encoded = eth_abi_encode(abi, args)
            script = contract_script(gas_limit, gas_price, abi_encoded, address, opcodes.OP_CALL)
            outputs = [PartialTxOutput(scriptpubkey=script, value=amount)]
            tx_desc = 'contract sendto {}'.format(self.wallet.db.smart_contracts[address][0])
            self._smart_contract_broadcast(outputs, tx_desc, gas_limit * gas_price, sender, dialog, None, preview)
        except (BaseException,) as e:
            self.logger.exception('')
            dialog.show_message(str(e))

    def create_smart_contract(self, name, bytecode, abi, constructor, args, gas_limit, gas_price, sender, dialog, preview):

        def broadcast_done(tx):
            if is_opcreate_script(bfh(tx.outputs()[0].address)):
                reversed_txid = binascii.a2b_hex(tx.txid())[::-1]
                output_index = b'\x00\x00\x00\x00'
                contract_addr = bh2u(hash_160(reversed_txid + output_index))
                self.set_smart_contract(name, contract_addr, abi)
        try:
            abi_encoded = ''
            if constructor:
                abi_encoded = eth_abi_encode(constructor, args)
            script = contract_script(gas_limit, gas_price, bytecode + abi_encoded, None, opcodes.OP_CREATE)
            outputs = [PartialTxOutput(scriptpubkey=script, value=0)]
            self._smart_contract_broadcast(outputs, 'create contract {}'.format(name), gas_limit * gas_price,
                                           sender, dialog, broadcast_done, preview)
        except (BaseException,) as e:
            self.logger.exception('')
            dialog.show_message(str(e))

    def contract_create_dialog(self):
        d = ContractCreateDialog(self)
        d.show()

    def contract_add_dialog(self):
        d = ContractEditDialog(self)
        d.show()

    def contract_edit_dialog(self, address):
        name, interface = self.wallet.db.smart_contracts[address]
        contract = {
            'name': name,
            'interface': interface,
            'address': address
        }
        d = ContractEditDialog(self, contract)
        d.show()

    def contract_func_dialog(self, address):
        name, interface = self.wallet.db.smart_contracts[address]
        contract = {
            'name': name,
            'interface': interface,
            'address': address
        }
        d = ContractFuncDialog(self, contract)
        d.show()
<|MERGE_RESOLUTION|>--- conflicted
+++ resolved
@@ -216,14 +216,10 @@
         self.utxo_tab = self.create_utxo_tab()
         self.console_tab = self.create_console_tab()
         self.contacts_tab = self.create_contacts_tab()
-<<<<<<< HEAD
-        self.channels_tab = self.create_channels_tab(wallet)
+        self.channels_tab = self.create_channels_tab()
         self.tokens_tab = self.create_tokens_tab()
         self.smart_contract_tab = self.create_smart_contract_tab()
 
-=======
-        self.channels_tab = self.create_channels_tab()
->>>>>>> 7908f4b2
         tabs.addTab(self.create_history_tab(), read_QIcon("tab_history.png"), _('History'))
         tabs.addTab(self.send_tab, read_QIcon("tab_send.png"), _('Send'))
         tabs.addTab(self.receive_tab, read_QIcon("tab_receive.png"), _('Receive'))
@@ -592,20 +588,10 @@
         except BaseException as reason:
             self.show_critical(_("Electrum was unable to copy your wallet file to the specified location.") + "\n" + str(reason), title=_("Unable to create backup"))
             return
-<<<<<<< HEAD
-        new_path = os.path.join(wallet_folder, filename)
-        if new_path != path:
-            try:
-                shutil.copy2(path, new_path)
-                self.show_message(_("A copy of your wallet file was created in")+" '%s'" % str(new_path), title=_("Wallet backup created"))
-            except BaseException as reason:
-                self.show_critical(_("Qtum Electrum was unable to copy your wallet file to the specified location.") + "\n" + str(reason), title=_("Unable to create backup"))
-=======
         if new_path:
             self.show_message(_("A copy of your wallet file was created in")+" '%s'" % str(new_path), title=_("Wallet backup created"))
         else:
             self.show_message(_("You need to configure a backup directory in your preferences"), title=_("Backup not created"))
->>>>>>> 7908f4b2
 
     def update_recently_visited(self, filename):
         recent = self.config.get('recently_open', [])
@@ -714,19 +700,10 @@
         tools_menu = menubar.addMenu(_("&Tools"))
 
         # Settings / Preferences are all reserved keywords in macOS using this as work around
-<<<<<<< HEAD
-        tools_menu.addAction(_("Qtum Electrum preferences") if sys.platform == 'darwin' else _("Preferences"), self.settings_dialog)
-        if self.network:
-            tools_menu.addAction(_("&Network"), self.gui_object.show_network_dialog)
-        if self.wallet.has_lightning():
-            tools_menu.addAction(_("&Lightning"), self.gui_object.show_lightning_dialog)
-            tools_menu.addAction(_("&Watchtower"), self.gui_object.show_watchtower_dialog)
-=======
         tools_menu.addAction(_("Electrum preferences") if sys.platform == 'darwin' else _("Preferences"), self.settings_dialog)
         tools_menu.addAction(_("&Network"), self.gui_object.show_network_dialog).setEnabled(bool(self.network))
         tools_menu.addAction(_("&Lightning Network"), self.gui_object.show_lightning_dialog).setEnabled(bool(self.wallet.has_lightning() and self.network))
         tools_menu.addAction(_("Local &Watchtower"), self.gui_object.show_watchtower_dialog).setEnabled(bool(self.network and self.network.local_watchtower))
->>>>>>> 7908f4b2
         tools_menu.addAction(_("&Plugins"), self.plugins_dialog)
         tools_menu.addSeparator()
         tools_menu.addAction(_("&Sign/verify message"), self.sign_verify_message)
@@ -975,12 +952,8 @@
 
         self.tray.setToolTip("%s (%s)" % (text, self.wallet.basename()))
         self.balance_label.setText(text)
-<<<<<<< HEAD
-        self.status_button.setIcon(icon)
-=======
         if self.status_button:
-            self.status_button.setIcon( icon )
->>>>>>> 7908f4b2
+            self.status_button.setIcon(icon)
 
     def update_wallet(self):
         self.update_status()
@@ -998,16 +971,13 @@
         self.utxo_list.update()
         self.contact_list.update()
         self.invoice_list.update()
-<<<<<<< HEAD
 
         self.token_balance_list.update()
         self.token_hist_model.refresh('update_tabs')
         self.token_hist_list.update()
         self.smart_contract_list.update()
 
-=======
         self.channels_list.update_rows.emit(wallet)
->>>>>>> 7908f4b2
         self.update_completions()
 
     def create_channels_tab(self):
