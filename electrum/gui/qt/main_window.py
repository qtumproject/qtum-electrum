--- conflicted
+++ resolved
@@ -1158,13 +1158,8 @@
 
         self.clear_invoice_button = QPushButton(_('Clear'))
         self.clear_invoice_button.clicked.connect(self.clear_receive_tab)
-<<<<<<< HEAD
-        self.create_invoice_button = QPushButton(_('Request'))
+        self.create_invoice_button = QPushButton(_('New Address'))
         self.create_invoice_button.setIcon(read_QIcon("qtum.png"))
-=======
-        self.create_invoice_button = QPushButton(_('New Address'))
-        self.create_invoice_button.setIcon(read_QIcon("bitcoin.png"))
->>>>>>> 9fced6d2
         self.create_invoice_button.setToolTip('Create on-chain request')
         self.create_invoice_button.clicked.connect(lambda: self.create_invoice(False))
         self.receive_buttons = buttons = QHBoxLayout()
@@ -2411,7 +2406,7 @@
         grid.addWidget(QLabel(_('Lightning') + ':'), 5, 0)
         if self.wallet.can_have_lightning():
             grid.addWidget(QLabel(_('Enabled')), 5, 1)
-            local_nodeid = QLabel(bh2u(self.wallet.lnworker.node_keypair.pubkey))
+            local_nodeid = QLabel(self.wallet.lnworker.node_keypair.pubkey.hex())
             local_nodeid.setTextInteractionFlags(Qt.TextSelectableByMouse)
             grid.addWidget(QLabel(_('Lightning Node ID:')), 6, 0)
             grid.addWidget(local_nodeid, 6, 1, 1, 3)
