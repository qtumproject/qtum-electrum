--- conflicted
+++ resolved
@@ -201,13 +201,6 @@
         self.send_screen.set_ln_invoice(invoice)
 
     def on_new_intent(self, intent):
-<<<<<<< HEAD
-        data = intent.getDataString()
-        if intent.getScheme() == 'qtum':
-            self.set_URI(data)
-        elif intent.getScheme() == 'lightning':
-            self.set_ln_invoice(data)
-=======
         data = str(intent.getDataString())
         if str(intent.getScheme()).lower() in ('bitcoin', 'lightning'):
             self._process_invoice_str(data)
@@ -221,7 +214,7 @@
             self.switch_to('send')
             self._invoice_intent_queued = invoice
             return
-        if invoice.lower().startswith('bitcoin:'):
+        if invoice.lower().startswith('qtum:'):
             self.set_URI(invoice)
         elif invoice.lower().startswith('lightning:'):
             self.set_ln_invoice(invoice)
@@ -233,7 +226,6 @@
         if invoice_queued:
             self._invoice_intent_queued = None
             self._process_invoice_str(invoice_queued)
->>>>>>> 52f8aafb
 
     def on_language(self, instance, language):
         Logger.info('language: {}'.format(language))
