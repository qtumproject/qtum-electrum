--- conflicted
+++ resolved
@@ -29,13 +29,10 @@
 from typing import TYPE_CHECKING, Dict, Optional, Set, Tuple, NamedTuple, Sequence, List
 
 from . import bitcoin, util
-<<<<<<< HEAD
-from .bitcoin import COINBASE_MATURITY, TYPE_ADDRESS, TYPE_PUBKEY
+from .bitcoin import COINBASE_MATURITY
+from .bitcoin import TYPE_ADDRESS, TYPE_PUBKEY
+from .util import profiler, bfh, TxMinedInfo, UnrelatedTransactionException
 from .util import profiler, bfh, TxMinedInfo
-=======
-from .bitcoin import COINBASE_MATURITY
-from .util import profiler, bfh, TxMinedInfo, UnrelatedTransactionException
->>>>>>> ea3e3ddb
 from .transaction import Transaction, TxOutput, TxInput, PartialTxInput, TxOutpoint, PartialTransaction
 from .synchronizer import Synchronizer
 from .verifier import SPV
