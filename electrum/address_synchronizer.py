# Electrum - lightweight Bitcoin client
# Copyright (C) 2018 The Electrum Developers
#
# Permission is hereby granted, free of charge, to any person
# obtaining a copy of this software and associated documentation files
# (the "Software"), to deal in the Software without restriction,
# including without limitation the rights to use, copy, modify, merge,
# publish, distribute, sublicense, and/or sell copies of the Software,
# and to permit persons to whom the Software is furnished to do so,
# subject to the following conditions:
#
# The above copyright notice and this permission notice shall be
# included in all copies or substantial portions of the Software.
#
# THE SOFTWARE IS PROVIDED "AS IS", WITHOUT WARRANTY OF ANY KIND,
# EXPRESS OR IMPLIED, INCLUDING BUT NOT LIMITED TO THE WARRANTIES OF
# MERCHANTABILITY, FITNESS FOR A PARTICULAR PURPOSE AND
# NONINFRINGEMENT. IN NO EVENT SHALL THE AUTHORS OR COPYRIGHT HOLDERS
# BE LIABLE FOR ANY CLAIM, DAMAGES OR OTHER LIABILITY, WHETHER IN AN
# ACTION OF CONTRACT, TORT OR OTHERWISE, ARISING FROM, OUT OF OR IN
# CONNECTION WITH THE SOFTWARE OR THE USE OR OTHER DEALINGS IN THE
# SOFTWARE.

import asyncio
import threading
import asyncio
import itertools
from collections import defaultdict
from typing import TYPE_CHECKING, Dict, Optional, Set, Tuple, NamedTuple, Sequence, List

from . import bitcoin
from .bitcoin import COINBASE_MATURITY, TYPE_ADDRESS, TYPE_PUBKEY
from .util import profiler, bfh, TxMinedInfo
from .transaction import Transaction, TxOutput, TxInput, PartialTxInput, TxOutpoint, PartialTransaction
from .synchronizer import Synchronizer
from .verifier import SPV
from .blockchain import hash_header
from .i18n import _
from .logging import Logger

if TYPE_CHECKING:
    from .network import Network
<<<<<<< HEAD
    from .json_db import JsonDB
    from .bitcoin import Token
=======
    from .wallet_db import WalletDB
>>>>>>> 7908f4b2


TX_HEIGHT_FUTURE = -3
TX_HEIGHT_LOCAL = -2
TX_HEIGHT_UNCONF_PARENT = -1
TX_HEIGHT_UNCONFIRMED = 0

class AddTransactionException(Exception):
    pass


class UnrelatedTransactionException(AddTransactionException):
    def __str__(self):
        return _("Transaction is unrelated to this wallet.")


class HistoryItem(NamedTuple):
    txid: str
    tx_mined_status: TxMinedInfo
    delta: Optional[int]
    fee: Optional[int]
    balance: Optional[int]


class AddressSynchronizer(Logger):
    """
    inherited by wallet
    """

    def __init__(self, db: 'WalletDB'):
        self.db = db
        self.network = None  # type: Network
        Logger.__init__(self)
        # verifier (SPV) and synchronizer are started in start_network
        self.synchronizer = None  # type: Synchronizer
        self.verifier = None  # type: SPV
        # locks: if you need to take multiple ones, acquire them in the order they are defined here!
        self.lock = threading.RLock()
        self.transaction_lock = threading.RLock()
        self.token_lock = threading.RLock()
        self.future_tx = {}  # type: Dict[str, int]  # txid -> blocks remaining
        # Transactions pending verification.  txid -> tx_height. Access with self.lock.
        self.unverified_tx = defaultdict(int)
        # true when synchronized
        self.up_to_date = False
        # thread local storage for caching stuff
        self.threadlocal_cache = threading.local()

        self._get_addr_balance_cache = {}

        self.load_and_cleanup()

    def with_transaction_lock(func):
        def func_wrapper(self, *args, **kwargs):
            with self.transaction_lock:
                return func(self, *args, **kwargs)
        return func_wrapper

    def load_and_cleanup(self):
        self.load_local_history()
        self.check_history()
        self.load_unverified_transactions()
        self.remove_local_transactions_we_dont_have()

    def is_mine(self, address: Optional[str]) -> bool:
        if not address: return False
        return self.db.is_addr_in_history(address)

    def get_addresses(self):
        return sorted(self.db.get_history())

    def get_address_history(self, addr: str) -> Sequence[Tuple[str, int]]:
        """Returns the history for the address, in the format that would be returned by a server.

        Note: The difference between db.get_addr_history and this method is that
        db.get_addr_history stores the response from a server, so it only includes txns
        a server sees, i.e. that does not contain local and future txns.
        """
        h = []
        # we need self.transaction_lock but get_tx_height will take self.lock
        # so we need to take that too here, to enforce order of locks
        with self.lock, self.transaction_lock:
            related_txns = self._history_local.get(addr, set())
            for tx_hash in related_txns:
                tx_height = self.get_tx_height(tx_hash).height
                h.append((tx_hash, tx_height))
        return h

    def get_address_history_len(self, addr: str) -> int:
        """Return number of transactions where address is involved."""
        return len(self._history_local.get(addr, ()))

    def get_txin_address(self, txin: TxInput) -> Optional[str]:
        if isinstance(txin, PartialTxInput):
            if txin.address:
                return txin.address
        prevout_hash = txin.prevout.txid.hex()
        prevout_n = txin.prevout.out_idx
        for addr in self.db.get_txo_addresses(prevout_hash):
            l = self.db.get_txo_addr(prevout_hash, addr)
            for n, v, is_cb in l:
                if n == prevout_n:
                    return addr
        return None

    def get_txout_address(self, txo: TxOutput) -> Optional[str]:
        return txo.address

    def load_unverified_transactions(self):
        # review transactions that are in the history
        for addr in self.db.get_history():
            hist = self.db.get_addr_history(addr)
            for tx_hash, tx_height in hist:
                # add it in case it was previously unconfirmed
                self.add_unverified_tx(tx_hash, tx_height)

        # review transactions that are in the token history
        for key in self.db.list_token_histories():
            token_hist = self.db.get_token_history(key)
            for txid, height, log_index in token_hist:
                self.add_unverified_tx(txid, height)

    def start_network(self, network):
        self.network = network
        if self.network is not None:
            self.synchronizer = Synchronizer(self)
            self.verifier = SPV(self.network, self)
            self.network.register_callback(self.on_blockchain_updated, ['blockchain_updated'])

    def on_blockchain_updated(self, event, *args):
        self._get_addr_balance_cache = {}  # invalidate cache

    def stop_threads(self):
        if self.network:
            if self.synchronizer:
                asyncio.run_coroutine_threadsafe(self.synchronizer.stop(), self.network.asyncio_loop)
                self.synchronizer = None
            if self.verifier:
                asyncio.run_coroutine_threadsafe(self.verifier.stop(), self.network.asyncio_loop)
                self.verifier = None
            self.network.unregister_callback(self.on_blockchain_updated)
            self.db.put('stored_height', self.get_local_height())

    def add_address(self, address):
        if not self.db.get_addr_history(address):
            self.db.history[address] = []
            self.set_up_to_date(False)
        if self.synchronizer:
            self.synchronizer.add(address)

    def get_conflicting_transactions(self, tx_hash, tx: Transaction, include_self=False):
        """Returns a set of transaction hashes from the wallet history that are
        directly conflicting with tx, i.e. they have common outpoints being
        spent with tx.

        include_self specifies whether the tx itself should be reported as a
        conflict (if already in wallet history)
        """
        conflicting_txns = set()
        with self.transaction_lock:
            for txin in tx.inputs():
                if txin.is_coinbase_input():
                    continue
                prevout_hash = txin.prevout.txid.hex()
                prevout_n = txin.prevout.out_idx
                spending_tx_hash = self.db.get_spent_outpoint(prevout_hash, prevout_n)
                if spending_tx_hash is None:
                    continue
                # this outpoint has already been spent, by spending_tx
                # annoying assert that has revealed several bugs over time:
                assert self.db.get_transaction(spending_tx_hash), "spending tx not in wallet db"
                conflicting_txns |= {spending_tx_hash}
            if tx_hash in conflicting_txns:
                # this tx is already in history, so it conflicts with itself
                if len(conflicting_txns) > 1:
                    raise Exception('Found conflicting transactions already in wallet history.')
                if not include_self:
                    conflicting_txns -= {tx_hash}
            return conflicting_txns

    def add_transaction(self, tx: Transaction, *, allow_unrelated=False) -> bool:
        """Returns whether the tx was successfully added to the wallet history."""
        assert tx, tx
        # note: tx.is_complete() is not necessarily True; tx might be partial
        # but it *needs* to have a txid:
        tx_hash = tx.txid()
        if tx_hash is None:
            raise Exception("cannot add tx without txid to wallet history")
        # we need self.transaction_lock but get_tx_height will take self.lock
        # so we need to take that too here, to enforce order of locks
        with self.lock, self.transaction_lock:
            # NOTE: returning if tx in self.transactions might seem like a good idea
            # BUT we track is_mine inputs in a txn, and during subsequent calls
            # of add_transaction tx, we might learn of more-and-more inputs of
            # being is_mine, as we roll the gap_limit forward
            is_coinbase = tx.inputs()[0].is_coinbase_input() or tx.outputs()[0].is_coinstake()
            tx_height = self.get_tx_height(tx_hash).height
            if not allow_unrelated:
                # note that during sync, if the transactions are not properly sorted,
                # it could happen that we think tx is unrelated but actually one of the inputs is is_mine.
                # this is the main motivation for allow_unrelated
                is_mine = any([self.is_mine(self.get_txin_address(txin)) for txin in tx.inputs()])
                is_for_me = any([self.is_mine(self.get_txout_address(txo)) for txo in tx.outputs()])
                if not is_mine and not is_for_me:
                    raise UnrelatedTransactionException()
            # Find all conflicting transactions.
            # In case of a conflict,
            #     1. confirmed > mempool > local
            #     2. this new txn has priority over existing ones
            # When this method exits, there must NOT be any conflict, so
            # either keep this txn and remove all conflicting (along with dependencies)
            #     or drop this txn
            conflicting_txns = self.get_conflicting_transactions(tx_hash, tx)
            if conflicting_txns:
                existing_mempool_txn = any(
                    self.get_tx_height(tx_hash2).height in (TX_HEIGHT_UNCONFIRMED, TX_HEIGHT_UNCONF_PARENT)
                    for tx_hash2 in conflicting_txns)
                existing_confirmed_txn = any(
                    self.get_tx_height(tx_hash2).height > 0
                    for tx_hash2 in conflicting_txns)
                if existing_confirmed_txn and tx_height <= 0:
                    # this is a non-confirmed tx that conflicts with confirmed txns; drop.
                    return False
                if existing_mempool_txn and tx_height == TX_HEIGHT_LOCAL:
                    # this is a local tx that conflicts with non-local txns; drop.
                    return False
                # keep this txn and remove all conflicting
                to_remove = set()
                to_remove |= conflicting_txns
                for conflicting_tx_hash in conflicting_txns:
                    to_remove |= self.get_depending_transactions(conflicting_tx_hash)
                for tx_hash2 in to_remove:
                    self.remove_transaction(tx_hash2)
            # add inputs
            def add_value_from_prev_output():
                # note: this nested loop takes linear time in num is_mine outputs of prev_tx
                for addr in self.db.get_txo_addresses(prevout_hash):
                    outputs = self.db.get_txo_addr(prevout_hash, addr)
                    # note: instead of [(n, v, is_cb), ...]; we could store: {n -> (v, is_cb)}
                    for n, v, is_cb in outputs:
                        if n == prevout_n:
                            if addr and self.is_mine(addr):
                                self.db.add_txi_addr(tx_hash, addr, ser, v)
                                self._get_addr_balance_cache.pop(addr, None)  # invalidate cache
                            return
            for txi in tx.inputs():
                if txi.is_coinbase_input():
                    continue
                prevout_hash = txi.prevout.txid.hex()
                prevout_n = txi.prevout.out_idx
                ser = txi.prevout.to_str()
                self.db.set_spent_outpoint(prevout_hash, prevout_n, tx_hash)
                add_value_from_prev_output()
            # add outputs
            for n, txo in enumerate(tx.outputs()):
                v = txo.value
                ser = tx_hash + ':%d'%n
                scripthash = bitcoin.script_to_scripthash(txo.scriptpubkey.hex())
                self.db.add_prevout_by_scripthash(scripthash, prevout=TxOutpoint.from_str(ser), value=v)
                addr = self.get_txout_address(txo)
                if addr and self.is_mine(addr):
                    self.db.add_txo_addr(tx_hash, addr, n, v, is_coinbase)
                    self._get_addr_balance_cache.pop(addr, None)  # invalidate cache
                    # give v to txi that spends me
                    next_tx = self.db.get_spent_outpoint(tx_hash, n)
                    if next_tx is not None:
                        self.db.add_txi_addr(next_tx, addr, ser, v)
                        self._add_tx_to_local_history(next_tx)
            # add to local history
            self._add_tx_to_local_history(tx_hash)
            # save
            self.db.add_transaction(tx_hash, tx)
            self.db.add_num_inputs_to_tx(tx_hash, len(tx.inputs()))
            return True

    def remove_transaction(self, tx_hash: str) -> None:
        def remove_from_spent_outpoints():
            # undo spends in spent_outpoints
            if tx is not None:
                # if we have the tx, this branch is faster
                for txin in tx.inputs():
                    if txin.is_coinbase_input():
                        continue
                    prevout_hash = txin.prevout.txid.hex()
                    prevout_n = txin.prevout.out_idx
                    self.db.remove_spent_outpoint(prevout_hash, prevout_n)
            else:
                # expensive but always works
                for prevout_hash, prevout_n in self.db.list_spent_outpoints():
                    spending_txid = self.db.get_spent_outpoint(prevout_hash, prevout_n)
                    if spending_txid == tx_hash:
                        self.db.remove_spent_outpoint(prevout_hash, prevout_n)

        with self.lock, self.transaction_lock:
            self.logger.info(f"removing tx from history {tx_hash}")
            tx = self.db.remove_transaction(tx_hash)
            remove_from_spent_outpoints()
            self._remove_tx_from_local_history(tx_hash)
            for addr in itertools.chain(self.db.get_txi_addresses(tx_hash), self.db.get_txo_addresses(tx_hash)):
                self._get_addr_balance_cache.pop(addr, None)  # invalidate cache
            self.db.remove_txi(tx_hash)
            self.db.remove_txo(tx_hash)
            self.db.remove_tx_fee(tx_hash)
            self.db.remove_verified_tx(tx_hash)
            self.unverified_tx.pop(tx_hash, None)
            if tx:
                for idx, txo in enumerate(tx.outputs()):
                    scripthash = bitcoin.script_to_scripthash(txo.scriptpubkey.hex())
                    prevout = TxOutpoint(bfh(tx_hash), idx)
                    self.db.remove_prevout_by_scripthash(scripthash, prevout=prevout, value=txo.value)

    def get_depending_transactions(self, tx_hash):
        """Returns all (grand-)children of tx_hash in this wallet."""
        with self.transaction_lock:
            children = set()
            for n in self.db.get_spent_outpoints(tx_hash):
                other_hash = self.db.get_spent_outpoint(tx_hash, n)
                children.add(other_hash)
                children |= self.get_depending_transactions(other_hash)
            return children

    def receive_tx_callback(self, tx_hash: str, tx: Transaction, tx_height: int) -> None:
        self.add_unverified_tx(tx_hash, tx_height)
        self.add_transaction(tx, allow_unrelated=True)

    def receive_history_callback(self, addr: str, hist, tx_fees: Dict[str, int]):
        with self.lock:
            old_hist = self.get_address_history(addr)
            for tx_hash, height in old_hist:
                if (tx_hash, height) not in hist:
                    # make tx local
                    self.unverified_tx.pop(tx_hash, None)
                    self.db.remove_verified_tx(tx_hash)
                    if self.verifier:
                        self.verifier.remove_spv_proof_for_tx(tx_hash)
            self.db.set_addr_history(addr, hist)

        for tx_hash, tx_height in hist:
            # add it in case it was previously unconfirmed
            self.add_unverified_tx(tx_hash, tx_height)
            # if addr is new, we have to recompute txi and txo
            tx = self.db.get_transaction(tx_hash)
            if tx is None:
                continue
            self.add_transaction(tx, allow_unrelated=True)

        # Store fees
        for tx_hash, fee_sat in tx_fees.items():
            self.db.add_tx_fee_from_server(tx_hash, fee_sat)

    @profiler
    def load_local_history(self):
        self._history_local = {}  # type: Dict[str, Set[str]]  # address -> set(txid)
        self._address_history_changed_events = defaultdict(asyncio.Event)  # address -> Event
        for txid in itertools.chain(self.db.list_txi(), self.db.list_txo()):
            self._add_tx_to_local_history(txid)

    @profiler
    def check_history(self):
        hist_addrs_mine = list(filter(lambda k: self.is_mine(k), self.db.get_history()))
        hist_addrs_not_mine = list(filter(lambda k: not self.is_mine(k), self.db.get_history()))
        for addr in hist_addrs_not_mine:
            self.db.remove_addr_history(addr)
        for addr in hist_addrs_mine:
            hist = self.db.get_addr_history(addr)
            for tx_hash, tx_height in hist:
                if self.db.get_txi_addresses(tx_hash) or self.db.get_txo_addresses(tx_hash):
                    continue
                tx = self.db.get_transaction(tx_hash)
                if tx is not None:
                    self.add_transaction(tx, allow_unrelated=True)

    def remove_local_transactions_we_dont_have(self):
        for txid in itertools.chain(self.db.list_txi(), self.db.list_txo()):
            tx_height = self.get_tx_height(txid).height
            if tx_height == TX_HEIGHT_LOCAL and not self.db.get_transaction(txid):
                self.remove_transaction(txid)

    def clear_history(self):
        with self.lock:
            with self.transaction_lock:
                self.db.clear_history()

    def get_txpos(self, tx_hash):
        """Returns (height, txpos) tuple, even if the tx is unverified."""
        with self.lock:
            verified_tx_mined_info = self.db.get_verified_tx(tx_hash)
            if verified_tx_mined_info:
                return verified_tx_mined_info.height, verified_tx_mined_info.txpos
            elif tx_hash in self.unverified_tx:
                height = self.unverified_tx[tx_hash]
                return (height, -1) if height > 0 else ((1e9 - height), -1)
            else:
                return (1e9+1, -1)

    def with_local_height_cached(func):
        # get local height only once, as it's relatively expensive.
        # take care that nested calls work as expected
        def f(self, *args, **kwargs):
            orig_val = getattr(self.threadlocal_cache, 'local_height', None)
            self.threadlocal_cache.local_height = orig_val or self.get_local_height()
            try:
                return func(self, *args, **kwargs)
            finally:
                self.threadlocal_cache.local_height = orig_val
        return f

    @with_local_height_cached
    def get_history(self, *, domain=None) -> Sequence[HistoryItem]:
        # get domain
        if domain is None:
            domain = self.get_addresses()
        domain = set(domain)
        # 1. Get the history of each address in the domain, maintain the
        #    delta of a tx as the sum of its deltas on domain addresses
        tx_deltas = defaultdict(int)
        for addr in domain:
            h = self.get_address_history(addr)
            for tx_hash, height in h:
                delta = self.get_tx_delta(tx_hash, addr)
                if delta is None or tx_deltas[tx_hash] is None:
                    tx_deltas[tx_hash] = None
                else:
                    tx_deltas[tx_hash] += delta
        # 2. create sorted history
        history = []
        for tx_hash in tx_deltas:
            delta = tx_deltas[tx_hash]
            tx_mined_status = self.get_tx_height(tx_hash)
            fee = self.get_tx_fee(tx_hash)
            history.append((tx_hash, tx_mined_status, delta, fee))
        history.sort(key = lambda x: self.get_txpos(x[0]), reverse=True)
        # 3. add balance
        c, u, x = self.get_balance(domain)
        balance = c + u + x
        h2 = []
        for tx_hash, tx_mined_status, delta, fee in history:
            h2.append(HistoryItem(txid=tx_hash,
                                  tx_mined_status=tx_mined_status,
                                  delta=delta,
                                  fee=fee,
                                  balance=balance))
            if balance is None or delta is None:
                balance = None
            else:
                balance -= delta
        h2.reverse()
        # fixme: this may happen if history is incomplete
        if balance not in [None, 0]:
            self.logger.warning("history not synchronized")
            return []

        return h2

    def _add_tx_to_local_history(self, txid):
        with self.transaction_lock:
            for addr in itertools.chain(self.db.get_txi_addresses(txid), self.db.get_txo_addresses(txid)):
                cur_hist = self._history_local.get(addr, set())
                cur_hist.add(txid)
                self._history_local[addr] = cur_hist
                self._mark_address_history_changed(addr)

    def _remove_tx_from_local_history(self, txid):
        with self.transaction_lock:
            for addr in itertools.chain(self.db.get_txi_addresses(txid), self.db.get_txo_addresses(txid)):
                cur_hist = self._history_local.get(addr, set())
                try:
                    cur_hist.remove(txid)
                except KeyError:
                    pass
                else:
                    self._history_local[addr] = cur_hist

    def _mark_address_history_changed(self, addr: str) -> None:
        # history for this address changed, wake up coroutines:
        self._address_history_changed_events[addr].set()
        # clear event immediately so that coroutines can wait() for the next change:
        self._address_history_changed_events[addr].clear()

    async def wait_for_address_history_to_change(self, addr: str) -> None:
        """Wait until the server tells us about a new transaction related to addr.

        Unconfirmed and confirmed transactions are not distinguished, and so e.g. SPV
        is not taken into account.
        """
        assert self.is_mine(addr), "address needs to be is_mine to be watched"
        await self._address_history_changed_events[addr].wait()

    def add_unverified_tx(self, tx_hash, tx_height):
        if self.db.is_in_verified_tx(tx_hash):
            if tx_height in (TX_HEIGHT_UNCONFIRMED, TX_HEIGHT_UNCONF_PARENT):
                with self.lock:
                    self.db.remove_verified_tx(tx_hash)
                if self.verifier:
                    self.verifier.remove_spv_proof_for_tx(tx_hash)
        else:
            with self.lock:
                # tx will be verified only if height > 0
                self.unverified_tx[tx_hash] = tx_height

    def remove_unverified_tx(self, tx_hash, tx_height):
        with self.lock:
            new_height = self.unverified_tx.get(tx_hash)
            if new_height == tx_height:
                self.unverified_tx.pop(tx_hash, None)

    def add_verified_tx(self, tx_hash: str, info: TxMinedInfo):
        # Remove from the unverified map and add to the verified map
        with self.lock:
            self.unverified_tx.pop(tx_hash, None)
            self.db.add_verified_tx(tx_hash, info)
        tx_mined_status = self.get_tx_height(tx_hash)
        self.network.trigger_callback('verified', self, tx_hash, tx_mined_status)

    def get_unverified_txs(self):
        '''Returns a map from tx hash to transaction height'''
        with self.lock:
            return dict(self.unverified_tx)  # copy

    def undo_verifications(self, blockchain, above_height):
        '''Used by the verifier when a reorg has happened'''
        txs = set()
        with self.lock:
            for tx_hash in self.db.list_verified_tx():
                info = self.db.get_verified_tx(tx_hash)
                tx_height = info.height
                if tx_height > above_height:
                    header = blockchain.read_header(tx_height)
                    if not header or hash_header(header) != info.header_hash:
                        self.db.remove_verified_tx(tx_hash)
                        # NOTE: we should add these txns to self.unverified_tx,
                        # but with what height?
                        # If on the new fork after the reorg, the txn is at the
                        # same height, we will not get a status update for the
                        # address. If the txn is not mined or at a diff height,
                        # we should get a status update. Unless we put tx into
                        # unverified_tx, it will turn into local. So we put it
                        # into unverified_tx with the old height, and if we get
                        # a status update, that will overwrite it.
                        self.unverified_tx[tx_hash] = tx_height
                        txs.add(tx_hash)
        return txs

    def get_local_height(self) -> int:
        """ return last known height if we are offline """
        cached_local_height = getattr(self.threadlocal_cache, 'local_height', None)
        if cached_local_height is not None:
            return cached_local_height
        return self.network.get_local_height() if self.network else self.db.get('stored_height', 0)

    def add_future_tx(self, tx: Transaction, num_blocks: int) -> None:
        assert num_blocks > 0, num_blocks
        with self.lock:
            tx_was_added = self.add_transaction(tx)
            if tx_was_added:
                self.future_tx[tx.txid()] = num_blocks
            return tx_was_added

    def get_tx_height(self, tx_hash: str) -> TxMinedInfo:
        with self.lock:
            verified_tx_mined_info = self.db.get_verified_tx(tx_hash)
            if verified_tx_mined_info:
                conf = max(self.get_local_height() - verified_tx_mined_info.height + 1, 0)
                return verified_tx_mined_info._replace(conf=conf)
            elif tx_hash in self.unverified_tx:
                height = self.unverified_tx[tx_hash]
                return TxMinedInfo(height=height, conf=0)
            elif tx_hash in self.future_tx:
                num_blocks_remainining = self.future_tx[tx_hash]
                assert num_blocks_remainining > 0, num_blocks_remainining
                return TxMinedInfo(height=TX_HEIGHT_FUTURE, conf=-num_blocks_remainining)
            else:
                # local transaction
                return TxMinedInfo(height=TX_HEIGHT_LOCAL, conf=0)

    def set_up_to_date(self, up_to_date):
        with self.lock:
            self.up_to_date = up_to_date
        if self.network:
            self.network.notify('status')

    def is_up_to_date(self):
        with self.lock: return self.up_to_date

    def get_history_sync_state_details(self) -> Tuple[int, int]:
        if self.synchronizer:
            return self.synchronizer.num_requests_sent_and_answered()
        else:
            return 0, 0

    @with_transaction_lock
    def get_tx_delta(self, tx_hash, address):
        """effect of tx on address"""
        delta = 0
        # substract the value of coins sent from address
        d = self.db.get_txi_addr(tx_hash, address)
        for n, v in d:
            delta -= v
        # add the value of the coins received at address
        d = self.db.get_txo_addr(tx_hash, address)
        for n, v, cb in d:
            delta += v
        return delta

    @with_transaction_lock
    def get_tx_value(self, txid):
        """effect of tx on the entire domain"""
        delta = 0
        for addr in self.db.get_txi_addresses(txid):
            d = self.db.get_txi_addr(txid, addr)
            for n, v in d:
                delta -= v
        for addr in self.db.get_txo_addresses(txid):
            d = self.db.get_txo_addr(txid, addr)
            for n, v, cb in d:
                delta += v
        return delta

    def get_wallet_delta(self, tx: Transaction):
        """ effect of tx on wallet """
        is_relevant = False  # "related to wallet?"
        is_mine = False
        is_pruned = False
        is_partial = False
        v_in = v_out = v_out_mine = 0
        for txin in tx.inputs():
            addr = self.get_txin_address(txin)
            if self.is_mine(addr):
                is_mine = True
                is_relevant = True
                d = self.db.get_txo_addr(txin.prevout.txid.hex(), addr)
                for n, v, cb in d:
                    if n == txin.prevout.out_idx:
                        value = v
                        break
                else:
                    value = None
                if value is None:
                    value = txin.value_sats()
                if value is None:
                    is_pruned = True
                else:
                    v_in += value
            else:
                is_partial = True
        if not is_mine:
            is_partial = False
        for o in tx.outputs():
            v_out += o.value
            if self.is_mine(o.address):
                v_out_mine += o.value
                is_relevant = True
        if is_pruned:
            # some inputs are mine:
            fee = None
            if is_mine:
                v = v_out_mine - v_out
            else:
                # no input is mine
                v = v_out_mine
        else:
            v = v_out_mine - v_in
            if is_partial:
                # some inputs are mine, but not all
                fee = None
            else:
                # all inputs are mine
                fee = v_in - v_out
        if not is_mine:
            fee = None
        return is_relevant, is_mine, v, fee

    def get_tx_fee(self, txid: str) -> Optional[int]:
        """ Returns tx_fee or None. Use server fee only if tx is unconfirmed and not mine"""
        # check if stored fee is available
        fee = self.db.get_tx_fee(txid, trust_server=False)
        if fee is not None:
            return fee
        # delete server-sent fee for confirmed txns
        confirmed = self.get_tx_height(txid).conf > 0
        if confirmed:
            self.db.add_tx_fee_from_server(txid, None)
        # if all inputs are ismine, try to calc fee now;
        # otherwise, return stored value
        num_all_inputs = self.db.get_num_all_inputs_of_tx(txid)
        if num_all_inputs is not None:
            # check if tx is mine
            num_ismine_inputs = self.db.get_num_ismine_inputs_of_tx(txid)
            assert num_ismine_inputs <= num_all_inputs, (num_ismine_inputs, num_all_inputs)
            # trust server if tx is unconfirmed and not mine
            if num_ismine_inputs < num_all_inputs:
                return None if confirmed else self.db.get_tx_fee(txid, trust_server=True)
        # lookup tx and deserialize it.
        # note that deserializing is expensive, hence above hacks
        tx = self.db.get_transaction(txid)
        if not tx:
            return None
        with self.lock, self.transaction_lock:
            is_relevant, is_mine, v, fee = self.get_wallet_delta(tx)
        # save result
        self.db.add_tx_fee_we_calculated(txid, fee)
        self.db.add_num_inputs_to_tx(txid, len(tx.inputs()))
        return fee

    def get_addr_io(self, address):
        with self.lock, self.transaction_lock:
            h = self.get_address_history(address)
            received = {}
            sent = {}
            for tx_hash, height in h:
                l = self.db.get_txo_addr(tx_hash, address)
                for n, v, is_cb in l:
                    received[tx_hash + ':%d'%n] = (height, v, is_cb)
            for tx_hash, height in h:
                l = self.db.get_txi_addr(tx_hash, address)
                for txi, v in l:
                    sent[txi] = height
        return received, sent

    def get_addr_utxo(self, address: str) -> Dict[TxOutpoint, PartialTxInput]:
        coins, spent = self.get_addr_io(address)
        for txi in spent:
            coins.pop(txi)
        out = {}
        for prevout_str, v in coins.items():
            tx_height, value, is_cb = v
            prevout = TxOutpoint.from_str(prevout_str)
            utxo = PartialTxInput(prevout=prevout,
                                  is_coinbase_output=is_cb)
            utxo._trusted_address = address
            utxo._trusted_value_sats = value
            utxo.block_height = tx_height
            out[prevout] = utxo
        return out

    # return the total amount ever received by an address
    def get_addr_received(self, address):
        received, sent = self.get_addr_io(address)
        return sum([v for height, v, is_cb in received.values()])

    @with_local_height_cached
    def get_addr_balance(self, address, *, excluded_coins: Set[str] = None):
        """Return the balance of a bitcoin address:
        confirmed and matured, unconfirmed, unmatured
        """
        if not excluded_coins:  # cache is only used if there are no excluded_coins
            cached_value = self._get_addr_balance_cache.get(address)
            if cached_value:
                return cached_value
        if excluded_coins is None:
            excluded_coins = set()
        assert isinstance(excluded_coins, set), f"excluded_coins should be set, not {type(excluded_coins)}"
        received, sent = self.get_addr_io(address)
        c = u = x = 0
        mempool_height = self.get_local_height() + 1  # height of next block
        for txo, (tx_height, v, is_cb) in received.items():
            if txo in excluded_coins:
                continue
            if is_cb and tx_height + COINBASE_MATURITY > mempool_height:
                x += v
            elif tx_height > 0:
                c += v
            else:
                u += v
            if txo in sent:
                if sent[txo] > 0:
                    c -= v
                else:
                    u -= v
        result = c, u, x
        # cache result.
        if not excluded_coins:
            # Cache needs to be invalidated if a transaction is added to/
            # removed from history; or on new blocks (maturity...)
            self._get_addr_balance_cache[address] = result
        return result

    @with_local_height_cached
    def get_utxos(self, domain=None, *, excluded_addresses=None,
                  mature_only: bool = False, confirmed_only: bool = False,
                  nonlocal_only: bool = False) -> Sequence[PartialTxInput]:
        coins = []
        if domain is None:
            domain = self.get_addresses()
        domain = set(domain)
        if excluded_addresses:
            domain = set(domain) - set(excluded_addresses)
        mempool_height = self.get_local_height() + 1  # height of next block
        for addr in domain:
            utxos = self.get_addr_utxo(addr)
            for utxo in utxos.values():
                if confirmed_only and utxo.block_height <= 0:
                    continue
                if nonlocal_only and utxo.block_height == TX_HEIGHT_LOCAL:
                    continue
                if (mature_only and utxo.is_coinbase_output()
                        and utxo.block_height + COINBASE_MATURITY > mempool_height):
                    continue
                coins.append(utxo)
                continue
        return coins

    def get_balance(self, domain=None, *, excluded_addresses: Set[str] = None,
                    excluded_coins: Set[str] = None) -> Tuple[int, int, int]:
        if domain is None:
            domain = self.get_addresses()
        if excluded_addresses is None:
            excluded_addresses = set()
        assert isinstance(excluded_addresses, set), f"excluded_addresses should be set, not {type(excluded_addresses)}"
        domain = set(domain) - excluded_addresses
        cc = uu = xx = 0
        for addr in domain:
            c, u, x = self.get_addr_balance(addr, excluded_coins=excluded_coins)
            cc += c
            uu += u
            xx += x
        return cc, uu, xx

    def is_used(self, address: str) -> bool:
        return self.get_address_history_len(address) != 0

    def is_empty(self, address: str) -> bool:
        c, u, x = self.get_addr_balance(address)
        return c+u+x == 0

    def synchronize(self):
        pass

    def get_tokens(self):
        return sorted(self.db.list_tokens())

    @profiler
    def check_token_history(self):
        # remove not mine and not subscribe token history
        hist_keys_not_mine = list(filter(lambda k: not self.is_mine(k.split('_')[1]), self.db.get_token_history()))
        hist_keys_not_subscribe = list(filter(lambda k: k not in self.tokens, self.db.get_token_history()))
        for key in set(hist_keys_not_mine).union(hist_keys_not_subscribe):
            hist = self.db.get_token_history(key)
            for txid, height, log_index in hist:
                self.db.delete_token_tx(txid)

    def receive_token_history_callback(self, key, hist):
        with self.token_lock:
            self.db.set_token_history(key, hist)

    def receive_tx_receipt_callback(self, tx_hash, tx_receipt):
        self.add_tx_receipt(tx_hash, tx_receipt)

    def receive_token_tx_callback(self, tx_hash, tx, tx_height):
        self.add_unverified_tx(tx_hash, tx_height)
        self.add_token_transaction(tx_hash, tx)

    def add_tx_receipt(self, tx_hash, tx_receipt):
        assert tx_hash, 'none tx_hash'
        assert tx_receipt, 'empty tx_receipt'
        for contract_call in tx_receipt:
            if not contract_call.get('transactionHash') == tx_hash:
                return
            if not contract_call.get('log'):
                return
        with self.token_lock:
            self.db.set_tx_receipt(tx_hash, tx_receipt)

    def add_token_transaction(self, tx_hash, tx):
        with self.token_lock:
            assert tx.is_complete(), 'incomplete tx'
            self.db.set_token_tx(tx_hash, tx)
            return True

    def add_token(self, token: 'Token'):
        self.db.set_token(token)
        if self.synchronizer:
            self.synchronizer.add_token(token)

    def delete_token(self, key):
        with self.token_lock:
            if key in self.db.list_tokens():
                self.db.delete_token(key)
            if key in self.db.list_token_histories():
                self.db.delete_token_history(key)<|MERGE_RESOLUTION|>--- conflicted
+++ resolved
@@ -40,12 +40,8 @@
 
 if TYPE_CHECKING:
     from .network import Network
-<<<<<<< HEAD
-    from .json_db import JsonDB
+    from .wallet_db import WalletDB
     from .bitcoin import Token
-=======
-    from .wallet_db import WalletDB
->>>>>>> 7908f4b2
 
 
 TX_HEIGHT_FUTURE = -3
