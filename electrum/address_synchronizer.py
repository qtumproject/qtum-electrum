# Electrum - lightweight Bitcoin client
# Copyright (C) 2018 The Electrum Developers
#
# Permission is hereby granted, free of charge, to any person
# obtaining a copy of this software and associated documentation files
# (the "Software"), to deal in the Software without restriction,
# including without limitation the rights to use, copy, modify, merge,
# publish, distribute, sublicense, and/or sell copies of the Software,
# and to permit persons to whom the Software is furnished to do so,
# subject to the following conditions:
#
# The above copyright notice and this permission notice shall be
# included in all copies or substantial portions of the Software.
#
# THE SOFTWARE IS PROVIDED "AS IS", WITHOUT WARRANTY OF ANY KIND,
# EXPRESS OR IMPLIED, INCLUDING BUT NOT LIMITED TO THE WARRANTIES OF
# MERCHANTABILITY, FITNESS FOR A PARTICULAR PURPOSE AND
# NONINFRINGEMENT. IN NO EVENT SHALL THE AUTHORS OR COPYRIGHT HOLDERS
# BE LIABLE FOR ANY CLAIM, DAMAGES OR OTHER LIABILITY, WHETHER IN AN
# ACTION OF CONTRACT, TORT OR OTHERWISE, ARISING FROM, OUT OF OR IN
# CONNECTION WITH THE SOFTWARE OR THE USE OR OTHER DEALINGS IN THE
# SOFTWARE.

import asyncio
import threading
import asyncio
import itertools
from collections import defaultdict
from typing import TYPE_CHECKING, Dict, Optional, Set, Tuple, NamedTuple, Sequence

from . import bitcoin
<<<<<<< HEAD
from .bitcoin import COINBASE_MATURITY, TYPE_ADDRESS, TYPE_PUBKEY, TYPE_STAKE
=======
from .bitcoin import COINBASE_MATURITY
>>>>>>> c2c291dd
from .util import profiler, bfh, TxMinedInfo
from .transaction import Transaction, TxOutput, TxInput, PartialTxInput, TxOutpoint, PartialTransaction
from .synchronizer import Synchronizer
from .verifier import SPV
from .blockchain import hash_header
from .i18n import _
from .logging import Logger

if TYPE_CHECKING:
    from .network import Network
    from .json_db import JsonDB
    from .bitcoin import Token


TX_HEIGHT_FUTURE = -3
TX_HEIGHT_LOCAL = -2
TX_HEIGHT_UNCONF_PARENT = -1
TX_HEIGHT_UNCONFIRMED = 0

class AddTransactionException(Exception):
    pass


class UnrelatedTransactionException(AddTransactionException):
    def __str__(self):
        return _("Transaction is unrelated to this wallet.")


class HistoryItem(NamedTuple):
    txid: str
    tx_mined_status: TxMinedInfo
    delta: Optional[int]
    fee: Optional[int]
    balance: Optional[int]


class AddressSynchronizer(Logger):
    """
    inherited by wallet
    """

    def __init__(self, db: 'JsonDB'):
        self.db = db
        self.network = None  # type: Network
        Logger.__init__(self)
        # verifier (SPV) and synchronizer are started in start_network
        self.synchronizer = None  # type: Synchronizer
        self.verifier = None  # type: SPV
        # locks: if you need to take multiple ones, acquire them in the order they are defined here!
        self.lock = threading.RLock()
        self.transaction_lock = threading.RLock()
        self.token_lock = threading.RLock()
        self.future_tx = {} # txid -> blocks remaining
        # Transactions pending verification.  txid -> tx_height. Access with self.lock.
        self.unverified_tx = defaultdict(int)
        # true when synchronized
        self.up_to_date = False
        # thread local storage for caching stuff
        self.threadlocal_cache = threading.local()

        self._get_addr_balance_cache = {}

        self.load_and_cleanup()

    def with_transaction_lock(func):
        def func_wrapper(self, *args, **kwargs):
            with self.transaction_lock:
                return func(self, *args, **kwargs)
        return func_wrapper

    def load_and_cleanup(self):
        self.load_local_history()
        self.check_history()
        self.load_unverified_transactions()
        self.remove_local_transactions_we_dont_have()

    def is_mine(self, address) -> bool:
        return self.db.is_addr_in_history(address)

    def get_addresses(self):
        return sorted(self.db.get_history())

    def get_address_history(self, addr):
        h = []
        # we need self.transaction_lock but get_tx_height will take self.lock
        # so we need to take that too here, to enforce order of locks
        with self.lock, self.transaction_lock:
            related_txns = self._history_local.get(addr, set())
            for tx_hash in related_txns:
                tx_height = self.get_tx_height(tx_hash).height
                h.append((tx_hash, tx_height))
        return h

    def get_address_history_len(self, addr: str) -> int:
        """Return number of transactions where address is involved."""
        return len(self._history_local.get(addr, ()))

    def get_txin_address(self, txin: TxInput) -> Optional[str]:
        if isinstance(txin, PartialTxInput):
            if txin.address:
                return txin.address
        prevout_hash = txin.prevout.txid.hex()
        prevout_n = txin.prevout.out_idx
        for addr in self.db.get_txo_addresses(prevout_hash):
            l = self.db.get_txo_addr(prevout_hash, addr)
            for n, v, is_cb in l:
                if n == prevout_n:
                    return addr
        return None

    def get_txout_address(self, txo: TxOutput) -> Optional[str]:
        return txo.address

    def load_unverified_transactions(self):
        # review transactions that are in the history
        for addr in self.db.get_history():
            hist = self.db.get_addr_history(addr)
            for tx_hash, tx_height in hist:
                # add it in case it was previously unconfirmed
                self.add_unverified_tx(tx_hash, tx_height)

        # review transactions that are in the token history
        for key in self.db.list_token_histories():
            token_hist = self.db.get_token_history(key)
            for txid, height, log_index in token_hist:
                self.add_unverified_tx(txid, height)

    def start_network(self, network):
        self.network = network
        if self.network is not None:
            self.synchronizer = Synchronizer(self)
            self.verifier = SPV(self.network, self)
            self.network.register_callback(self.on_blockchain_updated, ['blockchain_updated'])

    def on_blockchain_updated(self, event, *args):
        self._get_addr_balance_cache = {}  # invalidate cache

    def stop_threads(self):
        if self.network:
            if self.synchronizer:
                asyncio.run_coroutine_threadsafe(self.synchronizer.stop(), self.network.asyncio_loop)
                self.synchronizer = None
            if self.verifier:
                asyncio.run_coroutine_threadsafe(self.verifier.stop(), self.network.asyncio_loop)
                self.verifier = None
            self.network.unregister_callback(self.on_blockchain_updated)
            self.db.put('stored_height', self.get_local_height())

    def add_address(self, address):
        if not self.db.get_addr_history(address):
            self.db.history[address] = []
            self.set_up_to_date(False)
        if self.synchronizer:
            self.synchronizer.add(address)

    def get_conflicting_transactions(self, tx_hash, tx: Transaction, include_self=False):
        """Returns a set of transaction hashes from the wallet history that are
        directly conflicting with tx, i.e. they have common outpoints being
        spent with tx.

        include_self specifies whether the tx itself should be reported as a
        conflict (if already in wallet history)
        """
        conflicting_txns = set()
        with self.transaction_lock:
            for txin in tx.inputs():
                if txin.is_coinbase():
                    continue
                prevout_hash = txin.prevout.txid.hex()
                prevout_n = txin.prevout.out_idx
                spending_tx_hash = self.db.get_spent_outpoint(prevout_hash, prevout_n)
                if spending_tx_hash is None:
                    continue
                # this outpoint has already been spent, by spending_tx
                # annoying assert that has revealed several bugs over time:
                assert self.db.get_transaction(spending_tx_hash), "spending tx not in wallet db"
                conflicting_txns |= {spending_tx_hash}
            if tx_hash in conflicting_txns:
                # this tx is already in history, so it conflicts with itself
                if len(conflicting_txns) > 1:
                    raise Exception('Found conflicting transactions already in wallet history.')
                if not include_self:
                    conflicting_txns -= {tx_hash}
            return conflicting_txns

    def add_transaction(self, tx_hash, tx: Transaction, allow_unrelated=False) -> bool:
        """Returns whether the tx was successfully added to the wallet history."""
        assert tx_hash, tx_hash
        assert tx, tx
        assert tx.is_complete()
        # assert tx_hash == tx.txid()  # disabled as expensive; test done by Synchronizer.
        # we need self.transaction_lock but get_tx_height will take self.lock
        # so we need to take that too here, to enforce order of locks
        with self.lock, self.transaction_lock:
            # NOTE: returning if tx in self.transactions might seem like a good idea
            # BUT we track is_mine inputs in a txn, and during subsequent calls
            # of add_transaction tx, we might learn of more-and-more inputs of
            # being is_mine, as we roll the gap_limit forward
<<<<<<< HEAD
            is_coinbase = tx.inputs()[0]['type'] == 'coinbase' or tx.outputs()[0].type == TYPE_STAKE
=======
            is_coinbase = tx.inputs()[0].is_coinbase()
>>>>>>> c2c291dd
            tx_height = self.get_tx_height(tx_hash).height
            if not allow_unrelated:
                # note that during sync, if the transactions are not properly sorted,
                # it could happen that we think tx is unrelated but actually one of the inputs is is_mine.
                # this is the main motivation for allow_unrelated
                is_mine = any([self.is_mine(self.get_txin_address(txin)) for txin in tx.inputs()])
                is_for_me = any([self.is_mine(self.get_txout_address(txo)) for txo in tx.outputs()])
                if not is_mine and not is_for_me:
                    raise UnrelatedTransactionException()
            # Find all conflicting transactions.
            # In case of a conflict,
            #     1. confirmed > mempool > local
            #     2. this new txn has priority over existing ones
            # When this method exits, there must NOT be any conflict, so
            # either keep this txn and remove all conflicting (along with dependencies)
            #     or drop this txn
            conflicting_txns = self.get_conflicting_transactions(tx_hash, tx)
            if conflicting_txns:
                existing_mempool_txn = any(
                    self.get_tx_height(tx_hash2).height in (TX_HEIGHT_UNCONFIRMED, TX_HEIGHT_UNCONF_PARENT)
                    for tx_hash2 in conflicting_txns)
                existing_confirmed_txn = any(
                    self.get_tx_height(tx_hash2).height > 0
                    for tx_hash2 in conflicting_txns)
                if existing_confirmed_txn and tx_height <= 0:
                    # this is a non-confirmed tx that conflicts with confirmed txns; drop.
                    return False
                if existing_mempool_txn and tx_height == TX_HEIGHT_LOCAL:
                    # this is a local tx that conflicts with non-local txns; drop.
                    return False
                # keep this txn and remove all conflicting
                to_remove = set()
                to_remove |= conflicting_txns
                for conflicting_tx_hash in conflicting_txns:
                    to_remove |= self.get_depending_transactions(conflicting_tx_hash)
                for tx_hash2 in to_remove:
                    self.remove_transaction(tx_hash2)
            # add inputs
            def add_value_from_prev_output():
                # note: this nested loop takes linear time in num is_mine outputs of prev_tx
                for addr in self.db.get_txo_addresses(prevout_hash):
                    outputs = self.db.get_txo_addr(prevout_hash, addr)
                    # note: instead of [(n, v, is_cb), ...]; we could store: {n -> (v, is_cb)}
                    for n, v, is_cb in outputs:
                        if n == prevout_n:
                            if addr and self.is_mine(addr):
                                self.db.add_txi_addr(tx_hash, addr, ser, v)
                                self._get_addr_balance_cache.pop(addr, None)  # invalidate cache
                            return
            for txi in tx.inputs():
                if txi.is_coinbase():
                    continue
                prevout_hash = txi.prevout.txid.hex()
                prevout_n = txi.prevout.out_idx
                ser = txi.prevout.to_str()
                self.db.set_spent_outpoint(prevout_hash, prevout_n, tx_hash)
                add_value_from_prev_output()
            # add outputs
            for n, txo in enumerate(tx.outputs()):
                v = txo.value
                ser = tx_hash + ':%d'%n
                addr = self.get_txout_address(txo)
                if addr and self.is_mine(addr):
                    self.db.add_txo_addr(tx_hash, addr, n, v, is_coinbase)
                    self._get_addr_balance_cache.pop(addr, None)  # invalidate cache
                    # give v to txi that spends me
                    next_tx = self.db.get_spent_outpoint(tx_hash, n)
                    if next_tx is not None:
                        self.db.add_txi_addr(next_tx, addr, ser, v)
                        self._add_tx_to_local_history(next_tx)
            # add to local history
            self._add_tx_to_local_history(tx_hash)
            # save
            self.db.add_transaction(tx_hash, tx)
            self.db.add_num_inputs_to_tx(tx_hash, len(tx.inputs()))
            return True

    def remove_transaction(self, tx_hash):
        def remove_from_spent_outpoints():
            # undo spends in spent_outpoints
            if tx is not None:
                # if we have the tx, this branch is faster
                for txin in tx.inputs():
                    if txin.is_coinbase():
                        continue
                    prevout_hash = txin.prevout.txid.hex()
                    prevout_n = txin.prevout.out_idx
                    self.db.remove_spent_outpoint(prevout_hash, prevout_n)
            else:
                # expensive but always works
                for prevout_hash, prevout_n in self.db.list_spent_outpoints():
                    spending_txid = self.db.get_spent_outpoint(prevout_hash, prevout_n)
                    if spending_txid == tx_hash:
                        self.db.remove_spent_outpoint(prevout_hash, prevout_n)

        with self.transaction_lock:
            self.logger.info(f"removing tx from history {tx_hash}")
            tx = self.db.remove_transaction(tx_hash)
            remove_from_spent_outpoints()
            self._remove_tx_from_local_history(tx_hash)
            for addr in itertools.chain(self.db.get_txi_addresses(tx_hash), self.db.get_txo_addresses(tx_hash)):
                self._get_addr_balance_cache.pop(addr, None)  # invalidate cache
            self.db.remove_txi(tx_hash)
            self.db.remove_txo(tx_hash)
            self.db.remove_tx_fee(tx_hash)

    def get_depending_transactions(self, tx_hash):
        """Returns all (grand-)children of tx_hash in this wallet."""
        with self.transaction_lock:
            children = set()
            for n in self.db.get_spent_outpoints(tx_hash):
                other_hash = self.db.get_spent_outpoint(tx_hash, n)
                children.add(other_hash)
                children |= self.get_depending_transactions(other_hash)
            return children

    def receive_tx_callback(self, tx_hash, tx, tx_height):
        self.add_unverified_tx(tx_hash, tx_height)
        self.add_transaction(tx_hash, tx, allow_unrelated=True)

    def receive_history_callback(self, addr: str, hist, tx_fees: Dict[str, int]):
        with self.lock:
            old_hist = self.get_address_history(addr)
            for tx_hash, height in old_hist:
                if (tx_hash, height) not in hist:
                    # make tx local
                    self.unverified_tx.pop(tx_hash, None)
                    self.db.remove_verified_tx(tx_hash)
                    if self.verifier:
                        self.verifier.remove_spv_proof_for_tx(tx_hash)
            self.db.set_addr_history(addr, hist)

        for tx_hash, tx_height in hist:
            # add it in case it was previously unconfirmed
            self.add_unverified_tx(tx_hash, tx_height)
            # if addr is new, we have to recompute txi and txo
            tx = self.db.get_transaction(tx_hash)
            if tx is None:
                continue
            self.add_transaction(tx_hash, tx, allow_unrelated=True)

        # Store fees
        for tx_hash, fee_sat in tx_fees.items():
            self.db.add_tx_fee_from_server(tx_hash, fee_sat)

    @profiler
    def load_local_history(self):
        self._history_local = {}  # address -> set(txid)
        self._address_history_changed_events = defaultdict(asyncio.Event)  # address -> Event
        for txid in itertools.chain(self.db.list_txi(), self.db.list_txo()):
            self._add_tx_to_local_history(txid)

    @profiler
    def check_history(self):
        hist_addrs_mine = list(filter(lambda k: self.is_mine(k), self.db.get_history()))
        hist_addrs_not_mine = list(filter(lambda k: not self.is_mine(k), self.db.get_history()))
        for addr in hist_addrs_not_mine:
            self.db.remove_addr_history(addr)
        for addr in hist_addrs_mine:
            hist = self.db.get_addr_history(addr)
            for tx_hash, tx_height in hist:
                if self.db.get_txi_addresses(tx_hash) or self.db.get_txo_addresses(tx_hash):
                    continue
                tx = self.db.get_transaction(tx_hash)
                if tx is not None:
                    self.add_transaction(tx_hash, tx, allow_unrelated=True)

    def remove_local_transactions_we_dont_have(self):
        for txid in itertools.chain(self.db.list_txi(), self.db.list_txo()):
            tx_height = self.get_tx_height(txid).height
            if tx_height == TX_HEIGHT_LOCAL and not self.db.get_transaction(txid):
                self.remove_transaction(txid)

    def clear_history(self):
        with self.lock:
            with self.transaction_lock:
                self.db.clear_history()

    def get_txpos(self, tx_hash):
        """Returns (height, txpos) tuple, even if the tx is unverified."""
        with self.lock:
            verified_tx_mined_info = self.db.get_verified_tx(tx_hash)
            if verified_tx_mined_info:
                return verified_tx_mined_info.height, verified_tx_mined_info.txpos
            elif tx_hash in self.unverified_tx:
                height = self.unverified_tx[tx_hash]
                return (height, -1) if height > 0 else ((1e9 - height), -1)
            else:
                return (1e9+1, -1)

    def with_local_height_cached(func):
        # get local height only once, as it's relatively expensive.
        # take care that nested calls work as expected
        def f(self, *args, **kwargs):
            orig_val = getattr(self.threadlocal_cache, 'local_height', None)
            self.threadlocal_cache.local_height = orig_val or self.get_local_height()
            try:
                return func(self, *args, **kwargs)
            finally:
                self.threadlocal_cache.local_height = orig_val
        return f

    @with_local_height_cached
    def get_history(self, *, domain=None) -> Sequence[HistoryItem]:
        # get domain
        if domain is None:
            domain = self.get_addresses()
        domain = set(domain)
        # 1. Get the history of each address in the domain, maintain the
        #    delta of a tx as the sum of its deltas on domain addresses
        tx_deltas = defaultdict(int)
        for addr in domain:
            h = self.get_address_history(addr)
            for tx_hash, height in h:
                delta = self.get_tx_delta(tx_hash, addr)
                if delta is None or tx_deltas[tx_hash] is None:
                    tx_deltas[tx_hash] = None
                else:
                    tx_deltas[tx_hash] += delta
        # 2. create sorted history
        history = []
        for tx_hash in tx_deltas:
            delta = tx_deltas[tx_hash]
            tx_mined_status = self.get_tx_height(tx_hash)
            fee = self.get_tx_fee(tx_hash)
            history.append((tx_hash, tx_mined_status, delta, fee))
        history.sort(key = lambda x: self.get_txpos(x[0]), reverse=True)
        # 3. add balance
        c, u, x = self.get_balance(domain)
        balance = c + u + x
        h2 = []
        for tx_hash, tx_mined_status, delta, fee in history:
            h2.append(HistoryItem(txid=tx_hash,
                                  tx_mined_status=tx_mined_status,
                                  delta=delta,
                                  fee=fee,
                                  balance=balance))
            if balance is None or delta is None:
                balance = None
            else:
                balance -= delta
        h2.reverse()
        # fixme: this may happen if history is incomplete
        if balance not in [None, 0]:
            self.logger.warning("history not synchronized")
            return []

        return h2

    def _add_tx_to_local_history(self, txid):
        with self.transaction_lock:
            for addr in itertools.chain(self.db.get_txi_addresses(txid), self.db.get_txo_addresses(txid)):
                cur_hist = self._history_local.get(addr, set())
                cur_hist.add(txid)
                self._history_local[addr] = cur_hist
                self._mark_address_history_changed(addr)

    def _remove_tx_from_local_history(self, txid):
        with self.transaction_lock:
            for addr in itertools.chain(self.db.get_txi_addresses(txid), self.db.get_txo_addresses(txid)):
                cur_hist = self._history_local.get(addr, set())
                try:
                    cur_hist.remove(txid)
                except KeyError:
                    pass
                else:
                    self._history_local[addr] = cur_hist

    def _mark_address_history_changed(self, addr: str) -> None:
        # history for this address changed, wake up coroutines:
        self._address_history_changed_events[addr].set()
        # clear event immediately so that coroutines can wait() for the next change:
        self._address_history_changed_events[addr].clear()

    async def wait_for_address_history_to_change(self, addr: str) -> None:
        """Wait until the server tells us about a new transaction related to addr.

        Unconfirmed and confirmed transactions are not distinguished, and so e.g. SPV
        is not taken into account.
        """
        assert self.is_mine(addr), "address needs to be is_mine to be watched"
        await self._address_history_changed_events[addr].wait()

    def add_unverified_tx(self, tx_hash, tx_height):
        if self.db.is_in_verified_tx(tx_hash):
            if tx_height in (TX_HEIGHT_UNCONFIRMED, TX_HEIGHT_UNCONF_PARENT):
                with self.lock:
                    self.db.remove_verified_tx(tx_hash)
                if self.verifier:
                    self.verifier.remove_spv_proof_for_tx(tx_hash)
        else:
            with self.lock:
                # tx will be verified only if height > 0
                self.unverified_tx[tx_hash] = tx_height

    def remove_unverified_tx(self, tx_hash, tx_height):
        with self.lock:
            new_height = self.unverified_tx.get(tx_hash)
            if new_height == tx_height:
                self.unverified_tx.pop(tx_hash, None)

    def add_verified_tx(self, tx_hash: str, info: TxMinedInfo):
        # Remove from the unverified map and add to the verified map
        with self.lock:
            self.unverified_tx.pop(tx_hash, None)
            self.db.add_verified_tx(tx_hash, info)
        tx_mined_status = self.get_tx_height(tx_hash)
        self.network.trigger_callback('verified', self, tx_hash, tx_mined_status)

    def get_unverified_txs(self):
        '''Returns a map from tx hash to transaction height'''
        with self.lock:
            return dict(self.unverified_tx)  # copy

    def undo_verifications(self, blockchain, above_height):
        '''Used by the verifier when a reorg has happened'''
        txs = set()
        with self.lock:
            for tx_hash in self.db.list_verified_tx():
                info = self.db.get_verified_tx(tx_hash)
                tx_height = info.height
                if tx_height > above_height:
                    header = blockchain.read_header(tx_height)
                    if not header or hash_header(header) != info.header_hash:
                        self.db.remove_verified_tx(tx_hash)
                        # NOTE: we should add these txns to self.unverified_tx,
                        # but with what height?
                        # If on the new fork after the reorg, the txn is at the
                        # same height, we will not get a status update for the
                        # address. If the txn is not mined or at a diff height,
                        # we should get a status update. Unless we put tx into
                        # unverified_tx, it will turn into local. So we put it
                        # into unverified_tx with the old height, and if we get
                        # a status update, that will overwrite it.
                        self.unverified_tx[tx_hash] = tx_height
                        txs.add(tx_hash)
        return txs

    def get_local_height(self) -> int:
        """ return last known height if we are offline """
        cached_local_height = getattr(self.threadlocal_cache, 'local_height', None)
        if cached_local_height is not None:
            return cached_local_height
        return self.network.get_local_height() if self.network else self.db.get('stored_height', 0)

    def add_future_tx(self, tx: Transaction, num_blocks):
        with self.lock:
            self.add_transaction(tx.txid(), tx)
            self.future_tx[tx.txid()] = num_blocks

    def get_tx_height(self, tx_hash: str) -> TxMinedInfo:
        with self.lock:
            verified_tx_mined_info = self.db.get_verified_tx(tx_hash)
            if verified_tx_mined_info:
                conf = max(self.get_local_height() - verified_tx_mined_info.height + 1, 0)
                return verified_tx_mined_info._replace(conf=conf)
            elif tx_hash in self.unverified_tx:
                height = self.unverified_tx[tx_hash]
                return TxMinedInfo(height=height, conf=0)
            elif tx_hash in self.future_tx:
                # FIXME this is ugly
                conf = self.future_tx[tx_hash]
                return TxMinedInfo(height=TX_HEIGHT_FUTURE, conf=conf)
            else:
                # local transaction
                return TxMinedInfo(height=TX_HEIGHT_LOCAL, conf=0)

    def set_up_to_date(self, up_to_date):
        with self.lock:
            self.up_to_date = up_to_date
        if self.network:
            self.network.notify('status')

    def is_up_to_date(self):
        with self.lock: return self.up_to_date

    def get_history_sync_state_details(self) -> Tuple[int, int]:
        if self.synchronizer:
            return self.synchronizer.num_requests_sent_and_answered()
        else:
            return 0, 0

    @with_transaction_lock
    def get_tx_delta(self, tx_hash, address):
        """effect of tx on address"""
        delta = 0
        # substract the value of coins sent from address
        d = self.db.get_txi_addr(tx_hash, address)
        for n, v in d:
            delta -= v
        # add the value of the coins received at address
        d = self.db.get_txo_addr(tx_hash, address)
        for n, v, cb in d:
            delta += v
        return delta

    @with_transaction_lock
    def get_tx_value(self, txid):
        """effect of tx on the entire domain"""
        delta = 0
        for addr in self.db.get_txi_addresses(txid):
            d = self.db.get_txi_addr(txid, addr)
            for n, v in d:
                delta -= v
        for addr in self.db.get_txo_addresses(txid):
            d = self.db.get_txo_addr(txid, addr)
            for n, v, cb in d:
                delta += v
        return delta

    def get_wallet_delta(self, tx: Transaction):
        """ effect of tx on wallet """
        is_relevant = False  # "related to wallet?"
        is_mine = False
        is_pruned = False
        is_partial = False
        v_in = v_out = v_out_mine = 0
        for txin in tx.inputs():
            addr = self.get_txin_address(txin)
            if self.is_mine(addr):
                is_mine = True
                is_relevant = True
                d = self.db.get_txo_addr(txin.prevout.txid.hex(), addr)
                for n, v, cb in d:
                    if n == txin.prevout.out_idx:
                        value = v
                        break
                else:
                    value = None
                if value is None:
                    value = txin.value_sats()
                if value is None:
                    is_pruned = True
                else:
                    v_in += value
            else:
                is_partial = True
        if not is_mine:
            is_partial = False
        for o in tx.outputs():
            v_out += o.value
            if self.is_mine(o.address):
                v_out_mine += o.value
                is_relevant = True
        if is_pruned:
            # some inputs are mine:
            fee = None
            if is_mine:
                v = v_out_mine - v_out
            else:
                # no input is mine
                v = v_out_mine
        else:
            v = v_out_mine - v_in
            if is_partial:
                # some inputs are mine, but not all
                fee = None
            else:
                # all inputs are mine
                fee = v_in - v_out
        if not is_mine:
            fee = None
        return is_relevant, is_mine, v, fee

    def get_tx_fee(self, txid: str) -> Optional[int]:
        """ Returns tx_fee or None. Use server fee only if tx is unconfirmed and not mine"""
        # check if stored fee is available
        fee = self.db.get_tx_fee(txid, trust_server=False)
        if fee is not None:
            return fee
        # delete server-sent fee for confirmed txns
        confirmed = self.get_tx_height(txid).conf > 0
        if confirmed:
            self.db.add_tx_fee_from_server(txid, None)
        # if all inputs are ismine, try to calc fee now;
        # otherwise, return stored value
        num_all_inputs = self.db.get_num_all_inputs_of_tx(txid)
        if num_all_inputs is not None:
            # check if tx is mine
            num_ismine_inputs = self.db.get_num_ismine_inputs_of_tx(txid)
            assert num_ismine_inputs <= num_all_inputs, (num_ismine_inputs, num_all_inputs)
            # trust server if tx is unconfirmed and not mine
            if num_ismine_inputs < num_all_inputs:
                return None if confirmed else self.db.get_tx_fee(txid, trust_server=True)
        # lookup tx and deserialize it.
        # note that deserializing is expensive, hence above hacks
        tx = self.db.get_transaction(txid)
        if not tx:
            return None
        with self.lock, self.transaction_lock:
            is_relevant, is_mine, v, fee = self.get_wallet_delta(tx)
        # save result
        self.db.add_tx_fee_we_calculated(txid, fee)
        self.db.add_num_inputs_to_tx(txid, len(tx.inputs()))
        return fee

    def get_addr_io(self, address):
        with self.lock, self.transaction_lock:
            h = self.get_address_history(address)
            received = {}
            sent = {}
            for tx_hash, height in h:
                l = self.db.get_txo_addr(tx_hash, address)
                for n, v, is_cb in l:
                    received[tx_hash + ':%d'%n] = (height, v, is_cb)
            for tx_hash, height in h:
                l = self.db.get_txi_addr(tx_hash, address)
                for txi, v in l:
                    sent[txi] = height
        return received, sent

    def get_addr_utxo(self, address: str) -> Dict[TxOutpoint, PartialTxInput]:
        coins, spent = self.get_addr_io(address)
        for txi in spent:
            coins.pop(txi)
        out = {}
        for prevout_str, v in coins.items():
            tx_height, value, is_cb = v
            prevout = TxOutpoint.from_str(prevout_str)
            utxo = PartialTxInput(prevout=prevout)
            utxo._trusted_address = address
            utxo._trusted_value_sats = value
            utxo.block_height = tx_height
            out[prevout] = utxo
        return out

    # return the total amount ever received by an address
    def get_addr_received(self, address):
        received, sent = self.get_addr_io(address)
        return sum([v for height, v, is_cb in received.values()])

    @with_local_height_cached
    def get_addr_balance(self, address, *, excluded_coins: Set[str] = None):
        """Return the balance of a bitcoin address:
        confirmed and matured, unconfirmed, unmatured
        """
        if not excluded_coins:  # cache is only used if there are no excluded_coins
            cached_value = self._get_addr_balance_cache.get(address)
            if cached_value:
                return cached_value
        if excluded_coins is None:
            excluded_coins = set()
        assert isinstance(excluded_coins, set), f"excluded_coins should be set, not {type(excluded_coins)}"
        received, sent = self.get_addr_io(address)
        c = u = x = 0
        mempool_height = self.get_local_height() + 1  # height of next block
        for txo, (tx_height, v, is_cb) in received.items():
            if txo in excluded_coins:
                continue
            if is_cb and tx_height + COINBASE_MATURITY > mempool_height:
                x += v
            elif tx_height > 0:
                c += v
            else:
                u += v
            if txo in sent:
                if sent[txo] > 0:
                    c -= v
                else:
                    u -= v
        result = c, u, x
        # cache result.
        if not excluded_coins:
            # Cache needs to be invalidated if a transaction is added to/
            # removed from history; or on new blocks (maturity...)
            self._get_addr_balance_cache[address] = result
        return result

    @with_local_height_cached
    def get_utxos(self, domain=None, *, excluded_addresses=None,
                  mature_only: bool = False, confirmed_only: bool = False,
                  nonlocal_only: bool = False) -> Sequence[PartialTxInput]:
        coins = []
        if domain is None:
            domain = self.get_addresses()
        domain = set(domain)
        if excluded_addresses:
            domain = set(domain) - set(excluded_addresses)
        mempool_height = self.get_local_height() + 1  # height of next block
        for addr in domain:
            utxos = self.get_addr_utxo(addr)
            for utxo in utxos.values():
                if confirmed_only and utxo.block_height <= 0:
                    continue
                if nonlocal_only and utxo.block_height == TX_HEIGHT_LOCAL:
                    continue
                if (mature_only and utxo.prevout.is_coinbase()
                        and utxo.block_height + COINBASE_MATURITY > mempool_height):
                    continue
                coins.append(utxo)
                continue
        return coins

    def get_balance(self, domain=None, *, excluded_addresses: Set[str] = None,
                    excluded_coins: Set[str] = None) -> Tuple[int, int, int]:
        if domain is None:
            domain = self.get_addresses()
        if excluded_addresses is None:
            excluded_addresses = set()
        assert isinstance(excluded_addresses, set), f"excluded_addresses should be set, not {type(excluded_addresses)}"
        domain = set(domain) - excluded_addresses
        cc = uu = xx = 0
        for addr in domain:
            c, u, x = self.get_addr_balance(addr, excluded_coins=excluded_coins)
            cc += c
            uu += u
            xx += x
        return cc, uu, xx

    def is_used(self, address):
        h = self.db.get_addr_history(address)
        return len(h) != 0

    def is_empty(self, address):
        c, u, x = self.get_addr_balance(address)
        return c+u+x == 0

    def synchronize(self):
        pass

    def get_tokens(self):
        return sorted(self.db.list_tokens())

    @profiler
    def check_token_history(self):
        # remove not mine and not subscribe token history
        hist_keys_not_mine = list(filter(lambda k: not self.is_mine(k.split('_')[1]), self.db.get_token_history()))
        hist_keys_not_subscribe = list(filter(lambda k: k not in self.tokens, self.db.get_token_history()))
        for key in set(hist_keys_not_mine).union(hist_keys_not_subscribe):
            hist = self.db.get_token_history(key)
            for txid, height, log_index in hist:
                self.db.delete_token_tx(txid)

    def receive_token_history_callback(self, key, hist):
        with self.token_lock:
            self.db.set_token_history(key, hist)

    def receive_tx_receipt_callback(self, tx_hash, tx_receipt):
        self.add_tx_receipt(tx_hash, tx_receipt)

    def receive_token_tx_callback(self, tx_hash, tx, tx_height):
        self.add_unverified_tx(tx_hash, tx_height)
        self.add_token_transaction(tx_hash, tx)

    def add_tx_receipt(self, tx_hash, tx_receipt):
        assert tx_hash, 'none tx_hash'
        assert tx_receipt, 'empty tx_receipt'
        for contract_call in tx_receipt:
            if not contract_call.get('transactionHash') == tx_hash:
                return
            if not contract_call.get('log'):
                return
        with self.token_lock:
            self.db.set_tx_receipt(tx_hash, tx_receipt)

    def add_token_transaction(self, tx_hash, tx):
        with self.token_lock:
            assert tx.is_complete(), 'incomplete tx'
            self.db.set_token_tx(tx_hash, tx)
            return True

    def add_token(self, token: 'Token'):
        self.db.set_token(token)
        if self.synchronizer:
            self.synchronizer.add_token(token)

    def delete_token(self, key):
        with self.token_lock:
            if key in self.db.list_tokens():
                self.db.delete_token(key)
            if key in self.db.list_token_histories():
                self.db.delete_token_history(key)<|MERGE_RESOLUTION|>--- conflicted
+++ resolved
@@ -29,11 +29,7 @@
 from typing import TYPE_CHECKING, Dict, Optional, Set, Tuple, NamedTuple, Sequence
 
 from . import bitcoin
-<<<<<<< HEAD
 from .bitcoin import COINBASE_MATURITY, TYPE_ADDRESS, TYPE_PUBKEY, TYPE_STAKE
-=======
-from .bitcoin import COINBASE_MATURITY
->>>>>>> c2c291dd
 from .util import profiler, bfh, TxMinedInfo
 from .transaction import Transaction, TxOutput, TxInput, PartialTxInput, TxOutpoint, PartialTransaction
 from .synchronizer import Synchronizer
@@ -232,11 +228,7 @@
             # BUT we track is_mine inputs in a txn, and during subsequent calls
             # of add_transaction tx, we might learn of more-and-more inputs of
             # being is_mine, as we roll the gap_limit forward
-<<<<<<< HEAD
-            is_coinbase = tx.inputs()[0]['type'] == 'coinbase' or tx.outputs()[0].type == TYPE_STAKE
-=======
             is_coinbase = tx.inputs()[0].is_coinbase()
->>>>>>> c2c291dd
             tx_height = self.get_tx_height(tx_hash).height
             if not allow_unrelated:
                 # note that during sync, if the transactions are not properly sorted,
