--- conflicted
+++ resolved
@@ -548,7 +548,6 @@
         return cK, k
 
 
-<<<<<<< HEAD
 class Mobile_KeyStore(BIP32_KeyStore):
 
     type = 'mobile'
@@ -649,10 +648,7 @@
         return pk, True
 
 
-class Old_KeyStore(Deterministic_KeyStore):
-=======
-class Old_KeyStore(MasterPublicKeyMixin, Deterministic_KeyStore):
->>>>>>> 29cf0152
+class Old_KeyStore(Deterministic_KeyStore, Deterministic_KeyStore):
 
     type = 'old'
 
