# -*- coding: utf-8 -*-
#
# Electrum - lightweight Bitcoin client
# Copyright (C) 2016 Thomas Voegtlin
#
# Permission is hereby granted, free of charge, to any person
# obtaining a copy of this software and associated documentation files
# (the "Software"), to deal in the Software without restriction,
# including without limitation the rights to use, copy, modify, merge,
# publish, distribute, sublicense, and/or sell copies of the Software,
# and to permit persons to whom the Software is furnished to do so,
# subject to the following conditions:
#
# The above copyright notice and this permission notice shall be
# included in all copies or substantial portions of the Software.
#
# THE SOFTWARE IS PROVIDED "AS IS", WITHOUT WARRANTY OF ANY KIND,
# EXPRESS OR IMPLIED, INCLUDING BUT NOT LIMITED TO THE WARRANTIES OF
# MERCHANTABILITY, FITNESS FOR A PARTICULAR PURPOSE AND
# NONINFRINGEMENT. IN NO EVENT SHALL THE AUTHORS OR COPYRIGHT HOLDERS
# BE LIABLE FOR ANY CLAIM, DAMAGES OR OTHER LIABILITY, WHETHER IN AN
# ACTION OF CONTRACT, TORT OR OTHERWISE, ARISING FROM, OUT OF OR IN
# CONNECTION WITH THE SOFTWARE OR THE USE OR OTHER DEALINGS IN THE
# SOFTWARE.

import os
import sys
import copy
import traceback
from functools import partial
from typing import List, TYPE_CHECKING, Tuple, NamedTuple, Any, Dict, Optional, Union

from . import bitcoin
from . import keystore
from . import mnemonic
from . import constants
from .bip32 import is_bip32_derivation, xpub_type, normalize_bip32_derivation, BIP32Node
from .keystore import bip44_derivation, purpose48_derivation, Hardware_KeyStore, KeyStore, bip39_to_seed
from .wallet import (Imported_Wallet, Standard_Wallet, Multisig_Wallet,
                     wallet_types, Wallet, Abstract_Wallet)
from .storage import WalletStorage, StorageEncryptionVersion
from .wallet_db import WalletDB
from .i18n import _
from .util import UserCancelled, InvalidPassword, WalletFileException, UserFacingException
from .simple_config import SimpleConfig
from .plugin import Plugins, HardwarePluginLibraryUnavailable
from .logging import Logger
from .plugins.hw_wallet.plugin import OutdatedHwFirmwareException, HW_PluginBase

if TYPE_CHECKING:
    from .plugin import DeviceInfo, BasePlugin


# hardware device setup purpose
HWD_SETUP_NEW_WALLET, HWD_SETUP_DECRYPT_WALLET = range(0, 2)


class ScriptTypeNotSupported(Exception): pass


class GoBack(Exception): pass


class ReRunDialog(Exception): pass


class ChooseHwDeviceAgain(Exception): pass


class WizardStackItem(NamedTuple):
    action: Any
    args: Any
    kwargs: Dict[str, Any]
    db_data: dict


class WizardWalletPasswordSetting(NamedTuple):
    password: Optional[str]
    encrypt_storage: bool
    storage_enc_version: StorageEncryptionVersion
    encrypt_keystore: bool


class BaseWizard(Logger):

    def __init__(self, config: SimpleConfig, plugins: Plugins):
        super(BaseWizard, self).__init__()
        Logger.__init__(self)
        self.config = config
        self.plugins = plugins
        self.data = {}
        self.pw_args = None  # type: Optional[WizardWalletPasswordSetting]
        self._stack = []  # type: List[WizardStackItem]
        self.plugin = None  # type: Optional[BasePlugin]
        self.keystores = []  # type: List[KeyStore]
        self.is_kivy = config.get('gui') == 'kivy'
        self.seed_type = None

    def set_icon(self, icon):
        pass

    def run(self, *args, **kwargs):
        action = args[0]
        args = args[1:]
        db_data = copy.deepcopy(self.data)
        self._stack.append(WizardStackItem(action, args, kwargs, db_data))
        if not action:
            return
        if type(action) is tuple:
            self.plugin, action = action
        if self.plugin and hasattr(self.plugin, action):
            f = getattr(self.plugin, action)
            f(self, *args, **kwargs)
        elif hasattr(self, action):
            f = getattr(self, action)
            f(*args, **kwargs)
        else:
            raise Exception("unknown action", action)

    def can_go_back(self):
        return len(self._stack) > 1

    def go_back(self, *, rerun_previous: bool = True) -> None:
        if not self.can_go_back():
            return
        # pop 'current' frame
        self._stack.pop()
        prev_frame = self._stack[-1]
        # try to undo side effects since we last entered 'previous' frame
        # FIXME only self.data is properly restored
        self.data = copy.deepcopy(prev_frame.db_data)

        if rerun_previous:
            # pop 'previous' frame
            self._stack.pop()
            # rerun 'previous' frame
            self.run(prev_frame.action, *prev_frame.args, **prev_frame.kwargs)

    def reset_stack(self):
        self._stack = []

    def new(self):
        title = _("Create new wallet")
        message = '\n'.join([
            _("What kind of wallet do you want to create?")
        ])
        wallet_kinds = [
            ('standard',  _("Standard wallet")),
            ('mobile', _("Qtum mobile wallet compatible")),
            ('qtcore', _("Qtum Qt Core wallet compatible")),
            # ('2fa', _("Wallet with two-factor authentication")),
            ('multisig',  _("Multi-signature wallet")),
            ('imported',  _("Import Qtum addresses or private keys")),
        ]
        choices = [pair for pair in wallet_kinds if pair[0] in wallet_types]
        self.choice_dialog(title=title, message=message, choices=choices, run_next=self.on_wallet_type)

    def upgrade_db(self, storage, db):
        exc = None  # type: Optional[Exception]
        def on_finished():
            if exc is None:
                self.terminate(storage=storage, db=db)
            else:
                raise exc
        def do_upgrade():
            nonlocal exc
            try:
                db.upgrade()
            except Exception as e:
                exc = e
        self.waiting_dialog(do_upgrade, _('Upgrading wallet format...'), on_finished=on_finished)

    def run_task_without_blocking_gui(self, task, *, msg: str = None) -> Any:
        """Perform a task in a thread without blocking the GUI.
        Returns the result of 'task', or raises the same exception.
        This method blocks until 'task' is finished.
        """
        raise NotImplementedError()

    def load_2fa(self):
        self.data['wallet_type'] = '2fa'
        self.data['use_trustedcoin'] = True
        self.plugin = self.plugins.load_plugin('trustedcoin')

    def on_wallet_type(self, choice):
        self.data['wallet_type'] = self.wallet_type = choice

        if choice == 'qtcore':
            action = 'restore_from_key'
        elif choice in ('standard', 'mobile'):
            action = 'choose_keystore'
        elif choice == 'multisig':
            action = 'choose_multisig'
        elif choice == '2fa':
            self.load_2fa()
            action = self.plugin.get_action(self.data)
        elif choice == 'imported':
            action = 'import_addresses_or_keys'
        self.run(action)

    def choose_multisig(self):
        def on_multisig(m, n):
            multisig_type = "%dof%d" % (m, n)
            self.data['wallet_type'] = multisig_type
            self.n = n
            self.run('choose_keystore')
        self.multisig_dialog(run_next=on_multisig)

    def choose_keystore(self):
        assert self.wallet_type in ['standard', 'multisig', 'mobile', 'qtcore']
        i = len(self.keystores)
        title = _('Add cosigner') + ' (%d of %d)'%(i+1, self.n) if self.wallet_type=='multisig' else _('Keystore')
        if self.wallet_type == 'mobile':
            message = _('Do you want to create a new seed, or to restore a wallet using an existing seed?')
            choices = [
                ('restore_from_seed', _('I already have a seed')),
            ]
        elif self.wallet_type == 'qtcore':
            message = _('Do you want to create a new wallet, or to restore a wallet using an existing key?')
            choices = [
                ('restore_from_key', _('Use public or private keys')),
            ]
        elif self.wallet_type =='standard' or i==0:
            message = _('Do you want to create a new seed, or to restore a wallet using an existing seed?')
            choices = [
                ('choose_seed_type', _('Create a new seed')),
                ('restore_from_seed', _('I already have a seed')),
                ('restore_from_key', _('Use a master key')),
            ]
            if not self.is_kivy:
                choices.append(('choose_hw_device',  _('Use a hardware device')))
        else:
            message = _('Add a cosigner to your multi-sig wallet')
            choices = [
                ('restore_from_key', _('Enter cosigner key')),
                ('restore_from_seed', _('Enter cosigner seed')),
            ]
            if not self.is_kivy:
                choices.append(('choose_hw_device',  _('Cosign with hardware device')))

        self.choice_dialog(title=title, message=message, choices=choices, run_next=self.run)

    def import_addresses_or_keys(self):
        v = lambda x: keystore.is_address_list(x) or keystore.is_private_key_list(x, raise_on_error=True)
        title = _("Import Qtum Addresses")
        message = _("Enter a list of Qtum addresses (this will create a watching-only wallet), or a list of private keys.")
        self.add_xpub_dialog(title=title, message=message, run_next=self.on_import,
                             is_valid=v, allow_multi=True, show_wif_help=True)

    def on_import(self, text):
        # text is already sanitized by is_address_list and is_private_keys_list
        if keystore.is_address_list(text):
            self.data['addresses'] = {}
            for addr in text.split():
                assert bitcoin.is_address(addr)
                self.data['addresses'][addr] = {}
        elif keystore.is_private_key_list(text):
            self.data['addresses'] = {}
            k = keystore.Imported_KeyStore({})
            keys = keystore.get_private_keys(text)
            for pk in keys:
                assert bitcoin.is_private_key(pk)
                txin_type, pubkey = k.import_privkey(pk, None)
                addr = bitcoin.pubkey_to_address(txin_type, pubkey)
                self.data['addresses'][addr] = {'type':txin_type, 'pubkey':pubkey}
            self.keystores.append(k)
        else:
            return self.terminate()
        return self.run('create_wallet')

    def restore_from_key(self):
        if self.wallet_type == 'standard':
            v = keystore.is_master_key
            title = _("Create keystore from a master key")
            message = ' '.join([
                _("To create a watching-only wallet, please enter your master public key (xpub/ypub/zpub)."),
                _("To create a spending wallet, please enter a master private key (xprv/yprv/zprv).")
            ])
            self.add_xpub_dialog(title=title, message=message, run_next=self.on_restore_from_key, is_valid=v)
        else:
            i = len(self.keystores) + 1
            self.add_cosigner_dialog(index=i, run_next=self.on_restore_from_key, is_valid=keystore.is_bip32_key)

    def on_restore_from_key(self, text):
        k = keystore.from_master_key(text)
        self.on_keystore(k)

    def choose_hw_device(self, purpose=HWD_SETUP_NEW_WALLET, *, storage: WalletStorage = None):
        while True:
            try:
                self._choose_hw_device(purpose=purpose, storage=storage)
            except ChooseHwDeviceAgain:
                pass
            else:
                break

    def _choose_hw_device(self, *, purpose, storage: WalletStorage = None):
        title = _('Hardware Keystore')
        # check available plugins
        supported_plugins = self.plugins.get_hardware_support()
        devices = []  # type: List[Tuple[str, DeviceInfo]]
        devmgr = self.plugins.device_manager
        debug_msg = ''

        def failed_getting_device_infos(name, e):
            nonlocal debug_msg
            err_str_oneline = ' // '.join(str(e).splitlines())
            self.logger.warning(f'error getting device infos for {name}: {err_str_oneline}')
            indented_error_msg = '    '.join([''] + str(e).splitlines(keepends=True))
            debug_msg += f'  {name}: (error getting device infos)\n{indented_error_msg}\n'

        # scan devices
        try:
            scanned_devices = self.run_task_without_blocking_gui(task=devmgr.scan_devices,
                                                                 msg=_("Scanning devices..."))
        except BaseException as e:
            self.logger.info('error scanning devices: {}'.format(repr(e)))
            debug_msg = '  {}:\n    {}'.format(_('Error scanning devices'), e)
        else:
            for splugin in supported_plugins:
                name, plugin = splugin.name, splugin.plugin
                # plugin init errored?
                if not plugin:
                    e = splugin.exception
                    indented_error_msg = '    '.join([''] + str(e).splitlines(keepends=True))
                    debug_msg += f'  {name}: (error during plugin init)\n'
                    debug_msg += '    {}\n'.format(_('You might have an incompatible library.'))
                    debug_msg += f'{indented_error_msg}\n'
                    continue
                # see if plugin recognizes 'scanned_devices'
                try:
                    # FIXME: side-effect: unpaired_device_info sets client.handler
                    device_infos = devmgr.unpaired_device_infos(None, plugin, devices=scanned_devices,
                                                                include_failing_clients=True)
                except HardwarePluginLibraryUnavailable as e:
                    failed_getting_device_infos(name, e)
                    continue
                except BaseException as e:
                    self.logger.exception('')
                    failed_getting_device_infos(name, e)
                    continue
                device_infos_failing = list(filter(lambda di: di.exception is not None, device_infos))
                for di in device_infos_failing:
                    failed_getting_device_infos(name, di.exception)
                device_infos_working = list(filter(lambda di: di.exception is None, device_infos))
                devices += list(map(lambda x: (name, x), device_infos_working))
        if not debug_msg:
            debug_msg = '  {}'.format(_('No exceptions encountered.'))
        if not devices:
            msg = (_('No hardware device detected.') + '\n' +
                   _('To trigger a rescan, press \'Next\'.') + '\n\n')
            if sys.platform == 'win32':
                msg += _('If your device is not detected on Windows, go to "Settings", "Devices", "Connected devices", '
                         'and do "Remove device". Then, plug your device again.') + '\n'
                msg += _('While this is less than ideal, it might help if you run Electrum as Administrator.') + '\n'
            else:
                msg += _('On Linux, you might have to add a new permission to your udev rules.') + '\n'
            msg += '\n\n'
            msg += _('Debug message') + '\n' + debug_msg
            self.confirm_dialog(title=title, message=msg,
                                run_next=lambda x: None)
            raise ChooseHwDeviceAgain()
        # select device
        self.devices = devices
        choices = []
        for name, info in devices:
            state = _("initialized") if info.initialized else _("wiped")
            label = info.label or _("An unnamed {}").format(name)
            try: transport_str = info.device.transport_ui_string[:20]
            except: transport_str = 'unknown transport'
            descr = f"{label} [{info.model_name or name}, {state}, {transport_str}]"
            choices.append(((name, info), descr))
        msg = _('Select a device') + ':'
        self.choice_dialog(title=title, message=msg, choices=choices,
                           run_next=lambda *args: self.on_device(*args, purpose=purpose, storage=storage))

    def on_device(self, name, device_info: 'DeviceInfo', *, purpose, storage: WalletStorage = None):
        self.plugin = self.plugins.get_plugin(name)
        assert isinstance(self.plugin, HW_PluginBase)
        devmgr = self.plugins.device_manager
        try:
            client = self.plugin.setup_device(device_info, self, purpose)
        except OSError as e:
            self.show_error(_('We encountered an error while connecting to your device:')
                            + '\n' + str(e) + '\n'
                            + _('To try to fix this, we will now re-pair with your device.') + '\n'
                            + _('Please try again.'))
            devmgr.unpair_id(device_info.device.id_)
            raise ChooseHwDeviceAgain()
        except OutdatedHwFirmwareException as e:
            if self.question(e.text_ignore_old_fw_and_continue(), title=_("Outdated device firmware")):
                self.plugin.set_ignore_outdated_fw()
                # will need to re-pair
                devmgr.unpair_id(device_info.device.id_)
            raise ChooseHwDeviceAgain()
        except (UserCancelled, GoBack):
            raise ChooseHwDeviceAgain()
        except UserFacingException as e:
            self.show_error(str(e))
            raise ChooseHwDeviceAgain()
        except BaseException as e:
            self.logger.exception('')
            self.show_error(str(e))
            raise ChooseHwDeviceAgain()

        if purpose == HWD_SETUP_NEW_WALLET:
            def f(derivation, script_type):
                derivation = normalize_bip32_derivation(derivation)
                self.run('on_hw_derivation', name, device_info, derivation, script_type)
            self.derivation_and_script_type_dialog(f)
        elif purpose == HWD_SETUP_DECRYPT_WALLET:
            password = client.get_password_for_storage_encryption()
            try:
                storage.decrypt(password)
            except InvalidPassword:
                # try to clear session so that user can type another passphrase
                if hasattr(client, 'clear_session'):  # FIXME not all hw wallet plugins have this
                    client.clear_session()
                raise
        else:
            raise Exception('unknown purpose: %s' % purpose)

    def derivation_and_script_type_dialog(self, f, *, get_account_xpub=None):
        message1 = _('Choose the type of addresses in your wallet.')
        message2 = ' '.join([
            _('You can override the suggested derivation path.'),
            _('If you are not sure what this is, leave this field unchanged.')
        ])
        hide_choices = False
        if self.wallet_type == 'multisig':
            # There is no general standard for HD multisig.
            # For legacy, this is partially compatible with BIP45; assumes index=0
            # For segwit, a custom path is used, as there is no standard at all.
            default_choice_idx = 2
            choices = [
                ('standard',   'legacy multisig (p2sh)',            normalize_bip32_derivation(f"m/45'/{constants.net.BIP44_COIN_TYPE}'/0")),
                ('p2wsh-p2sh', 'p2sh-segwit multisig (p2wsh-p2sh)', purpose48_derivation(0, xtype='p2wsh-p2sh')),
                ('p2wsh',      'native segwit multisig (p2wsh)',    purpose48_derivation(0, xtype='p2wsh')),
            ]
            # if this is not the first cosigner, pre-select the expected script type,
            # and hide the choices
            script_type = self.get_script_type_of_wallet()
            if script_type is not None:
                script_types = [*zip(*choices)][0]
                chosen_idx = script_types.index(script_type)
                default_choice_idx = chosen_idx
                hide_choices = True
        else:
            default_choice_idx = 0
            choices = [
                ('standard',    'legacy (p2pkh)',            bip44_derivation(0, bip43_purpose=44)),
                ('p2wpkh-p2sh', 'p2sh-segwit (p2wpkh-p2sh)', bip44_derivation(0, bip43_purpose=49)),
                ('p2wpkh',      'native segwit (p2wpkh)',    bip44_derivation(0, bip43_purpose=84)),
            ]

            if self.plugin is not None and self.plugin.name in ["trezor", "safe_t"]:
                choices += [
                    ('standard', 'legacy (p2pkh) (trezor/safe_t web wallet compatiable)',
                     bip44_derivation(0, bip43_purpose=44, coin=constants.net.SLIP_COIN_TYPE)),
                    ('p2wpkh-p2sh', 'p2sh-segwit (p2wpkh-p2sh) (trezor/safe_t web wallet compatiable)',
                     bip44_derivation(0, bip43_purpose=49, coin=constants.net.SLIP_COIN_TYPE)),
                    ('p2wpkh', 'native segwit (p2wpkh) (trezor/safe_t web wallet compatiable)',
                     bip44_derivation(0, bip43_purpose=84, coin=constants.net.SLIP_COIN_TYPE)),
                ]

        while True:
            try:
                self.derivation_and_script_type_gui_specific_dialog(
                    run_next=f,
                    title=_('Script type and Derivation path'),
                    message1=message1,
                    message2=message2,
                    choices=choices,
                    test_text=is_bip32_derivation,
                    default_choice_idx=default_choice_idx,
                    get_account_xpub=get_account_xpub,
                    hide_choices=hide_choices,
                )
                return
            except ScriptTypeNotSupported as e:
                self.show_error(e)
                # let the user choose again

    def on_hw_derivation(self, name, device_info: 'DeviceInfo', derivation, xtype):
        from .keystore import hardware_keystore
        devmgr = self.plugins.device_manager
        assert isinstance(self.plugin, HW_PluginBase)
        try:
            xpub = self.plugin.get_xpub(device_info.device.id_, derivation, xtype, self)
            client = devmgr.client_by_id(device_info.device.id_, scan_now=False)
            if not client: raise Exception("failed to find client for device id")
            root_fingerprint = client.request_root_fingerprint_from_device()
            label = client.label()  # use this as device_info.label might be outdated!
            soft_device_id = client.get_soft_device_id()  # use this as device_info.device_id might be outdated!
        except ScriptTypeNotSupported:
            raise  # this is handled in derivation_dialog
        except BaseException as e:
            self.logger.exception('')
            self.show_error(e)
            raise ChooseHwDeviceAgain()
        d = {
            'type': 'hardware',
            'hw_type': name,
            'derivation': derivation,
            'root_fingerprint': root_fingerprint,
            'xpub': xpub,
            'label': label,
            'soft_device_id': soft_device_id,
        }
        try:
            client.manipulate_keystore_dict_during_wizard_setup(d)
        except Exception as e:
            self.logger.exception('')
            self.show_error(e)
            raise ChooseHwDeviceAgain()
        k = hardware_keystore(d)
        self.on_keystore(k)

    def passphrase_dialog(self, run_next, is_restoring=False):
        title = _('Seed extension')
        message = '\n'.join([
            _('You may extend your seed with custom words.'),
            _('Your seed extension must be saved together with your seed.'),
        ])
        warning = '\n'.join([
            _('Note that this is NOT your encryption password.'),
            _('If you do not know what this is, leave this field empty.'),
        ])
        warn_issue4566 = is_restoring and self.seed_type == 'bip39'
        self.line_dialog(title=title, message=message, warning=warning,
                         default='', test=lambda x:True, run_next=run_next,
                         warn_issue4566=warn_issue4566)

    def restore_from_seed(self):
        self.opt_bip39 = True
        self.opt_ext = True
        is_cosigning_seed = lambda x: mnemonic.seed_type(x) in ['standard', 'segwit']
        if self.wallet_type == 'mobile':
            test = lambda x: len(list(x.split())) == 12
        elif self.wallet_type == 'standard':
            test = mnemonic.is_seed
        else:
            test = is_cosigning_seed
        self.restore_seed_dialog(run_next=self.on_restore_seed, test=test)

    def on_restore_seed(self, seed, is_bip39, is_ext):
        if self.wallet_type == 'mobile':
            self.seed_type = 'standard'
        else:
            self.seed_type = 'bip39' if is_bip39 else mnemonic.seed_type(seed)

        if self.seed_type == 'bip39':
            def f(passphrase):
                self.on_restore_bip39(seed, passphrase)
            self.passphrase_dialog(run_next=f, is_restoring=True) if is_ext else f('')
        elif self.seed_type in ['standard', 'segwit']:
            f = lambda passphrase: self.run('create_keystore', seed, passphrase)
            self.passphrase_dialog(run_next=f, is_restoring=True) if is_ext else f('')
        elif self.seed_type == 'old':
            self.run('create_keystore', seed, '')
        elif mnemonic.is_any_2fa_seed_type(self.seed_type):
            self.load_2fa()
            self.run('on_restore_seed', seed, is_ext)
        else:
            raise Exception('Unknown seed type', self.seed_type)

    def on_restore_bip39(self, seed, passphrase):
        def f(derivation, script_type):
            derivation = normalize_bip32_derivation(derivation)
            self.run('on_bip43', seed, passphrase, derivation, script_type)
        if self.wallet_type == 'standard':
            def get_account_xpub(account_path):
                root_seed = bip39_to_seed(seed, passphrase)
                root_node = BIP32Node.from_rootseed(root_seed, xtype="standard")
                account_node = root_node.subkey_at_private_derivation(account_path)
                account_xpub = account_node.to_xpub()
                return account_xpub
        else:
            get_account_xpub = None
        self.derivation_and_script_type_dialog(f, get_account_xpub=get_account_xpub)

    def create_keystore(self, seed, passphrase):
        if self.wallet_type == 'mobile':
            k = keystore.from_mobile_seed(seed)
        else:
            k = keystore.from_seed(seed, passphrase, self.wallet_type == 'multisig')
        self.on_keystore(k)

    def on_bip43(self, seed, passphrase, derivation, script_type):
        k = keystore.from_bip39_seed(seed, passphrase, derivation, xtype=script_type)
        self.on_keystore(k)

<<<<<<< HEAD
    def on_keystore(self, k):
        if self.wallet_type in ('mobile', 'qtcore'):
            self.keystores.append(k)
            self.run('create_wallet')
=======
    def get_script_type_of_wallet(self) -> Optional[str]:
        if len(self.keystores) > 0:
            ks = self.keystores[0]
            if isinstance(ks, keystore.Xpub):
                return xpub_type(ks.xpub)
        return None

    def on_keystore(self, k: KeyStore):
>>>>>>> 9fced6d2
        has_xpub = isinstance(k, keystore.Xpub)
        if has_xpub:
            t1 = xpub_type(k.xpub)
        if self.wallet_type == 'standard':
            if has_xpub and t1 not in ['standard', 'p2wpkh', 'p2wpkh-p2sh']:
                self.show_error(_('Wrong key type') + ' %s'%t1)
                self.run('choose_keystore')
                return
            self.keystores.append(k)
            self.run('create_wallet')
        elif self.wallet_type == 'multisig':
            assert has_xpub
            if t1 not in ['standard', 'p2wsh', 'p2wsh-p2sh']:
                self.show_error(_('Wrong key type') + ' %s'%t1)
                self.run('choose_keystore')
                return
            if k.xpub in map(lambda x: x.xpub, self.keystores):
                self.show_error(_('Error: duplicate master public key'))
                self.run('choose_keystore')
                return
            if len(self.keystores)>0:
                t2 = xpub_type(self.keystores[0].xpub)
                if t1 != t2:
                    self.show_error(_('Cannot add this cosigner:') + '\n' + "Their key type is '%s', we are '%s'"%(t1, t2))
                    self.run('choose_keystore')
                    return
            if len(self.keystores) == 0:
                xpub = k.get_master_public_key()
                self.reset_stack()
                self.keystores.append(k)
                self.run('show_xpub_and_add_cosigners', xpub)
                return
            self.reset_stack()
            self.keystores.append(k)
            if len(self.keystores) < self.n:
                self.run('choose_keystore')
            else:
                self.run('create_wallet')

    def create_wallet(self):
        encrypt_keystore = any(k.may_have_password() for k in self.keystores)
        # note: the following condition ("if") is duplicated logic from
        # wallet.get_available_storage_encryption_version()

        if self.wallet_type in ['mobile', 'qtcore']:
            self.on_password(None, encrypt_storage=False, encrypt_keystore=False)

        elif self.wallet_type == 'standard' and isinstance(self.keystores[0], Hardware_KeyStore):
            # offer encrypting with a pw derived from the hw device
            k = self.keystores[0]  # type: Hardware_KeyStore
            assert isinstance(self.plugin, HW_PluginBase)
            try:
                k.handler = self.plugin.create_handler(self)
                password = k.get_password_for_storage_encryption()
            except UserCancelled:
                devmgr = self.plugins.device_manager
                devmgr.unpair_xpub(k.xpub)
                raise ChooseHwDeviceAgain()
            except BaseException as e:
                self.logger.exception('')
                self.show_error(str(e))
                raise ChooseHwDeviceAgain()
            self.request_storage_encryption(
                run_next=lambda encrypt_storage: self.on_password(
                    password,
                    encrypt_storage=encrypt_storage,
                    storage_enc_version=StorageEncryptionVersion.XPUB_PASSWORD,
                    encrypt_keystore=False))
        else:
            # reset stack to disable 'back' button in password dialog
            self.reset_stack()
            # prompt the user to set an arbitrary password
            self.request_password(
                run_next=lambda password, encrypt_storage: self.on_password(
                    password,
                    encrypt_storage=encrypt_storage,
                    storage_enc_version=StorageEncryptionVersion.USER_PASSWORD,
                    encrypt_keystore=encrypt_keystore),
                force_disable_encrypt_cb=not encrypt_keystore)

    def on_password(self, password, *, encrypt_storage: bool,
                    storage_enc_version=StorageEncryptionVersion.USER_PASSWORD,
                    encrypt_keystore: bool):
        for k in self.keystores:
            if k.may_have_password():
                k.update_password(None, password)

        if self.wallet_type == 'qtcore':
            self.data['seed_type'] = self.seed_type
            keys = self.keystores[0].dump()
            self.data['keystore'] = keys
        elif self.wallet_type == 'mobile':
            self.data['seed_type'] = self.seed_type
            keys = self.keystores[0].dump()
            self.data['keystore'] = keys
        elif self.wallet_type == 'standard':
            self.data['seed_type'] = self.seed_type
            keys = self.keystores[0].dump()
            self.data['keystore'] = keys
        elif self.wallet_type == 'multisig':
            for i, k in enumerate(self.keystores):
                self.data['x%d/'%(i+1)] = k.dump()
        elif self.wallet_type == 'imported':
            if len(self.keystores) > 0:
                keys = self.keystores[0].dump()
                self.data['keystore'] = keys
        else:
            raise Exception('Unknown wallet type')
        self.pw_args = WizardWalletPasswordSetting(password=password,
                                                   encrypt_storage=encrypt_storage,
                                                   storage_enc_version=storage_enc_version,
                                                   encrypt_keystore=encrypt_keystore)
        self.terminate()

    def create_storage(self, path) -> Tuple[WalletStorage, WalletDB]:
        if os.path.exists(path):
            raise Exception('file already exists at path')
        assert self.pw_args, f"pw_args not set?!"
        pw_args = self.pw_args
        self.pw_args = None  # clean-up so that it can get GC-ed
        storage = WalletStorage(path)
        if pw_args.encrypt_storage:
            storage.set_password(pw_args.password, enc_version=pw_args.storage_enc_version)
        db = WalletDB('', manual_upgrades=False)
        db.set_keystore_encryption(bool(pw_args.password) and pw_args.encrypt_keystore)
        for key, value in self.data.items():
            db.put(key, value)
        db.load_plugins()
        db.write(storage)
        return storage, db

    def terminate(self, *, storage: WalletStorage = None,
                  db: WalletDB = None,
                  aborted: bool = False) -> None:
        raise NotImplementedError()  # implemented by subclasses

    def show_xpub_and_add_cosigners(self, xpub):
        self.show_xpub_dialog(xpub=xpub, run_next=lambda x: self.run('choose_keystore'))

    def choose_seed_type(self, message=None, choices=None):
        title = _('Choose Seed type')
        if message is None:
            message = ' '.join([
                _("The type of addresses used by your wallet will depend on your seed."),
                _("Segwit wallets use bech32 addresses, defined in BIP173."),
                _("Please note that websites and other wallets may not support these addresses yet."),
                _("Thus, you might want to keep using a non-segwit wallet in order to be able to receive bitcoins during the transition period.")
            ])
        if choices is None:
            choices = [
                ('create_standard_seed', _('Legacy')),
                ('create_segwit_seed', _('Segwit')),
            ]
        self.choice_dialog(title=title, message=message, choices=choices, run_next=self.run)

    def create_segwit_seed(self): self.create_seed('segwit')
    def create_standard_seed(self): self.create_seed('standard')

    def create_seed(self, seed_type):
        from . import mnemonic
        self.seed_type = seed_type
        seed = mnemonic.Mnemonic('en').make_seed(self.seed_type)
        self.opt_bip39 = False
        f = lambda x: self.request_passphrase(seed, x)
        self.show_seed_dialog(run_next=f, seed_text=seed)

    def request_passphrase(self, seed, opt_passphrase):
        if opt_passphrase:
            f = lambda x: self.confirm_seed(seed, x)
            self.passphrase_dialog(run_next=f)
        else:
            self.run('confirm_seed', seed, '')

    def confirm_seed(self, seed, passphrase):
        f = lambda x: self.confirm_passphrase(seed, passphrase)
        self.confirm_seed_dialog(run_next=f, test=lambda x: x==seed)

    def confirm_passphrase(self, seed, passphrase):
        f = lambda x: self.run('create_keystore', seed, x)
        if passphrase:
            title = _('Confirm Seed Extension')
            message = '\n'.join([
                _('Your seed extension must be saved together with your seed.'),
                _('Please type it here.'),
            ])
            self.line_dialog(run_next=f, title=title, message=message, default='', test=lambda x: x==passphrase)
        else:
            f('')

    def show_error(self, msg: Union[str, BaseException]) -> None:
        raise NotImplementedError()<|MERGE_RESOLUTION|>--- conflicted
+++ resolved
@@ -590,12 +590,6 @@
         k = keystore.from_bip39_seed(seed, passphrase, derivation, xtype=script_type)
         self.on_keystore(k)
 
-<<<<<<< HEAD
-    def on_keystore(self, k):
-        if self.wallet_type in ('mobile', 'qtcore'):
-            self.keystores.append(k)
-            self.run('create_wallet')
-=======
     def get_script_type_of_wallet(self) -> Optional[str]:
         if len(self.keystores) > 0:
             ks = self.keystores[0]
@@ -604,7 +598,9 @@
         return None
 
     def on_keystore(self, k: KeyStore):
->>>>>>> 9fced6d2
+        if self.wallet_type in ('mobile', 'qtcore'):
+            self.keystores.append(k)
+            self.run('create_wallet')
         has_xpub = isinstance(k, keystore.Xpub)
         if has_xpub:
             t1 = xpub_type(k.xpub)
