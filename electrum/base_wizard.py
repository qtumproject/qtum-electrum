--- conflicted
+++ resolved
@@ -33,12 +33,8 @@
 from . import bitcoin
 from . import keystore
 from . import mnemonic
-<<<<<<< HEAD
 from . import constants
-from .bip32 import is_bip32_derivation, xpub_type, normalize_bip32_derivation
-=======
 from .bip32 import is_bip32_derivation, xpub_type, normalize_bip32_derivation, BIP32Node
->>>>>>> c2c291dd
 from .keystore import bip44_derivation, purpose48_derivation
 from .wallet import (Imported_Wallet, Standard_Wallet, Multisig_Wallet,
                      wallet_types, Wallet, Abstract_Wallet)
