--- conflicted
+++ resolved
@@ -79,59 +79,12 @@
 GRAPH_DOWNLOAD_SECONDS = 600
 
 FALLBACK_NODE_LIST_TESTNET = (
-<<<<<<< HEAD
     LNPeerAddr('39.104.93.51', 13415, bfh('030fa5900d9ddb1fb0641220b50e695c7e4a791dda682c9d70e1c20278d2f84a98')),
     LNPeerAddr('39.104.100.220', 13435, bfh('02b88d5a2b3f3e5aba35a5fb4497294cf1cf15bb60532e788eeff756dc53633e7c')),
 )
 
 FALLBACK_NODE_LIST_MAINNET = [
 
-=======
-    LNPeerAddr(host='203.132.95.10', port=9735, pubkey=bfh('038863cf8ab91046230f561cd5b386cbff8309fa02e3f0c3ed161a3aeb64a643b9')),
-    LNPeerAddr(host='2401:d002:4402:0:bf1d:986a:7598:6d49', port=9735, pubkey=bfh('038863cf8ab91046230f561cd5b386cbff8309fa02e3f0c3ed161a3aeb64a643b9')),
-    LNPeerAddr(host='50.116.3.223', port=9734, pubkey=bfh('03236a685d30096b26692dce0cf0fa7c8528bdf61dbf5363a3ef6d5c92733a3016')),
-    LNPeerAddr(host='3.16.119.191', port=9735, pubkey=bfh('03d5e17a3c213fe490e1b0c389f8cfcfcea08a29717d50a9f453735e0ab2a7c003')),
-    LNPeerAddr(host='34.250.234.192', port=9735, pubkey=bfh('03933884aaf1d6b108397e5efe5c86bcf2d8ca8d2f700eda99db9214fc2712b134')),
-    LNPeerAddr(host='88.99.209.230', port=9735, pubkey=bfh('0260d9119979caedc570ada883ff614c6efb93f7f7382e25d73ecbeba0b62df2d7')),
-    LNPeerAddr(host='160.16.233.215', port=9735, pubkey=bfh('023ea0a53af875580899da0ab0a21455d9c19160c4ea1b7774c9d4be6810b02d2c')),
-    LNPeerAddr(host='197.155.6.173', port=9735, pubkey=bfh('0269a94e8b32c005e4336bfb743c08a6e9beb13d940d57c479d95c8e687ccbdb9f')),
-    LNPeerAddr(host='2c0f:fb18:406::4', port=9735, pubkey=bfh('0269a94e8b32c005e4336bfb743c08a6e9beb13d940d57c479d95c8e687ccbdb9f')),
-    LNPeerAddr(host='163.172.94.64', port=9735, pubkey=bfh('030f0bf260acdbd3edcad84d7588ec7c5df4711e87e6a23016f989b8d3a4147230')),
-    LNPeerAddr(host='23.237.77.12', port=9735, pubkey=bfh('02312627fdf07fbdd7e5ddb136611bdde9b00d26821d14d94891395452f67af248')),
-    LNPeerAddr(host='197.155.6.172', port=9735, pubkey=bfh('02ae2f22b02375e3e9b4b4a2db4f12e1b50752b4062dbefd6e01332acdaf680379')),
-    LNPeerAddr(host='2c0f:fb18:406::3', port=9735, pubkey=bfh('02ae2f22b02375e3e9b4b4a2db4f12e1b50752b4062dbefd6e01332acdaf680379')),
-    LNPeerAddr(host='23.239.23.44', port=9740, pubkey=bfh('034fe52e98a0e9d3c21b767e1b371881265d8c7578c21f5afd6d6438da10348b36')),
-    LNPeerAddr(host='2600:3c01::f03c:91ff:fe05:349c', port=9740, pubkey=bfh('034fe52e98a0e9d3c21b767e1b371881265d8c7578c21f5afd6d6438da10348b36')),
-)
-
-FALLBACK_NODE_LIST_MAINNET = [
-    LNPeerAddr(host='172.81.181.3', port=9735, pubkey=bfh('0214382bdce7750dfcb8126df8e2b12de38536902dc36abcebdaeefdeca1df8284')),
-    LNPeerAddr(host='35.230.100.60', port=9735, pubkey=bfh('023f5e3582716bed96f6f26cfcd8037e07474d7b4743afdc8b07e692df63464d7e')),
-    LNPeerAddr(host='40.69.71.114', port=9735, pubkey=bfh('028303182c9885da93b3b25c9621d22cf34475e63c123942e402ab530c0556e675')),
-    LNPeerAddr(host='94.177.171.73', port=9735, pubkey=bfh('0276e09a267592e7451a939c932cf685f0754de382a3ca85d2fb3a864d4c365ad5')),
-    LNPeerAddr(host='34.236.113.58', port=9735, pubkey=bfh('02fa50c72ee1e2eb5f1b6d9c3032080c4c864373c4201dfa2966aa34eee1051f97')),
-    LNPeerAddr(host='52.50.244.44', port=9735, pubkey=bfh('030c3f19d742ca294a55c00376b3b355c3c90d61c6b6b39554dbc7ac19b141c14f')),
-    LNPeerAddr(host='157.245.68.47', port=9735, pubkey=bfh('03c2abfa93eacec04721c019644584424aab2ba4dff3ac9bdab4e9c97007491dda')),
-    LNPeerAddr(host='18.221.23.28', port=9735, pubkey=bfh('03abf6f44c355dec0d5aa155bdbdd6e0c8fefe318eff402de65c6eb2e1be55dc3e')),
-    LNPeerAddr(host='52.224.178.244', port=9735, pubkey=bfh('026b105ac13212c48714c6be9b11577a9ce10f10e1c88a45ce217e6331209faf8b')),
-    LNPeerAddr(host='34.239.230.56', port=9735, pubkey=bfh('03864ef025fde8fb587d989186ce6a4a186895ee44a926bfc370e2c366597a3f8f')),
-    LNPeerAddr(host='46.229.165.136', port=9735, pubkey=bfh('0390b5d4492dc2f5318e5233ab2cebf6d48914881a33ef6a9c6bcdbb433ad986d0')),
-    LNPeerAddr(host='157.230.28.160', port=9735, pubkey=bfh('0279c22ed7a068d10dc1a38ae66d2d6461e269226c60258c021b1ddcdfe4b00bc4')),
-    LNPeerAddr(host='74.108.13.152', port=9735, pubkey=bfh('0331f80652fb840239df8dc99205792bba2e559a05469915804c08420230e23c7c')),
-    LNPeerAddr(host='167.172.44.148', port=9735, pubkey=bfh('0395033b252c6f40e3756984162d68174e2bd8060a129c0d3462a9370471c6d28f')),
-    LNPeerAddr(host='138.68.14.104', port=9735, pubkey=bfh('03bb88ccc444534da7b5b64b4f7b15e1eccb18e102db0e400d4b9cfe93763aa26d')),
-    LNPeerAddr(host='3.124.63.44', port=9735, pubkey=bfh('0242a4ae0c5bef18048fbecf995094b74bfb0f7391418d71ed394784373f41e4f3')),
-    LNPeerAddr(host='2001:470:8:2e1::43', port=9735, pubkey=bfh('03baa70886d9200af0ffbd3f9e18d96008331c858456b16e3a9b41e735c6208fef')),
-    LNPeerAddr(host='2601:186:c100:6bcd:219:d1ff:fe75:dc2f', port=9735, pubkey=bfh('0298f6074a454a1f5345cb2a7c6f9fce206cd0bf675d177cdbf0ca7508dd28852f')),
-    LNPeerAddr(host='2001:41d0:e:734::1', port=9735, pubkey=bfh('03a503d8e30f2ff407096d235b5db63b4fcf3f89a653acb6f43d3fc492a7674019')),
-    LNPeerAddr(host='2a01:4f9:2b:2254::2', port=9735, pubkey=bfh('02f3069a342ae2883a6f29e275f06f28a56a6ea2e2d96f5888a3266444dcf542b6')),
-    LNPeerAddr(host='2a02:8070:24c1:100:528c:2997:6dbc:a054', port=9735, pubkey=bfh('02a45def9ae014fdd2603dd7033d157faa3a55a72b06a63ae22ef46d9fafdc6e8d')),
-    LNPeerAddr(host='2600:3c01::f03c:91ff:fe05:349c', port=9736, pubkey=bfh('02731b798b39a09f9f14e90ee601afb6ebb796d6e5797de14582a978770b33700f')),
-    LNPeerAddr(host='2a00:8a60:e012:a00::21', port=9735, pubkey=bfh('027ce055380348d7812d2ae7745701c9f93e70c1adeb2657f053f91df4f2843c71')),
-    LNPeerAddr(host='2604:a880:400:d1::8bd:1001', port=9735, pubkey=bfh('03649c72a4816f0cd546f84aafbd657e92a30ab474de7ab795e8b5650a427611f7')),
-    LNPeerAddr(host='2a01:4f8:c0c:7b31::1', port=9735, pubkey=bfh('02c16cca44562b590dd279c942200bdccfd4f990c3a69fad620c10ef2f8228eaff')),
-    LNPeerAddr(host='2001:41d0:1:b40d::1', port=9735, pubkey=bfh('026726a4b043d413b45b334876d17b8a98848129604429ec65532ba286a42efeac')),
->>>>>>> 1448bfe9
 ]
 
 
@@ -300,20 +253,11 @@
                 #self.logger.info('taking random ln peer from our channel db')
                 return [peer]
 
-<<<<<<< HEAD
-        # TODO remove this. For some reason the dns seeds seem to ignore the realm byte
-        # and only return mainnet nodes. so for the time being dns seeding is disabled:
-        if constants.net in (constants.QtumTestnet, ):
-            return [random.choice(FALLBACK_NODE_LIST_TESTNET)] if FALLBACK_NODE_LIST_TESTNET else []
-        elif constants.net in (constants.QtumMainnet, ):
-            return [random.choice(FALLBACK_NODE_LIST_MAINNET)] if FALLBACK_NODE_LIST_MAINNET else []
-=======
         # getting desperate... let's try hardcoded fallback list of peers
         if constants.net in (constants.BitcoinTestnet, ):
             fallback_list = FALLBACK_NODE_LIST_TESTNET
         elif constants.net in (constants.BitcoinMainnet, ):
             fallback_list = FALLBACK_NODE_LIST_MAINNET
->>>>>>> 1448bfe9
         else:
             return []  # regtest??
 
@@ -1411,15 +1355,6 @@
             for chan in channels:
                 if chan.is_closed():
                     continue
-<<<<<<< HEAD
-                if constants.net is not constants.QtumRegtest:
-                    chan_feerate = chan.get_latest_feerate(LOCAL)
-                    ratio = chan_feerate / self.current_feerate_per_kw()
-                    if ratio < 0.5:
-                        self.logger.warning(f"fee level for channel {bh2u(chan.channel_id)} is {chan_feerate} sat/kiloweight, "
-                                            f"current recommended feerate is {self.current_feerate_per_kw()} sat/kiloweight, consider force closing!")
-=======
->>>>>>> 1448bfe9
                 # reestablish
                 if not chan.should_try_to_reestablish_peer():
                     continue
