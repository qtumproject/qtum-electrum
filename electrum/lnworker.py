# Copyright (C) 2018 The Electrum developers
# Distributed under the MIT software license, see the accompanying
# file LICENCE or http://www.opensource.org/licenses/mit-license.php

import asyncio
import os
from decimal import Decimal
import random
import time
from typing import Optional, Sequence, Tuple, List, Dict, TYPE_CHECKING
import threading
import socket
import json
from datetime import datetime, timezone
from functools import partial
from collections import defaultdict
import concurrent
from concurrent import futures

import dns.resolver
import dns.exception

from . import constants
from . import keystore
from .util import profiler
from .util import PR_UNPAID, PR_EXPIRED, PR_PAID, PR_INFLIGHT, PR_FAILED
from .util import PR_TYPE_LN
from .lnutil import LN_MAX_FUNDING_SAT
from .keystore import BIP32_KeyStore
from .bitcoin import COIN
from .transaction import Transaction
from .crypto import sha256
from .bip32 import BIP32Node
from .util import bh2u, bfh, InvoiceError, resolve_dns_srv, is_ip_address, log_exceptions
from .util import ignore_exceptions, make_aiohttp_session
from .util import timestamp_to_datetime
from .util import MyEncoder
from .logging import Logger
from .lntransport import LNTransport, LNResponderTransport
from .lnpeer import Peer, LN_P2P_NETWORK_TIMEOUT
from .lnaddr import lnencode, LnAddr, lndecode
from .ecc import der_sig_from_sig_string
from .lnchannel import Channel
from .lnchannel import channel_states, peer_states
from . import lnutil
from .lnutil import funding_output_script
from .bitcoin import redeem_script_to_address
from .lnutil import (Outpoint, LNPeerAddr,
                     get_compressed_pubkey_from_bech32, extract_nodeid,
                     PaymentFailure, split_host_port, ConnStringFormatError,
                     generate_keypair, LnKeyFamily, LOCAL, REMOTE,
                     UnknownPaymentHash, MIN_FINAL_CLTV_EXPIRY_FOR_INVOICE,
                     NUM_MAX_EDGES_IN_PAYMENT_PATH, SENT, RECEIVED, HTLCOwner,
                     UpdateAddHtlc, Direction, LnLocalFeatures,
                     ShortChannelID, PaymentAttemptLog, PaymentAttemptFailureDetails)
from .lnutil import ln_dummy_address, ln_compare_features
from .transaction import PartialTxOutput, PartialTransaction, PartialTxInput
from .lnonion import OnionFailureCode
from .lnmsg import decode_msg
from .i18n import _
from .lnrouter import RouteEdge, LNPaymentRoute, is_route_sane_to_use
from .address_synchronizer import TX_HEIGHT_LOCAL
from . import lnsweep
from .lnwatcher import LNWalletWatcher

if TYPE_CHECKING:
    from .network import Network
    from .wallet import Abstract_Wallet


NUM_PEERS_TARGET = 4
PEER_RETRY_INTERVAL = 600  # seconds
PEER_RETRY_INTERVAL_FOR_CHANNELS = 30  # seconds
GRAPH_DOWNLOAD_SECONDS = 600

FALLBACK_NODE_LIST_TESTNET = (
    LNPeerAddr('39.104.93.51', 13415, bfh('030fa5900d9ddb1fb0641220b50e695c7e4a791dda682c9d70e1c20278d2f84a98')),
    LNPeerAddr('39.104.100.220', 13435, bfh('02b88d5a2b3f3e5aba35a5fb4497294cf1cf15bb60532e788eeff756dc53633e7c')),
)

FALLBACK_NODE_LIST_MAINNET = [

]


from typing import NamedTuple

class PaymentInfo(NamedTuple):
    payment_hash: bytes
    amount: int
    direction: int
    status: int


class NoPathFound(PaymentFailure):
    def __str__(self):
        return _('No path found')


class LNWorker(Logger):

    def __init__(self, xprv):
        Logger.__init__(self)
        self.node_keypair = generate_keypair(BIP32Node.from_xkey(xprv), LnKeyFamily.NODE_KEY)
        self.peers = {}  # type: Dict[bytes, Peer]  # pubkey -> Peer
        # set some feature flags as baseline for both LNWallet and LNGossip
        # note that e.g. DATA_LOSS_PROTECT is needed for LNGossip as many peers require it
        self.localfeatures = LnLocalFeatures(0)
        self.localfeatures |= LnLocalFeatures.OPTION_DATA_LOSS_PROTECT_OPT
        self.localfeatures |= LnLocalFeatures.OPTION_STATIC_REMOTEKEY_OPT

    def channels_for_peer(self, node_id):
        return {}

    async def maybe_listen(self):
        listen_addr = self.config.get('lightning_listen')
        if listen_addr:
            addr, port = listen_addr.rsplit(':', 2)
            if addr[0] == '[':
                # ipv6
                addr = addr[1:-1]
            async def cb(reader, writer):
                transport = LNResponderTransport(self.node_keypair.privkey, reader, writer)
                try:
                    node_id = await transport.handshake()
                except:
                    self.logger.info('handshake failure from incoming connection')
                    return
                peer = Peer(self, node_id, transport)
                self.peers[node_id] = peer
                await self.network.main_taskgroup.spawn(peer.main_loop())
            await asyncio.start_server(cb, addr, int(port))

    @log_exceptions
    async def main_loop(self):
        while True:
            await asyncio.sleep(1)
            now = time.time()
            if len(self.peers) >= NUM_PEERS_TARGET:
                continue
            peers = await self._get_next_peers_to_try()
            for peer in peers:
                last_tried = self._last_tried_peer.get(peer, 0)
                if last_tried + PEER_RETRY_INTERVAL < now:
                    await self._add_peer(peer.host, peer.port, peer.pubkey)

    async def _add_peer(self, host, port, node_id):
        if node_id in self.peers:
            return self.peers[node_id]
        port = int(port)
        peer_addr = LNPeerAddr(host, port, node_id)
        transport = LNTransport(self.node_keypair.privkey, peer_addr)
        self._last_tried_peer[peer_addr] = time.time()
        self.logger.info(f"adding peer {peer_addr}")
        peer = Peer(self, node_id, transport)
        await self.network.main_taskgroup.spawn(peer.main_loop())
        self.peers[node_id] = peer
        return peer

    def num_peers(self):
        return sum([p.is_initialized() for p in self.peers.values()])

    def start_network(self, network: 'Network'):
        assert network
        self.network = network
        self.config = network.config
        daemon = network.daemon
        self.channel_db = self.network.channel_db
        self._last_tried_peer = {}  # type: Dict[LNPeerAddr, float]  # LNPeerAddr -> unix timestamp
        self._add_peers_from_config()
        asyncio.run_coroutine_threadsafe(daemon.taskgroup.spawn(self.main_loop()), self.network.asyncio_loop)

    def _add_peers_from_config(self):
        peer_list = self.config.get('lightning_peers', [])
        for host, port, pubkey in peer_list:
            asyncio.run_coroutine_threadsafe(
                self._add_peer(host, int(port), bfh(pubkey)),
                self.network.asyncio_loop)

    def is_good_peer(self, peer):
        # the purpose of this method is to filter peers that advertise the desired feature bits
        # it is disabled for now, because feature bits published in node announcements seem to be unreliable
        return True
        node_id = peer.pubkey
        node = self.channel_db._nodes.get(node_id)
        if not node:
            return False
        try:
            ln_compare_features(self.localfeatures, node.features)
        except ValueError:
            return False
        #self.logger.info(f'is_good {peer.host}')
        return True

    async def _get_next_peers_to_try(self) -> Sequence[LNPeerAddr]:
        now = time.time()
        await self.channel_db.data_loaded.wait()
        recent_peers = self.channel_db.get_recent_peers()
        # maintenance for last tried times
        # due to this, below we can just test membership in _last_tried_peer
        for peer in list(self._last_tried_peer):
            if now >= self._last_tried_peer[peer] + PEER_RETRY_INTERVAL:
                del self._last_tried_peer[peer]
        # first try from recent peers
        for peer in recent_peers:
            if peer.pubkey in self.peers:
                continue
            if peer in self._last_tried_peer:
                continue
            if not self.is_good_peer(peer):
                continue
            return [peer]
        # try random peer from graph
        unconnected_nodes = self.channel_db.get_200_randomly_sorted_nodes_not_in(self.peers.keys())
        if unconnected_nodes:
            for node_id in unconnected_nodes:
                addrs = self.channel_db.get_node_addresses(node_id)
                if not addrs:
                    continue
                host, port, timestamp = self.choose_preferred_address(list(addrs))
                try:
                    peer = LNPeerAddr(host, port, node_id)
                except ValueError:
                    continue
                if peer in self._last_tried_peer:
                    continue
                if not self.is_good_peer(peer):
                    continue
                #self.logger.info('taking random ln peer from our channel db')
                return [peer]

        # TODO remove this. For some reason the dns seeds seem to ignore the realm byte
        # and only return mainnet nodes. so for the time being dns seeding is disabled:
        if constants.net in (constants.QtumTestnet, ):
            return [random.choice(FALLBACK_NODE_LIST_TESTNET)] if FALLBACK_NODE_LIST_TESTNET else []
        elif constants.net in (constants.QtumMainnet, ):
            return [random.choice(FALLBACK_NODE_LIST_MAINNET)] if FALLBACK_NODE_LIST_MAINNET else []
        else:
            return []

        # try peers from dns seed.
        # return several peers to reduce the number of dns queries.
        if not constants.net.LN_DNS_SEEDS:
            return []
        dns_seed = random.choice(constants.net.LN_DNS_SEEDS)
        self.logger.info('asking dns seed "{}" for ln peers'.format(dns_seed))
        try:
            # note: this might block for several seconds
            # this will include bech32-encoded-pubkeys and ports
            srv_answers = resolve_dns_srv('r{}.{}'.format(
                constants.net.LN_REALM_BYTE, dns_seed))
        except dns.exception.DNSException as e:
            return []
        random.shuffle(srv_answers)
        num_peers = 2 * NUM_PEERS_TARGET
        srv_answers = srv_answers[:num_peers]
        # we now have pubkeys and ports but host is still needed
        peers = []
        for srv_ans in srv_answers:
            try:
                # note: this might block for several seconds
                answers = dns.resolver.query(srv_ans['host'])
            except dns.exception.DNSException:
                continue
            try:
                ln_host = str(answers[0])
                port = int(srv_ans['port'])
                bech32_pubkey = srv_ans['host'].split('.')[0]
                pubkey = get_compressed_pubkey_from_bech32(bech32_pubkey)
                peers.append(LNPeerAddr(ln_host, port, pubkey))
            except Exception as e:
                self.logger.info('error with parsing peer from dns seed: {}'.format(e))
                continue
        self.logger.info('got {} ln peers from dns seed'.format(len(peers)))
        return peers

    @staticmethod
    def choose_preferred_address(addr_list: Sequence[Tuple[str, int, int]]) -> Tuple[str, int, int]:
        assert len(addr_list) >= 1
        # choose first one that is an IP
        for host, port, timestamp in addr_list:
            if is_ip_address(host):
                return host, port, timestamp
        # otherwise choose one at random
        # TODO maybe filter out onion if not on tor?
        choice = random.choice(addr_list)
        return choice


class LNGossip(LNWorker):
    max_age = 14*24*3600

    def __init__(self, network):
        seed = os.urandom(32)
        node = BIP32Node.from_rootseed(seed, xtype='standard')
        xprv = node.to_xprv()
        super().__init__(xprv)
        self.localfeatures |= LnLocalFeatures.GOSSIP_QUERIES_OPT
        self.localfeatures |= LnLocalFeatures.GOSSIP_QUERIES_REQ
        self.unknown_ids = set()

    def start_network(self, network: 'Network'):
        assert network
        super().start_network(network)
        asyncio.run_coroutine_threadsafe(network.daemon.taskgroup.spawn(self.maintain_db()), self.network.asyncio_loop)

    async def maintain_db(self):
        await self.channel_db.load_data()
        while True:
            if len(self.unknown_ids) == 0:
                self.channel_db.prune_old_policies(self.max_age)
                self.channel_db.prune_orphaned_channels()
            await asyncio.sleep(120)

    async def add_new_ids(self, ids):
        known = self.channel_db.get_channel_ids()
        new = set(ids) - set(known)
        self.unknown_ids.update(new)
        self.network.trigger_callback('unknown_channels', len(self.unknown_ids))
        self.network.trigger_callback('gossip_peers', self.num_peers())

    def get_ids_to_query(self):
        N = 500
        l = list(self.unknown_ids)
        self.unknown_ids = set(l[N:])
        self.network.trigger_callback('unknown_channels', len(self.unknown_ids))
        return l[0:N]

    def peer_closed(self, peer):
        self.peers.pop(peer.pubkey)


class LNWallet(LNWorker):

    def __init__(self, wallet: 'Abstract_Wallet', xprv):
        Logger.__init__(self)
        self.wallet = wallet
        self.db = wallet.db
        self.config = wallet.config
        LNWorker.__init__(self, xprv)
        self.localfeatures |= LnLocalFeatures.OPTION_DATA_LOSS_PROTECT_REQ
        self.localfeatures |= LnLocalFeatures.OPTION_STATIC_REMOTEKEY_REQ
        self.payments = self.db.get_dict('lightning_payments')     # RHASH -> amount, direction, is_paid
        self.preimages = self.db.get_dict('lightning_preimages')   # RHASH -> preimage
        self.sweep_address = wallet.get_receiving_address()
        self.lock = threading.RLock()
        self.logs = defaultdict(list)  # type: Dict[str, List[PaymentAttemptLog]]  # key is RHASH

        # note: accessing channels (besides simple lookup) needs self.lock!
        self.channels = {}
        channels = self.db.get_dict("channels")
        for channel_id, c in channels.items():
            self.channels[bfh(channel_id)] = Channel(c, sweep_address=self.sweep_address, lnworker=self)

        # timestamps of opening and closing transactions
        self.pending_payments = defaultdict(asyncio.Future)

    @ignore_exceptions
    @log_exceptions
    async def sync_with_local_watchtower(self):
        watchtower = self.network.local_watchtower
        if watchtower:
            while True:
                with self.lock:
                    channels = list(self.channels.values())
                for chan in channels:
                    await self.sync_channel_with_watchtower(chan, watchtower.sweepstore)
                await asyncio.sleep(5)

    @ignore_exceptions
    @log_exceptions
    async def sync_with_remote_watchtower(self):
        import aiohttp
        from jsonrpcclient.clients.aiohttp_client import AiohttpClient
        class myAiohttpClient(AiohttpClient):
            async def request(self, *args, **kwargs):
                r = await super().request(*args, **kwargs)
                return r.data.result
        while True:
            await asyncio.sleep(5)
            watchtower_url = self.config.get('watchtower_url')
            if not watchtower_url:
                continue
            with self.lock:
                channels = list(self.channels.values())
            try:
                async with make_aiohttp_session(proxy=self.network.proxy) as session:
                    watchtower = myAiohttpClient(session, watchtower_url)
                    for chan in channels:
                        await self.sync_channel_with_watchtower(chan, watchtower)
            except aiohttp.client_exceptions.ClientConnectorError:
                self.logger.info(f'could not contact remote watchtower {watchtower_url}')

    async def sync_channel_with_watchtower(self, chan: Channel, watchtower):
        outpoint = chan.funding_outpoint.to_str()
        addr = chan.get_funding_address()
        current_ctn = chan.get_oldest_unrevoked_ctn(REMOTE)
        watchtower_ctn = await watchtower.get_ctn(outpoint, addr)
        for ctn in range(watchtower_ctn + 1, current_ctn):
            sweeptxs = chan.create_sweeptxs(ctn)
            for tx in sweeptxs:
                await watchtower.add_sweep_tx(outpoint, ctn, tx.inputs()[0].prevout.to_str(), tx.serialize())

    def start_network(self, network: 'Network'):
        assert network
        self.lnwatcher = LNWalletWatcher(self, network)
        self.lnwatcher.start_network(network)
        self.network = network
        daemon = network.daemon
        for chan_id, chan in self.channels.items():
            self.lnwatcher.add_channel(chan.funding_outpoint.to_str(), chan.get_funding_address())

        super().start_network(network)
        for coro in [
                self.maybe_listen(),
                self.lnwatcher.on_network_update('network_updated'), # shortcut (don't block) if funding tx locked and verified
                self.reestablish_peers_and_channels(),
                self.sync_with_local_watchtower(),
                self.sync_with_remote_watchtower(),
        ]:
            # FIXME: exceptions in those coroutines will cancel daemon.taskgroup
            asyncio.run_coroutine_threadsafe(daemon.taskgroup.spawn(coro), self.network.asyncio_loop)

    def peer_closed(self, peer):
        for chan in self.channels_for_peer(peer.pubkey).values():
            chan.peer_state = peer_states.DISCONNECTED
            self.network.trigger_callback('channel', chan)
        self.peers.pop(peer.pubkey)

    def get_channel_status(self, chan):
        # status displayed in the GUI
        cs = chan.get_state()
        if chan.is_closed():
            return cs.name
        peer = self.peers.get(chan.node_id)
        ps = chan.peer_state
        if ps != peer_states.GOOD:
            return ps.name
        return cs.name

    def payment_completed(self, chan: Channel, direction: Direction,
                          htlc: UpdateAddHtlc):
        chan_id = chan.channel_id
        preimage = self.get_preimage(htlc.payment_hash)
        timestamp = int(time.time())
        self.network.trigger_callback('ln_payment_completed', timestamp, direction, htlc, preimage, chan_id)

    def get_settled_payments(self):
        # return one item per payment_hash
        # note: with AMP we will have several channels per payment
        out = defaultdict(list)
        with self.lock:
            channels = list(self.channels.values())
        for chan in channels:
            d = chan.get_settled_payments()
            for k, v in d.items():
                out[k].append(v)
        return out

    def parse_bech32_invoice(self, invoice):
        lnaddr = lndecode(invoice, expected_hrp=constants.net.SEGWIT_HRP)
        amount = int(lnaddr.amount * COIN) if lnaddr.amount else None
        return {
            'type': PR_TYPE_LN,
            'invoice': invoice,
            'amount': amount,
            'message': lnaddr.get_description(),
            'time': lnaddr.date,
            'exp': lnaddr.get_expiry(),
            'pubkey': bh2u(lnaddr.pubkey.serialize()),
            'rhash': lnaddr.paymenthash.hex(),
        }

    def get_lightning_history(self):
        out = {}
        for key, plist in self.get_settled_payments().items():
            if len(plist) == 0:
                continue
            elif len(plist) == 1:
                chan_id, htlc, _direction = plist[0]
                direction = 'sent' if _direction == SENT else 'received'
                amount_msat = int(_direction) * htlc.amount_msat
                timestamp = htlc.timestamp
                label = self.wallet.get_label(key)
                if _direction == SENT:
                    try:
                        inv = self.get_payment_info(bfh(key))
                        fee_msat = - inv.amount*1000 - amount_msat if inv.amount else None
                    except UnknownPaymentHash:
                        fee_msat = None
                else:
                    fee_msat = None
            else:
                # assume forwarding
                direction = 'forwarding'
                amount_msat = sum([int(_direction) * htlc.amount_msat for chan_id, htlc, _direction in plist])
                label = _('Forwarding')
                timestamp = min([htlc.timestamp for chan_id, htlc, _direction in plist])
                fee_msat = None # fixme

            payment_hash = bytes.fromhex(key)
            preimage = self.get_preimage(payment_hash).hex()
            item = {
                'type': 'payment',
                'label': label,
                'timestamp': timestamp or 0,
                'date': timestamp_to_datetime(timestamp),
                'direction': direction,
                'amount_msat': amount_msat,
                'fee_msat': fee_msat,
                'payment_hash': key,
                'preimage': preimage,
            }
            out[payment_hash] = item
        return out

    def get_onchain_history(self):
        out = {}
        # add funding events
        with self.lock:
            channels = list(self.channels.values())
        for chan in channels:
            item = chan.get_funding_height()
            if item is None:
                continue
            funding_txid, funding_height, funding_timestamp = item
            item = {
                'channel_id': bh2u(chan.channel_id),
                'type': 'channel_opening',
                'label': _('Open channel'),
                'txid': funding_txid,
                'amount_msat': chan.balance(LOCAL, ctn=0),
                'direction': 'received',
                'timestamp': funding_timestamp,
                'fee_msat': None,
            }
            out[funding_txid] = item
            item = chan.get_closing_height()
            if item is None:
                continue
            closing_txid, closing_height, closing_timestamp = item
            item = {
                'channel_id': bh2u(chan.channel_id),
                'txid': closing_txid,
                'label': _('Close channel'),
                'type': 'channel_closure',
                'amount_msat': -chan.balance_minus_outgoing_htlcs(LOCAL),
                'direction': 'sent',
                'timestamp': closing_timestamp,
                'fee_msat': None,
            }
            out[closing_txid] = item
        return out

    def get_history(self):
        out = list(self.get_lightning_history().values()) + list(self.get_onchain_history().values())
        # sort by timestamp
        out.sort(key=lambda x: (x.get('timestamp') or float("inf")))
        balance_msat = 0
        for item in out:
            balance_msat += item['amount_msat']
            item['balance_msat'] = balance_msat
        return out

    def get_and_inc_counter_for_channel_keys(self):
        with self.lock:
            ctr = self.db.get('lightning_channel_key_der_ctr', -1)
            ctr += 1
            self.db.put('lightning_channel_key_der_ctr', ctr)
            self.wallet.save_db()
            return ctr

    def suggest_peer(self):
        r = []
        for node_id, peer in self.peers.items():
            if not peer.is_initialized():
                continue
            if not all([chan.is_closed() for chan in peer.channels.values()]):
                continue
            r.append(node_id)
        return random.choice(r) if r else None

    def channels_for_peer(self, node_id):
        assert type(node_id) is bytes
        with self.lock:
            return {x: y for (x, y) in self.channels.items() if y.node_id == node_id}

    def save_channel(self, chan):
        assert type(chan) is Channel
        if chan.config[REMOTE].next_per_commitment_point == chan.config[REMOTE].current_per_commitment_point:
            raise Exception("Tried to save channel with next_point == current_point, this should not happen")
        self.wallet.save_db()
        self.network.trigger_callback('channel', chan)

    def save_short_chan_id(self, chan):
        """
        Checks if Funding TX has been mined. If it has, save the short channel ID in chan;
        if it's also deep enough, also save to disk.
        Returns tuple (mined_deep_enough, num_confirmations).
        """
        funding_txid = chan.funding_outpoint.txid
        funding_idx = chan.funding_outpoint.output_index
        conf = self.lnwatcher.get_tx_height(funding_txid).conf
        if conf < chan.constraints.funding_txn_minimum_depth:
            self.logger.info(f"funding tx is still not at sufficient depth. actual depth: {conf}")
            return
        assert conf > 0
        # check funding_tx amount and script
        funding_tx = self.lnwatcher.db.get_transaction(funding_txid)
        if not funding_tx:
            self.logger.info(f"no funding_tx {funding_txid}")
            return
        outp = funding_tx.outputs()[funding_idx]
        redeem_script = funding_output_script(chan.config[REMOTE], chan.config[LOCAL])
        funding_address = redeem_script_to_address('p2wsh', redeem_script)
        funding_sat = chan.constraints.capacity
        if not (outp.address == funding_address and outp.value == funding_sat):
            self.logger.info('funding outpoint mismatch')
            return
        block_height, tx_pos = self.lnwatcher.get_txpos(chan.funding_outpoint.txid)
        assert tx_pos >= 0
        chan.set_short_channel_id(ShortChannelID.from_components(
            block_height, tx_pos, chan.funding_outpoint.output_index))
        self.logger.info(f"save_short_channel_id: {chan.short_channel_id}")
        self.save_channel(chan)

    def channel_by_txo(self, txo):
        with self.lock:
            channels = list(self.channels.values())
        for chan in channels:
            if chan.funding_outpoint.to_str() == txo:
                return chan

    async def update_unfunded_channel(self, chan, funding_txid):
        if chan.get_state() in [channel_states.PREOPENING, channel_states.OPENING]:
            if chan.constraints.is_initiator:
                inputs = chan.storage.get('funding_inputs', [])
                if not inputs:
                    self.logger.info(f'channel funding inputs are not provided')
                    chan.set_state(channel_states.REDEEMED)
                for i in inputs:
                    spender_txid = self.wallet.db.get_spent_outpoint(*i)
                    if spender_txid is None:
                        continue
                    if spender_txid != funding_txid:
                        tx_mined_height = self.wallet.get_tx_height(spender_txid)
                        if tx_mined_height.conf > 6:
                            self.logger.info(f'channel is double spent {inputs}, {ds}')
                            # set to REDEEMED so that it can be removed manually
                            chan.set_state(channel_states.REDEEMED)
                            break
            else:
                now = int(time.time())
                if now - chan.storage.get('init_timestamp', 0) > CHANNEL_INIT_TIMEOUT:
                    self.remove_channel(chan.channel_id)

    async def update_open_channel(self, chan, funding_txid, funding_height):

        if chan.get_state() == channel_states.OPEN and self.should_channel_be_closed_due_to_expiring_htlcs(chan):
            self.logger.info(f"force-closing due to expiring htlcs")
            await self.force_close_channel(chan.channel_id)
            return

        if chan.get_state() == channel_states.PREOPENING:
            chan.set_state(channel_states.OPENING)

        if chan.get_state() == channel_states.OPENING:
            if chan.short_channel_id is None:
                self.save_short_chan_id(chan)
            if chan.short_channel_id:
                chan.set_state(channel_states.FUNDED)

        if chan.get_state() == channel_states.FUNDED:
            peer = self.peers.get(chan.node_id)
            if peer and peer.is_initialized():
                peer.send_funding_locked(chan)

        elif chan.get_state() == channel_states.OPEN:
            peer = self.peers.get(chan.node_id)
            if peer is None:
                self.logger.info("peer not found for {}".format(bh2u(chan.node_id)))
                return
            await peer.bitcoin_fee_update(chan)
            conf = self.lnwatcher.get_tx_height(chan.funding_outpoint.txid).conf
            peer.on_network_update(chan, conf)

        elif chan.get_state() == channel_states.FORCE_CLOSING:
            force_close_tx = chan.force_close_tx()
            txid = force_close_tx.txid()
            height = self.lnwatcher.get_tx_height(txid).height
            if height == TX_HEIGHT_LOCAL:
                self.logger.info('REBROADCASTING CLOSING TX')
                await self.network.try_broadcasting(force_close_tx, 'force-close')


    async def update_closed_channel(self, chan, funding_txid, funding_height, closing_txid, closing_height, keep_watching):

        # remove from channel_db
        if chan.short_channel_id is not None:
            self.channel_db.remove_channel(chan.short_channel_id)

        if chan.get_state() < channel_states.CLOSED:
            chan.set_state(channel_states.CLOSED)

        if chan.get_state() == channel_states.CLOSED and not keep_watching:
            chan.set_state(channel_states.REDEEMED)


    def should_channel_be_closed_due_to_expiring_htlcs(self, chan: Channel) -> bool:
        local_height = self.network.get_local_height()
        htlcs_we_could_reclaim = {}  # type: Dict[Tuple[Direction, int], UpdateAddHtlc]
        # If there is a received HTLC for which we already released the preimage
        # but the remote did not revoke yet, and the CLTV of this HTLC is dangerously close
        # to the present, then unilaterally close channel
        recv_htlc_deadline = lnutil.NBLOCK_DEADLINE_BEFORE_EXPIRY_FOR_RECEIVED_HTLCS
        for sub, dir, ctn in ((LOCAL, RECEIVED, chan.get_latest_ctn(LOCAL)),
                              (REMOTE, SENT, chan.get_oldest_unrevoked_ctn(LOCAL)),
                              (REMOTE, SENT, chan.get_latest_ctn(LOCAL)),):
            for htlc_id, htlc in chan.hm.htlcs_by_direction(subject=sub, direction=dir, ctn=ctn).items():
                if not chan.hm.was_htlc_preimage_released(htlc_id=htlc_id, htlc_sender=REMOTE):
                    continue
                if htlc.cltv_expiry - recv_htlc_deadline > local_height:
                    continue
                htlcs_we_could_reclaim[(RECEIVED, htlc_id)] = htlc
        # If there is an offered HTLC which has already expired (+ some grace period after), we
        # will unilaterally close the channel and time out the HTLC
        offered_htlc_deadline = lnutil.NBLOCK_DEADLINE_AFTER_EXPIRY_FOR_OFFERED_HTLCS
        for sub, dir, ctn in ((LOCAL, SENT, chan.get_latest_ctn(LOCAL)),
                              (REMOTE, RECEIVED, chan.get_oldest_unrevoked_ctn(LOCAL)),
                              (REMOTE, RECEIVED, chan.get_latest_ctn(LOCAL)),):
            for htlc_id, htlc in chan.hm.htlcs_by_direction(subject=sub, direction=dir, ctn=ctn).items():
                if htlc.cltv_expiry + offered_htlc_deadline > local_height:
                    continue
                htlcs_we_could_reclaim[(SENT, htlc_id)] = htlc

        total_value_sat = sum([htlc.amount_msat // 1000 for htlc in htlcs_we_could_reclaim.values()])
        num_htlcs = len(htlcs_we_could_reclaim)
        min_value_worth_closing_channel_over_sat = max(num_htlcs * 10 * chan.config[REMOTE].dust_limit_sat,
                                                       500_000)
        return total_value_sat > min_value_worth_closing_channel_over_sat

    @log_exceptions
    async def _open_channel_coroutine(self, *, connect_str: str, funding_tx: PartialTransaction,
                                      funding_sat: int, push_sat: int,
                                      password: Optional[str]) -> Tuple[Channel, PartialTransaction]:
        peer = await self.add_peer(connect_str)
        # will raise if init fails
        await asyncio.wait_for(peer.initialized, LN_P2P_NETWORK_TIMEOUT)
        chan, funding_tx = await peer.channel_establishment_flow(
            password,
            funding_tx=funding_tx,
            funding_sat=funding_sat,
            push_msat=push_sat * 1000,
            temp_channel_id=os.urandom(32))
        self.add_new_channel(chan)
        self.network.trigger_callback('channels_updated', self.wallet)
        self.wallet.add_transaction(funding_tx)  # save tx as local into the wallet
        self.wallet.set_label(funding_tx.txid(), _('Open channel'))
        if funding_tx.is_complete():
            # TODO make more robust (timeout low? server returns error?)
            await asyncio.wait_for(self.network.broadcast_transaction(funding_tx), LN_P2P_NETWORK_TIMEOUT)
            chan.set_state(channel_states.OPENING)
        return chan, funding_tx

    def add_channel(self, chan):
        with self.lock:
            self.channels[chan.channel_id] = chan
        self.lnwatcher.add_channel(chan.funding_outpoint.to_str(), chan.get_funding_address())

    def add_new_channel(self, chan):
        self.add_channel(chan)
        channels_db = self.db.get_dict('channels')
        channels_db[chan.channel_id.hex()] = chan.storage
        self.wallet.save_backup()

    @log_exceptions
    async def add_peer(self, connect_str: str) -> Peer:
        node_id, rest = extract_nodeid(connect_str)
        peer = self.peers.get(node_id)
        if not peer:
            if rest is not None:
                host, port = split_host_port(rest)
            else:
                addrs = self.channel_db.get_node_addresses(node_id)
                if not addrs:
                    raise ConnStringFormatError(_('Don\'t know any addresses for node:') + ' ' + bh2u(node_id))
                host, port, timestamp = self.choose_preferred_address(addrs)
            try:
                socket.getaddrinfo(host, int(port))
            except socket.gaierror:
                raise ConnStringFormatError(_('Hostname does not resolve (getaddrinfo failed)'))
            # add peer
            peer = await self._add_peer(host, port, node_id)
        return peer

    def mktx_for_open_channel(self, *, coins: Sequence[PartialTxInput], funding_sat: int,
                              fee_est=None) -> PartialTransaction:
        dummy_address = ln_dummy_address()
        outputs = [PartialTxOutput.from_address_and_value(dummy_address, funding_sat)]
        tx = self.wallet.make_unsigned_transaction(
            coins=coins,
            outputs=outputs,
            fee=fee_est)
        tx.set_rbf(False)
        return tx

    def open_channel(self, *, connect_str: str, funding_tx: PartialTransaction,
                     funding_sat: int, push_amt_sat: int, password: str = None,
                     timeout: Optional[int] = 20) -> Tuple[Channel, PartialTransaction]:
        if self.wallet.is_lightning_backup():
            raise Exception(_('Cannot create channel: this is a backup file'))
        if funding_sat > LN_MAX_FUNDING_SAT:
            raise Exception(_("Requested channel capacity is over protocol allowed maximum."))
        coro = self._open_channel_coroutine(connect_str=connect_str, funding_tx=funding_tx, funding_sat=funding_sat,
                                            push_sat=push_amt_sat, password=password)
        fut = asyncio.run_coroutine_threadsafe(coro, self.network.asyncio_loop)
        try:
            chan, funding_tx = fut.result(timeout=timeout)
        except concurrent.futures.TimeoutError:
            raise Exception(_("open_channel timed out"))
        return chan, funding_tx

    def pay(self, invoice, amount_sat=None, attempts=1):
        """
        Can be called from other threads
        """
        coro = self._pay(invoice, amount_sat, attempts)
        fut = asyncio.run_coroutine_threadsafe(coro, self.network.asyncio_loop)
        success = fut.result()

    def get_channel_by_short_id(self, short_channel_id: ShortChannelID) -> Channel:
        with self.lock:
            for chan in self.channels.values():
                if chan.short_channel_id == short_channel_id:
                    return chan

    async def _pay(self, invoice, amount_sat=None, attempts=1) -> bool:
        lnaddr = self._check_invoice(invoice, amount_sat)
        payment_hash = lnaddr.paymenthash
        key = payment_hash.hex()
        amount = int(lnaddr.amount * COIN)
        status = self.get_payment_status(payment_hash)
        if status == PR_PAID:
            raise PaymentFailure(_("This invoice has been paid already"))
        if status == PR_INFLIGHT:
            raise PaymentFailure(_("A payment was already initiated for this invoice"))
        info = PaymentInfo(lnaddr.paymenthash, amount, SENT, PR_UNPAID)
        self.save_payment_info(info)
        self.wallet.set_label(key, lnaddr.get_description())
        log = self.logs[key]
        success = False
        for i in range(attempts):
            try:
                route = await self._create_route_from_invoice(decoded_invoice=lnaddr)
                self.set_payment_status(payment_hash, PR_INFLIGHT)
                self.network.trigger_callback('invoice_status', key)
                payment_attempt_log = await self._pay_to_route(route, lnaddr)
            except Exception as e:
                log.append(PaymentAttemptLog(success=False, exception=e))
                self.set_payment_status(payment_hash, PR_UNPAID)
                break
            log.append(payment_attempt_log)
            success = payment_attempt_log.success
            if success:
                break
        self.network.trigger_callback('invoice_status', key)
        return success

    async def _pay_to_route(self, route: LNPaymentRoute, lnaddr: LnAddr) -> PaymentAttemptLog:
        short_channel_id = route[0].short_channel_id
        chan = self.get_channel_by_short_id(short_channel_id)
        if not chan:
            self.channel_db.remove_channel(short_channel_id)
            raise Exception(f"PathFinder returned path with short_channel_id "
                            f"{short_channel_id} that is not in channel list")
        peer = self.peers.get(route[0].node_id)
        if not peer:
            raise Exception('Dropped peer')
        htlc = await peer.pay(route, chan, int(lnaddr.amount * COIN * 1000), lnaddr.paymenthash, lnaddr.get_min_final_cltv_expiry())
        self.network.trigger_callback('htlc_added', htlc, lnaddr, SENT)
        success, preimage, reason = await self.await_payment(lnaddr.paymenthash)
        if success:
            failure_log = None
        else:
            failure_msg, sender_idx = chan.decode_onion_error(reason, route, htlc.htlc_id)
            blacklist = self.handle_error_code_from_failed_htlc(failure_msg, sender_idx, route, peer)
            if blacklist:
                # blacklist channel after reporter node
                # TODO this should depend on the error (even more granularity)
                # also, we need finer blacklisting (directed edges; nodes)
                try:
                    short_chan_id = route[sender_idx + 1].short_channel_id
                except IndexError:
                    self.logger.info("payment destination reported error")
                else:
                    self.network.path_finder.add_to_blacklist(short_chan_id)
            failure_log = PaymentAttemptFailureDetails(sender_idx=sender_idx,
                                                       failure_msg=failure_msg,
                                                       is_blacklisted=blacklist)
        return PaymentAttemptLog(route=route,
                                 success=success,
                                 preimage=preimage,
                                 failure_details=failure_log)

    def handle_error_code_from_failed_htlc(self, failure_msg, sender_idx, route, peer):
        code, data = failure_msg.code, failure_msg.data
        self.logger.info(f"UPDATE_FAIL_HTLC {repr(code)} {data}")
        self.logger.info(f"error reported by {bh2u(route[sender_idx].node_id)}")
        # handle some specific error codes
        failure_codes = {
            OnionFailureCode.TEMPORARY_CHANNEL_FAILURE: 0,
            OnionFailureCode.AMOUNT_BELOW_MINIMUM: 8,
            OnionFailureCode.FEE_INSUFFICIENT: 8,
            OnionFailureCode.INCORRECT_CLTV_EXPIRY: 4,
            OnionFailureCode.EXPIRY_TOO_SOON: 0,
            OnionFailureCode.CHANNEL_DISABLED: 2,
        }
        if code in failure_codes:
            offset = failure_codes[code]
            channel_update_len = int.from_bytes(data[offset:offset+2], byteorder="big")
            channel_update_as_received = data[offset+2: offset+2+channel_update_len]
            channel_update_typed = (258).to_bytes(length=2, byteorder="big") + channel_update_as_received
            # note: some nodes put channel updates in error msgs with the leading msg_type already there.
            #       we try decoding both ways here.
            try:
                message_type, payload = decode_msg(channel_update_typed)
                payload['raw'] = channel_update_typed
            except:  # FIXME: too broad
                message_type, payload = decode_msg(channel_update_as_received)
                payload['raw'] = channel_update_as_received
            categorized_chan_upds = self.channel_db.add_channel_updates([payload])
            blacklist = False
            if categorized_chan_upds.good:
                self.logger.info("applied channel update on our db")
                peer.maybe_save_remote_update(payload)
            elif categorized_chan_upds.orphaned:
                # maybe it is a private channel (and data in invoice was outdated)
                self.logger.info("maybe channel update is for private channel?")
                start_node_id = route[sender_idx].node_id
                self.channel_db.add_channel_update_for_private_channel(payload, start_node_id)
            elif categorized_chan_upds.expired:
                blacklist = True
            elif categorized_chan_upds.deprecated:
                self.logger.info(f'channel update is not more recent.')
                blacklist = True
        else:
            blacklist = True
        return blacklist

    @staticmethod
    def _check_invoice(invoice, amount_sat=None):
        addr = lndecode(invoice, expected_hrp=constants.net.SEGWIT_HRP)
        if addr.is_expired():
            raise InvoiceError(_("This invoice has expired"))
        if amount_sat:
            addr.amount = Decimal(amount_sat) / COIN
        if addr.amount is None:
            raise InvoiceError(_("Missing amount"))
        if addr.get_min_final_cltv_expiry() > 60 * 144:
            raise InvoiceError("{}\n{}".format(
                _("Invoice wants us to risk locking funds for unreasonably long."),
                f"min_final_cltv_expiry: {addr.get_min_final_cltv_expiry()}"))
        return addr

    async def _create_route_from_invoice(self, decoded_invoice) -> LNPaymentRoute:
        amount_msat = int(decoded_invoice.amount * COIN * 1000)
        invoice_pubkey = decoded_invoice.pubkey.serialize()
        # use 'r' field from invoice
        route = None  # type: Optional[LNPaymentRoute]
        # only want 'r' tags
        r_tags = list(filter(lambda x: x[0] == 'r', decoded_invoice.tags))
        # strip the tag type, it's implicitly 'r' now
        r_tags = list(map(lambda x: x[1], r_tags))
        # if there are multiple hints, we will use the first one that works,
        # from a random permutation
        random.shuffle(r_tags)
        with self.lock:
            channels = list(self.channels.values())
        scid_to_my_channels = {chan.short_channel_id: chan for chan in channels
                               if chan.short_channel_id is not None}
        for private_route in r_tags:
            if len(private_route) == 0:
                continue
            if len(private_route) > NUM_MAX_EDGES_IN_PAYMENT_PATH:
                continue
            border_node_pubkey = private_route[0][0]
            path = self.network.path_finder.find_path_for_payment(self.node_keypair.pubkey, border_node_pubkey, amount_msat,
                                                                  my_channels=scid_to_my_channels)
            if not path:
                continue
            route = self.network.path_finder.create_route_from_path(path, self.node_keypair.pubkey,
                                                                    my_channels=scid_to_my_channels)
            # we need to shift the node pubkey by one towards the destination:
            private_route_nodes = [edge[0] for edge in private_route][1:] + [invoice_pubkey]
            private_route_rest = [edge[1:] for edge in private_route]
            prev_node_id = border_node_pubkey
            for node_pubkey, edge_rest in zip(private_route_nodes, private_route_rest):
                short_channel_id, fee_base_msat, fee_proportional_millionths, cltv_expiry_delta = edge_rest
                short_channel_id = ShortChannelID(short_channel_id)
                # if we have a routing policy for this edge in the db, that takes precedence,
                # as it is likely from a previous failure
                channel_policy = self.channel_db.get_policy_for_node(short_channel_id=short_channel_id,
                                                                     node_id=prev_node_id,
                                                                     my_channels=scid_to_my_channels)
                if channel_policy:
                    fee_base_msat = channel_policy.fee_base_msat
                    fee_proportional_millionths = channel_policy.fee_proportional_millionths
                    cltv_expiry_delta = channel_policy.cltv_expiry_delta
                route.append(RouteEdge(node_pubkey, short_channel_id, fee_base_msat, fee_proportional_millionths,
                                       cltv_expiry_delta))
                prev_node_id = node_pubkey
            # test sanity
            if not is_route_sane_to_use(route, amount_msat, decoded_invoice.get_min_final_cltv_expiry()):
                self.logger.info(f"rejecting insane route {route}")
                route = None
                continue
            break
        # if could not find route using any hint; try without hint now
        if route is None:
<<<<<<< HEAD
            self.logger.error("lightning route is None")
            path = self.network.path_finder.find_path_for_payment(self.node_keypair.pubkey, invoice_pubkey, amount_msat, channels)
=======
            path = self.network.path_finder.find_path_for_payment(self.node_keypair.pubkey, invoice_pubkey, amount_msat,
                                                                  my_channels=scid_to_my_channels)
>>>>>>> 7908f4b2
            if not path:
                raise NoPathFound()
            route = self.network.path_finder.create_route_from_path(path, self.node_keypair.pubkey,
                                                                    my_channels=scid_to_my_channels)
            if not is_route_sane_to_use(route, amount_msat, decoded_invoice.get_min_final_cltv_expiry()):
                self.logger.info(f"rejecting insane route {route}")
                raise NoPathFound()
        return route

    def add_request(self, amount_sat, message, expiry):
        coro = self._add_request_coro(amount_sat, message, expiry)
        fut = asyncio.run_coroutine_threadsafe(coro, self.network.asyncio_loop)
        try:
            return fut.result(timeout=5)
        except concurrent.futures.TimeoutError:
            raise Exception(_("add invoice timed out"))

    @log_exceptions
    async def _add_request_coro(self, amount_sat, message, expiry):
        timestamp = int(time.time())
        routing_hints = await self._calc_routing_hints_for_invoice(amount_sat)
        if not routing_hints:
            self.logger.info("Warning. No routing hints added to invoice. "
                             "Other clients will likely not be able to send to us.")
        payment_preimage = os.urandom(32)
        payment_hash = sha256(payment_preimage)
        info = PaymentInfo(payment_hash, amount_sat, RECEIVED, PR_UNPAID)
        amount_btc = amount_sat/Decimal(COIN) if amount_sat else None
        lnaddr = LnAddr(payment_hash, amount_btc,
                        tags=[('d', message),
                              ('c', MIN_FINAL_CLTV_EXPIRY_FOR_INVOICE),
                              ('x', expiry)]
                        + routing_hints,
                        date = timestamp)
        invoice = lnencode(lnaddr, self.node_keypair.privkey)
        key = bh2u(lnaddr.paymenthash)
        req = {
            'type': PR_TYPE_LN,
            'amount': amount_sat,
            'time': lnaddr.date,
            'exp': expiry,
            'message': message,
            'rhash': key,
            'invoice': invoice
        }
        self.save_preimage(payment_hash, payment_preimage)
        self.save_payment_info(info)
        self.wallet.add_payment_request(req)
        self.wallet.set_label(key, message)
        return key

    def save_preimage(self, payment_hash: bytes, preimage: bytes):
        assert sha256(preimage) == payment_hash
        self.preimages[bh2u(payment_hash)] = bh2u(preimage)
        self.wallet.save_db()

    def get_preimage(self, payment_hash: bytes) -> bytes:
        return bfh(self.preimages.get(bh2u(payment_hash)))

    def get_payment_info(self, payment_hash: bytes) -> PaymentInfo:
        key = payment_hash.hex()
        with self.lock:
            if key not in self.payments:
                raise UnknownPaymentHash(payment_hash)
            amount, direction, status = self.payments[key]
            return PaymentInfo(payment_hash, amount, direction, status)

    def save_payment_info(self, info: PaymentInfo) -> None:
        key = info.payment_hash.hex()
        assert info.status in [PR_PAID, PR_UNPAID, PR_INFLIGHT]
        with self.lock:
            self.payments[key] = info.amount, info.direction, info.status
        self.wallet.save_db()

    def get_payment_status(self, payment_hash):
        try:
            info = self.get_payment_info(payment_hash)
            status = info.status
        except UnknownPaymentHash:
            status = PR_UNPAID
        return status

    def get_invoice_status(self, key):
        # status may be PR_FAILED
        status = self.get_payment_status(bfh(key))
        log = self.logs[key]
        if status == PR_UNPAID and log:
            status = PR_FAILED
        return status

    async def await_payment(self, payment_hash):
        success, preimage, reason = await self.pending_payments[payment_hash]
        self.pending_payments.pop(payment_hash)
        return success, preimage, reason

    def set_payment_status(self, payment_hash: bytes, status):
        try:
            info = self.get_payment_info(payment_hash)
        except UnknownPaymentHash:
            # if we are forwarding
            return
        info = info._replace(status=status)
        self.save_payment_info(info)

    def payment_failed(self, payment_hash: bytes, reason):
        self.set_payment_status(payment_hash, PR_UNPAID)
        self.pending_payments[payment_hash].set_result((False, None, reason))

    def payment_sent(self, payment_hash: bytes):
        self.set_payment_status(payment_hash, PR_PAID)
        preimage = self.get_preimage(payment_hash)
        self.pending_payments[payment_hash].set_result((True, preimage, None))

    def payment_received(self, payment_hash: bytes):
        self.set_payment_status(payment_hash, PR_PAID)
        self.network.trigger_callback('request_status', payment_hash.hex(), PR_PAID)

    async def _calc_routing_hints_for_invoice(self, amount_sat):
        """calculate routing hints (BOLT-11 'r' field)"""
        routing_hints = []
        with self.lock:
            channels = list(self.channels.values())
        scid_to_my_channels = {chan.short_channel_id: chan for chan in channels
                               if chan.short_channel_id is not None}
        # note: currently we add *all* our channels; but this might be a privacy leak?
        for chan in channels:
            # check channel is open
            if chan.get_state() != channel_states.OPEN:
                continue
            # check channel has sufficient balance
            # FIXME because of on-chain fees of ctx, this check is insufficient
            if amount_sat and chan.balance(REMOTE) // 1000 < amount_sat:
                continue
            chan_id = chan.short_channel_id
            assert isinstance(chan_id, bytes), chan_id
            channel_info = self.channel_db.get_channel_info(chan_id, my_channels=scid_to_my_channels)
            # note: as a fallback, if we don't have a channel update for the
            # incoming direction of our private channel, we fill the invoice with garbage.
            # the sender should still be able to pay us, but will incur an extra round trip
            # (they will get the channel update from the onion error)
            # at least, that's the theory. https://github.com/lightningnetwork/lnd/issues/2066
            fee_base_msat = fee_proportional_millionths = 0
            cltv_expiry_delta = 1  # lnd won't even try with zero
            missing_info = True
            if channel_info:
                policy = self.channel_db.get_policy_for_node(channel_info.short_channel_id, chan.node_id,
                                                             my_channels=scid_to_my_channels)
                if policy:
                    fee_base_msat = policy.fee_base_msat
                    fee_proportional_millionths = policy.fee_proportional_millionths
                    cltv_expiry_delta = policy.cltv_expiry_delta
                    missing_info = False
            if missing_info:
                self.logger.info(f"Warning. Missing channel update for our channel {chan_id}; "
                                 f"filling invoice with incorrect data.")
            routing_hints.append(('r', [(chan.node_id,
                                         chan_id,
                                         fee_base_msat,
                                         fee_proportional_millionths,
                                         cltv_expiry_delta)]))
        return routing_hints

    def delete_payment(self, payment_hash_hex: str):
        try:
            with self.lock:
                del self.payments[payment_hash_hex]
        except KeyError:
            return
        self.wallet.save_db()

    def get_balance(self):
        with self.lock:
            return Decimal(sum(chan.balance(LOCAL) if not chan.is_closed() else 0 for chan in self.channels.values()))/1000

    def can_send(self):
        with self.lock:
            return Decimal(max(chan.available_to_spend(LOCAL) if chan.is_open() else 0 for chan in self.channels.values()))/1000 if self.channels else 0

    def can_receive(self):
        with self.lock:
            return Decimal(max(chan.available_to_spend(REMOTE) if chan.is_open() else 0 for chan in self.channels.values()))/1000 if self.channels else 0

    async def close_channel(self, chan_id):
        chan = self.channels[chan_id]
        peer = self.peers[chan.node_id]
        return await peer.close_channel(chan_id)

    async def force_close_channel(self, chan_id):
        chan = self.channels[chan_id]
        tx = chan.force_close_tx()
        chan.set_state(channel_states.FORCE_CLOSING)
        await self.network.try_broadcasting(tx, 'force-close')
        return tx.txid()

    def remove_channel(self, chan_id):
        chan = self.channels[chan_id]
        assert chan.get_state() == channel_states.REDEEMED
        with self.lock:
            self.channels.pop(chan_id)
            self.db.get('channels').pop(chan_id.hex())

        self.network.trigger_callback('channels_updated', self.wallet)
        self.network.trigger_callback('wallet_updated', self.wallet)

    @ignore_exceptions
    @log_exceptions
    async def reestablish_peer_for_given_channel(self, chan):
        now = time.time()
        # try last good address first
        peer = self.channel_db.get_last_good_address(chan.node_id)
        if peer:
            last_tried = self._last_tried_peer.get(peer, 0)
            if last_tried + PEER_RETRY_INTERVAL_FOR_CHANNELS < now:
                await self._add_peer(peer.host, peer.port, peer.pubkey)
                return
        # try random address for node_id
        addresses = self.channel_db.get_node_addresses(chan.node_id)
        if not addresses:
            return
        host, port, t = random.choice(list(addresses))
        peer = LNPeerAddr(host, port, chan.node_id)
        last_tried = self._last_tried_peer.get(peer, 0)
        if last_tried + PEER_RETRY_INTERVAL_FOR_CHANNELS < now:
            await self._add_peer(host, port, chan.node_id)

    async def reestablish_peers_and_channels(self):
        while True:
            await asyncio.sleep(1)
            # wait until on-chain state is synchronized
            if not (self.wallet.is_up_to_date() and self.lnwatcher.is_up_to_date()):
                continue
            with self.lock:
                channels = list(self.channels.values())
            for chan in channels:
                if chan.is_closed() or chan.is_closing():
                    continue
                if constants.net is not constants.QtumRegtest:
                    chan_feerate = chan.get_latest_feerate(LOCAL)
                    ratio = chan_feerate / self.current_feerate_per_kw()
                    if ratio < 0.5:
                        self.logger.warning(f"fee level for channel {bh2u(chan.channel_id)} is {chan_feerate} sat/kiloweight, "
                                            f"current recommended feerate is {self.current_feerate_per_kw()} sat/kiloweight, consider force closing!")
                # reestablish
                if not chan.should_try_to_reestablish_peer():
                    continue
                peer = self.peers.get(chan.node_id, None)
                if peer:
                    await peer.group.spawn(peer.reestablish_channel(chan))
                else:
                    await self.network.main_taskgroup.spawn(
                        self.reestablish_peer_for_given_channel(chan))

    def current_feerate_per_kw(self):
        from .simple_config import FEE_LN_ETA_TARGET, FEERATE_FALLBACK_STATIC_FEE, FEERATE_REGTEST_HARDCODED
        if constants.net is constants.QtumRegtest:
            return FEERATE_REGTEST_HARDCODED // 4
        feerate_per_kvbyte = self.network.config.eta_target_to_fee(FEE_LN_ETA_TARGET)
        if feerate_per_kvbyte is None:
            feerate_per_kvbyte = FEERATE_FALLBACK_STATIC_FEE
        return max(253, feerate_per_kvbyte // 4)<|MERGE_RESOLUTION|>--- conflicted
+++ resolved
@@ -1017,13 +1017,8 @@
             break
         # if could not find route using any hint; try without hint now
         if route is None:
-<<<<<<< HEAD
-            self.logger.error("lightning route is None")
-            path = self.network.path_finder.find_path_for_payment(self.node_keypair.pubkey, invoice_pubkey, amount_msat, channels)
-=======
             path = self.network.path_finder.find_path_for_payment(self.node_keypair.pubkey, invoice_pubkey, amount_msat,
                                                                   my_channels=scid_to_my_channels)
->>>>>>> 7908f4b2
             if not path:
                 raise NoPathFound()
             route = self.network.path_finder.create_route_from_path(path, self.node_keypair.pubkey,
