--- conflicted
+++ resolved
@@ -438,13 +438,8 @@
         res = await self.session.send_request('blockchain.block.header', [height], timeout=timeout)
         return blockchain.deserialize_header(bytes.fromhex(res), height)
 
-<<<<<<< HEAD
-    async def request_chunk(self, height, tip=None, *, can_return_early=False):
+    async def request_chunk(self, height: int, tip=None, *, can_return_early=False):
         index = height // CHUNK_SIZE
-=======
-    async def request_chunk(self, height: int, tip=None, *, can_return_early=False):
-        index = height // 2016
->>>>>>> 29cf0152
         if can_return_early and index in self._requested_chunks:
             return
         self.logger.info(f"requesting chunk from height {height}")
