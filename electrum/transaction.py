--- conflicted
+++ resolved
@@ -35,21 +35,16 @@
 from typing import (Sequence, Union, NamedTuple, Tuple, Optional, Iterable,
                     Callable, List, Dict, Set, TYPE_CHECKING)
 from collections import defaultdict
-<<<<<<< HEAD
-
-from . import ecc, bitcoin, constants, segwit_addr
-from .util import profiler, to_bytes, bh2u, bfh
-from .bitcoin import (TYPE_ADDRESS, TYPE_PUBKEY, TYPE_SCRIPT, TYPE_STAKE, hash_160,
-=======
 from enum import IntEnum
 import itertools
 import binascii
 
+from . import ecc, bitcoin, constants, segwit_addr
+from .util import profiler, to_bytes, bh2u, bfh
 from . import ecc, bitcoin, constants, segwit_addr, bip32
 from .bip32 import BIP32Node
 from .util import profiler, to_bytes, bh2u, bfh, chunks, is_hex_str
-from .bitcoin import (TYPE_ADDRESS, TYPE_SCRIPT, hash_160,
->>>>>>> c2c291dd
+from .bitcoin import (TYPE_ADDRESS, TYPE_SCRIPT, TYPE_PUBKEY, TYPE_STAKE, hash_160,
                       hash160_to_p2sh, hash160_to_p2pkh, hash_to_segwit_addr,
                       var_int, TOTAL_COIN_SUPPLY_LIMIT_IN_BTC, COIN,
                       int_to_hex, push_script, b58_address_to_hash160,
@@ -469,59 +464,8 @@
         raise SerializationError('invalid output amount (too large)')
     if value < 0:
         raise SerializationError('invalid output amount (negative)')
-<<<<<<< HEAD
-    scriptPubKey = vds.read_bytes(vds.read_compact_size())
-    d['type'], d['address'] = get_address_from_output_script(scriptPubKey)
-    d['scriptPubKey'] = bh2u(scriptPubKey)
-    d['prevout_n'] = i
-
-    # Qtum
-    if not d['value'] and not d['address'] and not i and not d['scriptPubKey']:
-        # make then first output in stake tx as TYPE_STAKE
-        d['type'] = TYPE_STAKE
-
-    return d
-
-
-def deserialize(raw: str, force_full_parse=False) -> dict:
-    raw_bytes = bfh(raw)
-    d = {}
-    if raw_bytes[:5] == PARTIAL_TXN_HEADER_MAGIC:
-        d['partial'] = is_partial = True
-        partial_format_version = raw_bytes[5]
-        if partial_format_version != 0:
-            raise SerializationError('unknown tx partial serialization format version: {}'
-                                     .format(partial_format_version))
-        raw_bytes = raw_bytes[6:]
-    else:
-        d['partial'] = is_partial = False
-    full_parse = force_full_parse or is_partial
-    vds = BCDataStream()
-    vds.write(raw_bytes)
-    d['version'] = vds.read_int32()
-    n_vin = vds.read_compact_size()
-    is_segwit = (n_vin == 0)
-    if is_segwit:
-        marker = vds.read_bytes(1)
-        if marker != b'\x01':
-            raise ValueError('invalid txn marker byte: {}'.format(marker))
-        n_vin = vds.read_compact_size()
-    d['segwit_ser'] = is_segwit
-    d['inputs'] = [parse_input(vds, full_parse=full_parse) for i in range(n_vin)]
-    n_vout = vds.read_compact_size()
-    d['outputs'] = [parse_output(vds, i) for i in range(n_vout)]
-    if is_segwit:
-        for i in range(n_vin):
-            txin = d['inputs'][i]
-            parse_witness(vds, txin, full_parse=full_parse)
-    d['lockTime'] = vds.read_uint32()
-    if vds.can_read_more():
-        raise SerializationError('extra junk at the end')
-    return d
-=======
     scriptpubkey = vds.read_bytes(vds.read_compact_size())
     return TxOutput(value=value, scriptpubkey=scriptpubkey)
->>>>>>> c2c291dd
 
 
 # pay & redeem scripts
@@ -579,83 +523,12 @@
             self.deserialize()
         return self._outputs
 
-<<<<<<< HEAD
-    def add_inputs_info(self, wallet: 'Abstract_Wallet', check_p2pk=False) -> None:
-        if self.is_complete():
-            return
-        for txin in self.inputs():
-            wallet.add_input_info(txin, check_p2pk)
-
-    def remove_signatures(self):
-        for txin in self.inputs():
-            txin['signatures'] = [None] * len(txin['signatures'])
-            txin['scriptSig'] = None
-            txin['witness'] = None
-        assert not self.is_complete()
-        self.raw = None
-
-    def deserialize(self, force_full_parse=False):
-        if self.raw is None:
-            return
-            #self.raw = self.serialize()
-=======
     def deserialize(self) -> None:
         if self._cached_network_ser is None:
             return
->>>>>>> c2c291dd
         if self._inputs is not None:
             return
 
-<<<<<<< HEAD
-    @classmethod
-    def from_io(klass, inputs, outputs, *, locktime=0, version=None):
-        self = klass(None)
-        self._inputs = inputs
-        self._outputs = outputs
-        self.locktime = locktime
-        if version is not None:
-            self.version = version
-        self.BIP69_sort()
-        return self
-
-    @classmethod
-    def pay_script(self, output_type, addr: str) -> str:
-        """Returns scriptPubKey in hex form."""
-        if output_type == TYPE_SCRIPT:
-            return addr
-        elif output_type == TYPE_ADDRESS:
-            return bitcoin.address_to_script(addr)
-        elif output_type == TYPE_PUBKEY or output_type == TYPE_STAKE:
-            return bitcoin.public_key_to_p2pk_script(addr)
-        else:
-            raise TypeError('Unknown output type')
-
-    @classmethod
-    def estimate_pubkey_size_from_x_pubkey(cls, x_pubkey):
-        try:
-            if x_pubkey[0:2] in ['02', '03']:  # compressed pubkey
-                return 0x21
-            elif x_pubkey[0:2] == '04':  # uncompressed pubkey
-                return 0x41
-            elif x_pubkey[0:2] == 'ff':  # bip32 extended pubkey
-                return 0x21
-            elif x_pubkey[0:2] == 'fe':  # old electrum extended pubkey
-                return 0x41
-        except Exception as e:
-            pass
-        return 0x21  # just guess it is compressed
-
-    @classmethod
-    def estimate_pubkey_size_for_txin(cls, txin):
-        pubkeys = txin.get('pubkeys', [])
-        x_pubkeys = txin.get('x_pubkeys', [])
-        if pubkeys and len(pubkeys) > 0:
-            return cls.estimate_pubkey_size_from_x_pubkey(pubkeys[0])
-        elif x_pubkeys and len(x_pubkeys) > 0:
-            return cls.estimate_pubkey_size_from_x_pubkey(x_pubkeys[0])
-        else:
-            return 0x21  # just guess it is compressed
-=======
         raw_bytes = bfh(self._cached_network_ser)
         vds = BCDataStream()
         vds.write(raw_bytes)
@@ -676,7 +549,6 @@
         self.locktime = vds.read_uint32()
         if vds.can_read_more():
             raise SerializationError('extra junk at the end')
->>>>>>> c2c291dd
 
     @classmethod
     def get_siglist(self, txin: 'PartialTxInput', *, estimate_size=False):
@@ -835,34 +707,7 @@
         # Script length, script, sequence
         s += var_int(len(script)//2)
         s += script
-<<<<<<< HEAD
-        s += int_to_hex(txin.get('sequence', 0xffffffff - 1), 4)
-        return s
-
-    def set_rbf(self, rbf):
-        nSequence = 0xffffffff - (2 if rbf else 1)
-        for txin in self.inputs():
-            txin['sequence'] = nSequence
-
-    def BIP69_sort(self, inputs=True, outputs=True):
-        # NOTE: other parts of the code rely on these sorts being *stable* sorts
-        if inputs:
-            self._inputs.sort(key = lambda i: (i['prevout_hash'], i['prevout_n']))
-        if outputs:
-            self._outputs.sort(key = lambda o: (o.value, self.pay_script(o.type, o.address)))
-
-    @classmethod
-    def serialize_output(cls, output: TxOutput) -> str:
-        output_type = output.type
-        if output_type == TYPE_STAKE:
-            output_type = TYPE_SCRIPT
-        s = int_to_hex(output.value, 8)
-        script = cls.pay_script(output_type, output.address)
-        s += var_int(len(script)//2)
-        s += script
-=======
         s += int_to_hex(txin.nsequence, 4)
->>>>>>> c2c291dd
         return s
 
     def _calc_bip143_shared_txdigest_fields(self) -> BIP143SharedTxDigestFields:
@@ -1078,64 +923,6 @@
         return base_decode(raw, length=None, base=43).hex()
     except:
         pass
-<<<<<<< HEAD
-    # try json
-    import json
-    tx_dict = json.loads(str(txt))
-    assert "hex" in tx_dict.keys()
-    return tx_dict["hex"]
-
-
-def contract_encode_number(n):
-    bchr = lambda x: bytes([x])
-    r = bytearray(0)
-    if n == 0:
-        return bytes(r)
-    neg = n < 0
-    absvalue = -n if neg else n
-    while absvalue:
-        r.append(absvalue & 0xff)
-        absvalue >>= 8
-    if r[-1] & 0x80:
-        r.append(0x80 if neg else 0)
-    elif neg:
-        r[-1] |= 0x80
-    return bytes(bchr(len(r)) + r)
-
-
-def contract_script(gas_limit, gas_price, datahex, contract_addr, opcode):
-    script = '0104'
-    script += bh2u(contract_encode_number(gas_limit))
-    script += bh2u(contract_encode_number(gas_price))
-    script += push_script(datahex)
-
-    if opcode == opcodes.OP_CALL:
-        script += push_script(contract_addr)
-
-    script += bh2u(bytes([opcode]))
-    return script
-
-
-def is_opcall_script(_bytes):
-    try:
-        decoded = [x for x in script_GetOp(_bytes)]
-    except MalformedBitcoinScript:
-        return False
-    return len(decoded) == 6 \
-           and decoded[0] == (1, b'\x04', 2) \
-           and decoded[-2][0] == 0x14 \
-           and decoded[-1][0] == opcodes.OP_CALL
-
-
-def is_opcreate_script(_bytes):
-    try:
-        decoded = [x for x in script_GetOp(_bytes)]
-    except MalformedBitcoinScript:
-        return False
-    return len(decoded) == 5 \
-           and decoded[0] == (1, b'\x04', 2) \
-           and decoded[-1][0] == opcodes.OP_CREATE
-=======
     # try base64
     if raw[0:6] in ('cHNidP', b'cHNidP'):  # base64 psbt
         try:
@@ -2137,4 +1924,54 @@
     xfp = path[0:4]
     int_path = [int.from_bytes(b, byteorder='little', signed=False) for b in chunks(path[4:], 4)]
     return xfp, int_path
->>>>>>> c2c291dd
+
+
+def contract_encode_number(n):
+    bchr = lambda x: bytes([x])
+    r = bytearray(0)
+    if n == 0:
+        return bytes(r)
+    neg = n < 0
+    absvalue = -n if neg else n
+    while absvalue:
+        r.append(absvalue & 0xff)
+        absvalue >>= 8
+    if r[-1] & 0x80:
+        r.append(0x80 if neg else 0)
+    elif neg:
+        r[-1] |= 0x80
+    return bytes(bchr(len(r)) + r)
+
+
+def contract_script(gas_limit, gas_price, datahex, contract_addr, opcode):
+    script = '0104'
+    script += bh2u(contract_encode_number(gas_limit))
+    script += bh2u(contract_encode_number(gas_price))
+    script += push_script(datahex)
+
+    if opcode == opcodes.OP_CALL:
+        script += push_script(contract_addr)
+
+    script += bh2u(bytes([opcode]))
+    return script
+
+
+def is_opcall_script(_bytes):
+    try:
+        decoded = [x for x in script_GetOp(_bytes)]
+    except MalformedBitcoinScript:
+        return False
+    return len(decoded) == 6 \
+           and decoded[0] == (1, b'\x04', 2) \
+           and decoded[-2][0] == 0x14 \
+           and decoded[-1][0] == opcodes.OP_CALL
+
+
+def is_opcreate_script(_bytes):
+    try:
+        decoded = [x for x in script_GetOp(_bytes)]
+    except MalformedBitcoinScript:
+        return False
+    return len(decoded) == 5 \
+           and decoded[0] == (1, b'\x04', 2) \
+           and decoded[-1][0] == opcodes.OP_CREATE